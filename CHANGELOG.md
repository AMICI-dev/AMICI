--- conflicted
+++ resolved
@@ -74,14 +74,11 @@
     This only works on shared file systems, as the solver state is stored in a
     temporary HDF5 file.
   * `amici.ExpData` is now picklable.
-<<<<<<< HEAD
 * Implemented support for the [PEtab SciML](https://github.com/PEtab-dev/petab_sciml)
   extension for the JAX interface.
-=======
 * The import function `sbml2amici`, `pysb2amici`, and `antimony2amici` now
   return an instance of the generated model class if called with `compile=True`
   (default).
->>>>>>> 4e87d9cb
 
 ## v0.X Series
 
