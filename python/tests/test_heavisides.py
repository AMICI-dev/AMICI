"""Tests for SBML events, including piecewise expressions."""
import numpy as np
import pytest
<<<<<<< HEAD

=======
>>>>>>> b4add4a7
from util import (
    check_trajectories_with_forward_sensitivities,
    check_trajectories_without_sensitivities,
    create_amici_model,
    create_sbml_model,
)


@pytest.fixture(
    params=[
        "state_and_param_dep_heavisides",
        "piecewise_with_boolean_operations",
        "piecewise_many_conditions",
    ]
)
def model(request):
    """Returns the requested AMICI model and analytical expressions."""
    (
        initial_assignments,
        parameters,
        rate_rules,
        species,
        events,
        timepoints,
        x_expected,
        sx_expected,
    ) = get_model_definition(request.param)

    # SBML model
    sbml_document, sbml_model = create_sbml_model(
        initial_assignments=initial_assignments,
        parameters=parameters,
        rate_rules=rate_rules,
        species=species,
        events=events,
        # uncomment `to_file` to save SBML model to file for inspection
        # to_file=sbml_test_models / (model_name + '.sbml'),
    )

    # AMICI model
    amici_model = create_amici_model(
        sbml_model=sbml_model,
        model_name=request.param,
    )
    amici_model.setTimepoints(timepoints)

    return amici_model, parameters, timepoints, x_expected, sx_expected


def test_models(model):
    amici_model, parameters, timepoints, x_expected, sx_expected = model

    result_expected_x = np.array([x_expected(t, **parameters) for t in timepoints])
    result_expected_sx = np.array([sx_expected(t, **parameters) for t in timepoints])

    # Does the AMICI simulation match the analytical solution?
    check_trajectories_without_sensitivities(amici_model, result_expected_x)
    check_trajectories_with_forward_sensitivities(
        amici_model, result_expected_x, result_expected_sx
    )


def get_model_definition(model_name):
    if model_name == "state_and_param_dep_heavisides":
        return model_definition_state_and_parameter_dependent_heavisides()
    elif model_name == "piecewise_with_boolean_operations":
        return model_definition_piecewise_with_boolean_operations()
    elif model_name == "piecewise_many_conditions":
        return model_definition_piecewise_many_conditions()
    else:
        raise NotImplementedError(f"Model with name {model_name} is not implemented.")


def model_definition_state_and_parameter_dependent_heavisides():
    """Test model for state- and parameter-dependent heavisides.

    ODEs
    ----
    d/dt x_1:
        - { alpha * x_1,    t <  x_2
        - { -beta * x_1,    t >= x_2
    d/dt x_2:
        - { gamma * x_2,    t <  delta
        - {         eta,    t >= delta
    """
    # Model components
    species = ["x_1", "x_2"]
    initial_assignments = {
        "x_1": "zeta",
    }
    rate_rules = {
        "x_1": "piecewise( alpha * x_1, time < x_2,   -beta * x_1 )",
        "x_2": "piecewise( gamma * x_2, time < delta,  eta        )",
    }
    parameters = {
        "alpha": float(np.log(2)),
        "beta": float(np.log(4)),
        "gamma": float(np.log(3)),
        "delta": 1,
        "eta": 0.5,
        "zeta": 0.25,
    }
    timepoints = np.linspace(0, 10, 100)
    events = {}

    # Analytical solution
    def x_expected(t, alpha, beta, gamma, delta, eta, zeta):
        # get x_1
        tau_1 = (np.exp(gamma * delta) - delta * eta) / (1 - eta)
        if t < tau_1:
            x_1 = zeta * np.exp(alpha * t)
        else:
            x_1 = zeta * np.exp(alpha * tau_1 - beta * (t - tau_1))

        # get x_2
        tau_2 = delta
        if t < tau_2:
            x_2 = np.exp(gamma * t)
        else:
            x_2 = np.exp(gamma * delta) + eta * (t - delta)

        return x_1, x_2

    def sx_expected(t, alpha, beta, gamma, delta, eta, zeta):
        # get sx_1, w.r.t. parameters
        tau_1 = (np.exp(gamma * delta) - delta * eta) / (1 - eta)
        if t < tau_1:
            sx_1_alpha = zeta * t * np.exp(alpha * t)
            sx_1_beta = 0
            sx_1_gamma = 0
            sx_1_delta = 0
            sx_1_eta = 0
            sx_1_zeta = np.exp(alpha * t)
        else:
            # Never trust Wolfram Alpha...
            sx_1_alpha = zeta * tau_1 * np.exp(alpha * tau_1 - beta * (t - tau_1))
            sx_1_beta = zeta * (tau_1 - t) * np.exp(alpha * tau_1 - beta * (t - tau_1))
            sx_1_gamma = (
                zeta
                * (alpha + beta)
                * delta
                * np.exp(gamma * delta)
                / (1 - eta)
                * np.exp(alpha * tau_1 - beta * (t - tau_1))
            )
            sx_1_delta = (
                zeta
                * (alpha + beta)
                * np.exp(alpha * tau_1 - beta * (t - tau_1))
                * (gamma * np.exp(gamma * delta) - eta)
                / (1 - eta)
            )
            sx_1_eta = (
                zeta
                * (alpha + beta)
                * (-delta * (1 - eta) + np.exp(gamma * delta) - delta * eta)
                / (1 - eta) ** 2
                * np.exp(alpha * tau_1 - beta * (t - tau_1))
            )
            sx_1_zeta = np.exp(alpha * tau_1 - beta * (t - tau_1))

        # get sx_2, w.r.t. parameters
        tau_2 = delta
        sx_2_alpha = 0
        sx_2_beta = 0
        sx_2_zeta = 0
        if t < tau_2:
            sx_2_gamma = t * np.exp(gamma * t)
            sx_2_delta = 0
            sx_2_eta = 0
        else:
            sx_2_gamma = delta * np.exp(gamma * delta)
            sx_2_delta = gamma * np.exp(gamma * delta) - eta
            sx_2_eta = t - delta

        sx_1 = (sx_1_alpha, sx_1_beta, sx_1_gamma, sx_1_delta, sx_1_eta, sx_1_zeta)
        sx_2 = (sx_2_alpha, sx_2_beta, sx_2_gamma, sx_2_delta, sx_2_eta, sx_2_zeta)

        return np.array((sx_1, sx_2)).transpose()

    return (
        initial_assignments,
        parameters,
        rate_rules,
        species,
        events,
        timepoints,
        x_expected,
        sx_expected,
    )


def model_definition_piecewise_with_boolean_operations():
    """Test model for boolean operations in a piecewise condition.

    ODEs
    ----
    d/dt x_1:
        - { 1,    (alpha <= t and t < beta) or (gamma <= t and t < delta)
        - { 0,    otherwise
    """
    # Model components
    species = ["x_1"]
    initial_assignments = {"x_1": "x_1_0"}
    rate_rules = {
        "x_1": (
            "piecewise("
            "1, "  # noqa
            "(alpha <= time && time < beta) || "  # noqa
            "(gamma <= time && time < delta), "
            "0"
            ")"
        ),
    }
    parameters = {
        "alpha": 1,
        "beta": 2,
        "gamma": 3,
        "delta": 4,
        "x_1_0": 1,
    }
    timepoints = np.linspace(0, 5, 100)
    events = {}

    # Analytical solution
    def x_expected(t, x_1_0, alpha, beta, gamma, delta):
        if t < alpha:
            return (x_1_0,)
        elif alpha <= t < beta:
            return (x_1_0 + (t - alpha),)
        elif beta <= t < gamma:
            return (x_1_0 + (beta - alpha),)
        elif gamma <= t < delta:
            return (x_1_0 + (beta - alpha) + (t - gamma),)
        else:
            return (x_1_0 + (beta - alpha) + (delta - gamma),)

    def sx_expected(t, x_1_0, alpha, beta, gamma, delta):
        # x0 is very simple...
        sx_x0 = 1
        sx_alpha = -1 if t >= alpha else 0
        sx_beta = 1 if t >= beta else 0
        sx_gamma = -1 if t >= gamma else 0
        sx_delta = 1 if t >= delta else 0
        sx = (sx_alpha, sx_beta, sx_gamma, sx_delta, sx_x0)
        return np.array((sx,)).transpose()

    return (
        initial_assignments,
        parameters,
        rate_rules,
        species,
        events,
        timepoints,
        x_expected,
        sx_expected,
    )


def model_definition_piecewise_many_conditions():
    """Test model for piecewise functions with many pieces.

    ODEs
    ----
    d/dt x_1:
        - { 1,    floor(t) is odd
        - { 0,    otherwise
    """
    # Model components
    species = ["x_1"]
    initial_assignments = {"x_1": "x_1_0"}
    t_final = 5

    pieces = "piecewise("
    for t in range(t_final):
        if t > 0:
            pieces += ", "
        if t % 2 == 1:
            pieces += f"1, time < {t + 1}"
        else:
            pieces += f"0, time < {t + 1}"
    pieces += ", 0)"
    rate_rules = {
        "x_1": pieces,
    }

    parameters = {
        "x_1_0": 1,
    }
    timepoints = np.linspace(0, t_final, 100)
    events = {}

    # Analytical solution
    def x_expected(t, x_1_0):
        if np.floor(t) % 2 == 1:
            return (x_1_0 + (np.floor(t) - 1) / 2 + (t - np.floor(t)),)
        else:
            return (x_1_0 + np.floor(t) / 2,)

    def sx_expected(t, x_1_0):
        return np.array(
            [
                [
                    1,
                ],
            ]
        )

    return (
        initial_assignments,
        parameters,
        rate_rules,
        species,
        events,
        timepoints,
        x_expected,
        sx_expected,
    )<|MERGE_RESOLUTION|>--- conflicted
+++ resolved
@@ -1,10 +1,6 @@
 """Tests for SBML events, including piecewise expressions."""
 import numpy as np
 import pytest
-<<<<<<< HEAD
-
-=======
->>>>>>> b4add4a7
 from util import (
     check_trajectories_with_forward_sensitivities,
     check_trajectories_without_sensitivities,
