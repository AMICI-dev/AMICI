"""Tests for SBML events, including piecewise expressions."""
import numpy as np
import pytest

from util import (check_trajectories_with_forward_sensitivities,
                  check_trajectories_without_sensitivities, create_amici_model,
                  create_sbml_model)



@pytest.fixture(
    params=[
        "state_and_param_dep_heavisides",
        "piecewise_with_boolean_operations",
        "piecewise_many_conditions",
    ]
)
def model(request):
    """Returns the requested AMICI model and analytical expressions."""
    (
        initial_assignments,
        parameters,
        rate_rules,
        species,
        events,
        timepoints,
<<<<<<< HEAD
        x_expected,
        sx_expected
=======
        x_pected,
        sx_pected,
>>>>>>> fe1874c2
    ) = get_model_definition(request.param)

    # SBML model
    sbml_document, sbml_model = create_sbml_model(
        initial_assignments=initial_assignments,
        parameters=parameters,
        rate_rules=rate_rules,
        species=species,
        events=events,
        # uncomment `to_file` to save SBML model to file for inspection
        # to_file=sbml_test_models / (model_name + '.sbml'),
    )

    # AMICI model
    amici_model = create_amici_model(
        sbml_model=sbml_model,
        model_name=request.param,
    )
    amici_model.setTimepoints(timepoints)

    return amici_model, parameters, timepoints, x_expected, sx_expected


def test_models(model):
    amici_model, parameters, timepoints, x_expected, sx_expected = model

<<<<<<< HEAD
    result_expected_x = np.array([
        x_expected(t, **parameters)
        for t in timepoints
    ])
    result_expected_sx = np.array([
        sx_expected(t, **parameters)
        for t in timepoints
    ])
=======
    result_expected_x = np.array([x_pected(t, **parameters) for t in timepoints])
    result_expected_sx = np.array([sx_pected(t, **parameters) for t in timepoints])
>>>>>>> fe1874c2

    # Does the AMICI simulation match the analytical solution?
    check_trajectories_without_sensitivities(amici_model, result_expected_x)
    check_trajectories_with_forward_sensitivities(
        amici_model, result_expected_x, result_expected_sx
    )


def get_model_definition(model_name):
    if model_name == "state_and_param_dep_heavisides":
        return model_definition_state_and_parameter_dependent_heavisides()
    elif model_name == "piecewise_with_boolean_operations":
        return model_definition_piecewise_with_boolean_operations()
    elif model_name == "piecewise_many_conditions":
        return model_definition_piecewise_many_conditions()
    else:
        raise NotImplementedError(f"Model with name {model_name} is not implemented.")


def model_definition_state_and_parameter_dependent_heavisides():
    """Test model for state- and parameter-dependent heavisides.

    ODEs
    ----
    d/dt x_1:
        - { alpha * x_1,    t <  x_2
        - { -beta * x_1,    t >= x_2
    d/dt x_2:
        - { gamma * x_2,    t <  delta
        - {         eta,    t >= delta
    """
    # Model components
    species = ["x_1", "x_2"]
    initial_assignments = {
        "x_1": "zeta",
    }
    rate_rules = {
        "x_1": "piecewise( alpha * x_1, time < x_2,   -beta * x_1 )",
        "x_2": "piecewise( gamma * x_2, time < delta,  eta        )",
    }
    parameters = {
        "alpha": float(np.log(2)),
        "beta": float(np.log(4)),
        "gamma": float(np.log(3)),
        "delta": 1,
        "eta": 0.5,
        "zeta": 0.25,
    }
    timepoints = np.linspace(0, 10, 100)
    events = {}

    # Analytical solution
    def x_expected(t, alpha, beta, gamma, delta, eta, zeta):
        # get x_1
        tau_1 = (np.exp(gamma * delta) - delta * eta) / (1 - eta)
        if t < tau_1:
            x_1 = zeta * np.exp(alpha * t)
        else:
            x_1 = zeta * np.exp(alpha * tau_1 - beta * (t - tau_1))

        # get x_2
        tau_2 = delta
        if t < tau_2:
            x_2 = np.exp(gamma * t)
        else:
            x_2 = np.exp(gamma * delta) + eta * (t - delta)

        return x_1, x_2

    def sx_expected(t, alpha, beta, gamma, delta, eta, zeta):
        # get sx_1, w.r.t. parameters
        tau_1 = (np.exp(gamma * delta) - delta * eta) / (1 - eta)
        if t < tau_1:
            sx_1_alpha = zeta * t * np.exp(alpha * t)
            sx_1_beta = 0
            sx_1_gamma = 0
            sx_1_delta = 0
            sx_1_eta = 0
            sx_1_zeta = np.exp(alpha * t)
        else:
            # Never trust Wolfram Alpha...
            sx_1_alpha = zeta * tau_1 * np.exp(alpha * tau_1 - beta * (t - tau_1))
            sx_1_beta = zeta * (tau_1 - t) * np.exp(alpha * tau_1 - beta * (t - tau_1))
            sx_1_gamma = (
                zeta
                * (alpha + beta)
                * delta
                * np.exp(gamma * delta)
                / (1 - eta)
                * np.exp(alpha * tau_1 - beta * (t - tau_1))
            )
            sx_1_delta = (
                zeta
                * (alpha + beta)
                * np.exp(alpha * tau_1 - beta * (t - tau_1))
                * (gamma * np.exp(gamma * delta) - eta)
                / (1 - eta)
            )
            sx_1_eta = (
                zeta
                * (alpha + beta)
                * (-delta * (1 - eta) + np.exp(gamma * delta) - delta * eta)
                / (1 - eta) ** 2
                * np.exp(alpha * tau_1 - beta * (t - tau_1))
            )
            sx_1_zeta = np.exp(alpha * tau_1 - beta * (t - tau_1))

        # get sx_2, w.r.t. parameters
        tau_2 = delta
        sx_2_alpha = 0
        sx_2_beta = 0
        sx_2_zeta = 0
        if t < tau_2:
<<<<<<< HEAD
            sx_2_gamma = t * np.exp(gamma*t)
=======
            sx_2_alpha = 0
            sx_2_beta = 0
            sx_2_gamma = t * np.exp(gamma * t)
>>>>>>> fe1874c2
            sx_2_delta = 0
            sx_2_eta = 0
        else:
<<<<<<< HEAD
            sx_2_gamma = delta * np.exp(gamma*delta)
            sx_2_delta = gamma*np.exp(gamma*delta) - eta
=======
            sx_2_alpha = 0
            sx_2_beta = 0
            sx_2_gamma = delta * np.exp(gamma * delta)
            sx_2_delta = gamma * np.exp(gamma * delta) - eta
>>>>>>> fe1874c2
            sx_2_eta = t - delta

        sx_1 = (sx_1_alpha, sx_1_beta, sx_1_gamma, sx_1_delta, sx_1_eta, sx_1_zeta)
        sx_2 = (sx_2_alpha, sx_2_beta, sx_2_gamma, sx_2_delta, sx_2_eta, sx_2_zeta)

        return np.array((sx_1, sx_2)).transpose()

    return (
        initial_assignments,
        parameters,
        rate_rules,
        species,
        events,
        timepoints,
<<<<<<< HEAD
        x_expected,
        sx_expected
=======
        x_pected,
        sx_pected,
>>>>>>> fe1874c2
    )


def model_definition_piecewise_with_boolean_operations():
    """Test model for boolean operations in a piecewise condition.

    ODEs
    ----
    d/dt x_1:
        - { 1,    (alpha <= t and t < beta) or (gamma <= t and t < delta)
        - { 0,    otherwise
    """
    # Model components
    species = ["x_1"]
    initial_assignments = {"x_1": "x_1_0"}
    rate_rules = {
        "x_1": (
            "piecewise("
            "1, "  # noqa
            "(alpha <= time && time < beta) || "  # noqa
            "(gamma <= time && time < delta), "
            "0"
            ")"
        ),
    }
    parameters = {
        "alpha": 1,
        "beta": 2,
        "gamma": 3,
        "delta": 4,
        "x_1_0": 1,
    }
    timepoints = np.linspace(0, 5, 100)
    events = {}

    # Analytical solution
    def x_expected(t, x_1_0, alpha, beta, gamma, delta):
        if t < alpha:
            return x_1_0,
        elif alpha <= t < beta:
            return x_1_0 + (t - alpha),
        elif beta <= t < gamma:
            return x_1_0 + (beta - alpha),
        elif gamma <= t < delta:
            return x_1_0 + (beta - alpha) + (t - gamma),
        else:
<<<<<<< HEAD
            return x_1_0 + (beta - alpha) + (delta - gamma),
=======
            return (x_1_0 + (beta - alpha) + (delta - gamma),)
>>>>>>> fe1874c2

    def sx_expected(t, x_1_0, alpha, beta, gamma, delta):
        # x0 is very simple...
        sx_x0 = 1
        sx_alpha = -1 if t >= alpha else 0
        sx_beta = 1 if t >= beta else 0
        sx_gamma = -1 if t >= gamma else 0
        sx_delta = 1 if t >= delta else 0
        sx = (sx_alpha, sx_beta, sx_gamma, sx_delta, sx_x0)
        return np.array((sx,)).transpose()

    return (
        initial_assignments,
        parameters,
        rate_rules,
        species,
        events,
        timepoints,
<<<<<<< HEAD
        x_expected,
        sx_expected
=======
        x_pected,
        sx_pected,
>>>>>>> fe1874c2
    )


def model_definition_piecewise_many_conditions():
    """Test model for piecewise functions with many pieces.

    ODEs
    ----
    d/dt x_1:
        - { 1,    floor(t) is odd
        - { 0,    otherwise
    """
    # Model components
    species = ["x_1"]
    initial_assignments = {"x_1": "x_1_0"}
    t_final = 5

    pieces = "piecewise("
    for t in range(t_final):
        if t > 0:
            pieces += ", "
        if t % 2 == 1:
            pieces += f"1, time < {t + 1}"
        else:
            pieces += f"0, time < {t + 1}"
    pieces += ", 0)"
    rate_rules = {
        "x_1": pieces,
    }

    parameters = {
        "x_1_0": 1,
    }
    timepoints = np.linspace(0, t_final, 100)
    events = {}

    # Analytical solution
    def x_expected(t, x_1_0):
        if np.floor(t) % 2 == 1:
<<<<<<< HEAD
            return x_1_0 + (np.floor(t) - 1) / 2 + (t - np.floor(t)),
        else:
            return x_1_0 + np.floor(t) / 2,

    def sx_expected(t, x_1_0):
        return np.array([[1, ], ])
=======
            return (x_1_0 + (np.floor(t) - 1) / 2 + (t - np.floor(t)),)
        else:
            return (x_1_0 + np.floor(t) / 2,)

    def sx_pected(t, x_1_0):
        return np.array(
            [
                [
                    1,
                ],
            ]
        )
>>>>>>> fe1874c2

    return (
        initial_assignments,
        parameters,
        rate_rules,
        species,
        events,
        timepoints,
<<<<<<< HEAD
        x_expected,
        sx_expected
=======
        x_pected,
        sx_pected,
>>>>>>> fe1874c2
    )<|MERGE_RESOLUTION|>--- conflicted
+++ resolved
@@ -2,10 +2,12 @@
 import numpy as np
 import pytest
 
-from util import (check_trajectories_with_forward_sensitivities,
-                  check_trajectories_without_sensitivities, create_amici_model,
-                  create_sbml_model)
-
+from util import (
+    check_trajectories_with_forward_sensitivities,
+    check_trajectories_without_sensitivities,
+    create_amici_model,
+    create_sbml_model,
+)
 
 
 @pytest.fixture(
@@ -24,13 +26,8 @@
         species,
         events,
         timepoints,
-<<<<<<< HEAD
         x_expected,
-        sx_expected
-=======
-        x_pected,
-        sx_pected,
->>>>>>> fe1874c2
+        sx_expected,
     ) = get_model_definition(request.param)
 
     # SBML model
@@ -57,19 +54,8 @@
 def test_models(model):
     amici_model, parameters, timepoints, x_expected, sx_expected = model
 
-<<<<<<< HEAD
-    result_expected_x = np.array([
-        x_expected(t, **parameters)
-        for t in timepoints
-    ])
-    result_expected_sx = np.array([
-        sx_expected(t, **parameters)
-        for t in timepoints
-    ])
-=======
-    result_expected_x = np.array([x_pected(t, **parameters) for t in timepoints])
-    result_expected_sx = np.array([sx_pected(t, **parameters) for t in timepoints])
->>>>>>> fe1874c2
+    result_expected_x = np.array([x_expected(t, **parameters) for t in timepoints])
+    result_expected_sx = np.array([sx_expected(t, **parameters) for t in timepoints])
 
     # Does the AMICI simulation match the analytical solution?
     check_trajectories_without_sensitivities(amici_model, result_expected_x)
@@ -183,25 +169,12 @@
         sx_2_beta = 0
         sx_2_zeta = 0
         if t < tau_2:
-<<<<<<< HEAD
-            sx_2_gamma = t * np.exp(gamma*t)
-=======
-            sx_2_alpha = 0
-            sx_2_beta = 0
             sx_2_gamma = t * np.exp(gamma * t)
->>>>>>> fe1874c2
             sx_2_delta = 0
             sx_2_eta = 0
         else:
-<<<<<<< HEAD
-            sx_2_gamma = delta * np.exp(gamma*delta)
-            sx_2_delta = gamma*np.exp(gamma*delta) - eta
-=======
-            sx_2_alpha = 0
-            sx_2_beta = 0
             sx_2_gamma = delta * np.exp(gamma * delta)
             sx_2_delta = gamma * np.exp(gamma * delta) - eta
->>>>>>> fe1874c2
             sx_2_eta = t - delta
 
         sx_1 = (sx_1_alpha, sx_1_beta, sx_1_gamma, sx_1_delta, sx_1_eta, sx_1_zeta)
@@ -216,13 +189,8 @@
         species,
         events,
         timepoints,
-<<<<<<< HEAD
         x_expected,
-        sx_expected
-=======
-        x_pected,
-        sx_pected,
->>>>>>> fe1874c2
+        sx_expected,
     )
 
 
@@ -261,19 +229,15 @@
     # Analytical solution
     def x_expected(t, x_1_0, alpha, beta, gamma, delta):
         if t < alpha:
-            return x_1_0,
+            return (x_1_0,)
         elif alpha <= t < beta:
-            return x_1_0 + (t - alpha),
+            return (x_1_0 + (t - alpha),)
         elif beta <= t < gamma:
-            return x_1_0 + (beta - alpha),
+            return (x_1_0 + (beta - alpha),)
         elif gamma <= t < delta:
-            return x_1_0 + (beta - alpha) + (t - gamma),
-        else:
-<<<<<<< HEAD
-            return x_1_0 + (beta - alpha) + (delta - gamma),
-=======
+            return (x_1_0 + (beta - alpha) + (t - gamma),)
+        else:
             return (x_1_0 + (beta - alpha) + (delta - gamma),)
->>>>>>> fe1874c2
 
     def sx_expected(t, x_1_0, alpha, beta, gamma, delta):
         # x0 is very simple...
@@ -292,13 +256,8 @@
         species,
         events,
         timepoints,
-<<<<<<< HEAD
         x_expected,
-        sx_expected
-=======
-        x_pected,
-        sx_pected,
->>>>>>> fe1874c2
+        sx_expected,
     )
 
 
@@ -338,19 +297,11 @@
     # Analytical solution
     def x_expected(t, x_1_0):
         if np.floor(t) % 2 == 1:
-<<<<<<< HEAD
-            return x_1_0 + (np.floor(t) - 1) / 2 + (t - np.floor(t)),
-        else:
-            return x_1_0 + np.floor(t) / 2,
+            return (x_1_0 + (np.floor(t) - 1) / 2 + (t - np.floor(t)),)
+        else:
+            return (x_1_0 + np.floor(t) / 2,)
 
     def sx_expected(t, x_1_0):
-        return np.array([[1, ], ])
-=======
-            return (x_1_0 + (np.floor(t) - 1) / 2 + (t - np.floor(t)),)
-        else:
-            return (x_1_0 + np.floor(t) / 2,)
-
-    def sx_pected(t, x_1_0):
         return np.array(
             [
                 [
@@ -358,7 +309,6 @@
                 ],
             ]
         )
->>>>>>> fe1874c2
 
     return (
         initial_assignments,
@@ -367,11 +317,6 @@
         species,
         events,
         timepoints,
-<<<<<<< HEAD
         x_expected,
-        sx_expected
-=======
-        x_pected,
-        sx_pected,
->>>>>>> fe1874c2
+        sx_expected,
     )