"""Tests related to amici.sbml_import"""
import os
import re
from numbers import Number
from pathlib import Path
from urllib.request import urlopen

import libsbml
import numpy as np
import pytest
from numpy.testing import assert_allclose, assert_array_equal

import amici
from amici.gradient_check import check_derivatives
from amici.sbml_import import SbmlImporter
from amici.testing import TemporaryDirectoryWinSafe as TemporaryDirectory, \
    skip_on_valgrind

EXAMPLES_DIR = Path(__file__).parent / '..' / 'examples'
STEADYSTATE_MODEL_FILE = (EXAMPLES_DIR / 'example_steadystate'
                          / 'model_steadystate_scaled.xml')


@pytest.fixture
def simple_sbml_model():
    """Some testmodel"""
    document = libsbml.SBMLDocument(3, 1)
    model = document.createModel()
    model.setTimeUnits("second")
    model.setExtentUnits("mole")
    model.setSubstanceUnits('mole')
    c1 = model.createCompartment()
    c1.setId('C1')
    model.addCompartment(c1)
    s1 = model.createSpecies()
    s1.setId('S1')
    s1.setCompartment('C1')
    model.addSpecies(s1)
    p1 = model.createParameter()
    p1.setId('p1')
    p1.setValue(0.0)
    model.addParameter(p1)

    return document, model


def test_sbml2amici_no_observables(simple_sbml_model):
    """Test model generation works for model without observables"""
    sbml_doc, sbml_model = simple_sbml_model
    sbml_importer = SbmlImporter(sbml_source=sbml_model,
                                 from_file=False)
    model_name = "test_sbml2amici_no_observables"
    with TemporaryDirectory() as tmpdir:
        sbml_importer.sbml2amici(model_name=model_name,
                                 output_dir=tmpdir,
                                 observables=None,
                                 compute_conservation_laws=False)

        # Ensure import succeeds (no missing symbols)
        module_module = amici.import_model_module(model_name, tmpdir)
        assert hasattr(module_module, 'getModel')


@skip_on_valgrind
def test_sbml2amici_nested_observables_fail(simple_sbml_model):
    """Test model generation works for model without observables"""
    sbml_doc, sbml_model = simple_sbml_model
    sbml_importer = SbmlImporter(sbml_source=sbml_model,
                                 from_file=False)
    model_name = "test_sbml2amici_nested_observables_fail"
    with TemporaryDirectory() as tmpdir:
        with pytest.raises(ValueError, match="(?i)nested"):
            sbml_importer.sbml2amici(
                model_name=model_name,
                output_dir=tmpdir,
                observables={'outer': {'formula': 'inner'},
                             'inner': {'formula': 'S1'}},
                compute_conservation_laws=False,
                generate_sensitivity_code=False,
                compile=False,
            )


def test_nosensi(simple_sbml_model):
    sbml_doc, sbml_model = simple_sbml_model
    sbml_importer = SbmlImporter(sbml_source=sbml_model,
                                 from_file=False)
    model_name = "test_nosensi"
    with TemporaryDirectory() as tmpdir:
        sbml_importer.sbml2amici(model_name=model_name,
                                 output_dir=tmpdir,
                                 observables=None,
                                 compute_conservation_laws=False,
                                 generate_sensitivity_code=False)

        model_module = amici.import_model_module(module_name=model_name,
                                                 module_path=tmpdir)

        model = model_module.getModel()
        model.setTimepoints(np.linspace(0, 60, 61))
        solver = model.getSolver()
        solver.setSensitivityOrder(amici.SensitivityOrder.first)
        solver.setSensitivityMethod(amici.SensitivityMethod.forward)
        rdata = amici.runAmiciSimulation(model, solver)
        assert rdata.status == amici.AMICI_ERROR


@pytest.fixture
def observable_dependent_error_model(simple_sbml_model):
    sbml_doc, sbml_model = simple_sbml_model
    # add parameter and rate rule
    sbml_model.getSpecies("S1").setInitialConcentration(1.0)
    sbml_model.getParameter("p1").setValue(0.2)
    rr = sbml_model.createRateRule()
    rr.setVariable("S1")
    rr.setMath(libsbml.parseL3Formula("p1"))
    relative_sigma = sbml_model.createParameter()
    relative_sigma.setId('relative_sigma')
    relative_sigma.setValue(0.05)

    sbml_importer = SbmlImporter(sbml_source=sbml_model,
                                 from_file=False)

    model_name = "observable_dependent_error_model"
    with TemporaryDirectory() as tmpdir:
        sbml_importer.sbml2amici(
            model_name=model_name,
            output_dir=tmpdir,
            observables={'observable_s1': {'formula': 'S1'},
                         'observable_s1_scaled': {'formula': '0.5 * S1'}},
            sigmas={'observable_s1': '0.1 + relative_sigma * observable_s1',
                    'observable_s1_scaled': '0.02 * observable_s1_scaled'},
        )
        yield amici.import_model_module(module_name=model_name,
                                        module_path=tmpdir)


@skip_on_valgrind
def test_sbml2amici_observable_dependent_error(observable_dependent_error_model):
    """Check gradients for model with observable-dependent error"""
    model_module = observable_dependent_error_model
    model = model_module.getModel()
    model.setTimepoints(np.linspace(0, 60, 61))
    solver = model.getSolver()

    # generate artificial data
    rdata = amici.runAmiciSimulation(model, solver)
    assert_allclose(rdata.sigmay[:, 0], 0.1 + 0.05 * rdata.y[:, 0],
                    rtol=1.e-5, atol=1.e-8)
    assert_allclose(rdata.sigmay[:, 1], 0.02 * rdata.y[:, 1],
                    rtol=1.e-5, atol=1.e-8)
    edata = amici.ExpData(rdata, 1.0, 0.0)
    edata.setObservedDataStdDev(np.nan)

    # check sensitivities
    solver.setSensitivityOrder(amici.SensitivityOrder.first)
    # FSA
    solver.setSensitivityMethod(amici.SensitivityMethod.forward)
    rdata = amici.runAmiciSimulation(model, solver, edata)
    assert np.any(rdata.ssigmay != 0.0)
    check_derivatives(model, solver, edata)
    # ASA
    solver.setSensitivityMethod(amici.SensitivityMethod.adjoint)
    check_derivatives(model, solver, edata)


@skip_on_valgrind
def test_logging_works(observable_dependent_error_model, caplog):
    """Check that warnings are forwarded to Python logging"""
    model_module = observable_dependent_error_model
    model = model_module.getModel()
    model.setTimepoints(np.linspace(0, 60, 61))
    solver = model.getSolver()

    # this will prematurely stop the simulation
    solver.setMaxSteps(1)

    rdata = amici.runAmiciSimulation(model, solver)
    assert rdata.status != amici.AMICI_SUCCESS
    assert "mxstep steps taken" in caplog.text

@skip_on_valgrind
def test_model_module_is_set(observable_dependent_error_model):
    model_module = observable_dependent_error_model
    assert isinstance(model_module.getModel().module, amici.ModelModule)


@pytest.fixture(scope='session')
def model_steadystate_module():
    sbml_file = STEADYSTATE_MODEL_FILE
    sbml_importer = amici.SbmlImporter(sbml_file)

    observables = amici.assignmentRules2observables(
        sbml_importer.sbml,
        filter_function=lambda variable:
        variable.getId().startswith('observable_') and
        not variable.getId().endswith('_sigma')
    )

    module_name = 'test_model_steadystate_scaled'
    with TemporaryDirectory(prefix=module_name) as outdir:
        sbml_importer.sbml2amici(
            model_name=module_name,
            output_dir=outdir,
            observables=observables,
            constant_parameters=['k0'],
            sigmas={'observable_x1withsigma': 'observable_x1withsigma_sigma'})

        yield amici.import_model_module(module_name=module_name,
                                        module_path=outdir)


@pytest.fixture(scope='session')
def model_units_module():
    sbml_file = EXAMPLES_DIR / 'example_units' / 'model_units.xml'
    module_name = 'test_model_units'

    sbml_importer = amici.SbmlImporter(sbml_file)

    with TemporaryDirectory() as outdir:
        sbml_importer.sbml2amici(model_name=module_name,
                                 output_dir=outdir)

        yield amici.import_model_module(module_name=module_name,
                                        module_path=outdir)


def test_presimulation(sbml_example_presimulation_module):
    """Test 'presimulation' test model"""
    model = sbml_example_presimulation_module.getModel()
    solver = model.getSolver()
    model.setTimepoints(np.linspace(0, 60, 61))
    model.setSteadyStateSensitivityMode(
        amici.SteadyStateSensitivityMode.integrationOnly
    )
    solver.setSensitivityOrder(amici.SensitivityOrder.first)
    model.setReinitializeFixedParameterInitialStates(True)

    rdata = amici.runAmiciSimulation(model, solver)
    edata = amici.ExpData(rdata, 0.1, 0.0)
    edata.fixedParameters = [10, 2]
    edata.fixedParametersPresimulation = [10, 2]
    edata.fixedParametersPreequilibration = [3, 0]
    assert isinstance(
        amici.runAmiciSimulation(model, solver, edata),
        amici.ReturnDataView)

    solver.setRelativeTolerance(1e-12)
    solver.setAbsoluteTolerance(1e-12)
    check_derivatives(model, solver, edata, epsilon=1e-4)


def test_steadystate_simulation(model_steadystate_module):
    model = model_steadystate_module.getModel()
    model.setTimepoints(np.linspace(0, 60, 60))
    solver = model.getSolver()
    solver.setSensitivityOrder(amici.SensitivityOrder.first)
    rdata = amici.runAmiciSimulation(model, solver)
    edata = [amici.ExpData(rdata, 1, 0)]
    edata[0].id = "some condition ID"
    rdata = amici.runAmiciSimulations(model, solver, edata)

    assert rdata[0].status == amici.AMICI_SUCCESS
    assert rdata[0].id == edata[0].id

    # check roundtripping of DataFrame conversion
    df_edata = amici.getDataObservablesAsDataFrame(model, edata)
    edata_reconstructed = amici.getEdataFromDataFrame(model, df_edata)

    assert_allclose(
        amici.ExpDataView(edata[0])['observedData'],
        amici.ExpDataView(edata_reconstructed[0])['observedData'],
        rtol=1.e-5, atol=1.e-8
    )

    assert_allclose(
        amici.ExpDataView(edata[0])['observedDataStdDev'],
        amici.ExpDataView(edata_reconstructed[0])['observedDataStdDev'],
        rtol=1.e-5, atol=1.e-8
    )

    if len(edata[0].fixedParameters):
        assert list(edata[0].fixedParameters) \
               == list(edata_reconstructed[0].fixedParameters)

    else:
        assert list(model.getFixedParameters()) \
               == list(edata_reconstructed[0].fixedParameters)

    assert list(edata[0].fixedParametersPreequilibration) == \
        list(edata_reconstructed[0].fixedParametersPreequilibration)

    df_state = amici.getSimulationStatesAsDataFrame(model, edata, rdata)
    assert_allclose(
        rdata[0]['x'], df_state[list(model.getStateIds())].values,
        rtol=1.e-5, atol=1.e-8
    )

    df_obs = amici.getSimulationObservablesAsDataFrame(model, edata, rdata)
    assert_allclose(
        rdata[0]['y'], df_obs[list(model.getObservableIds())].values,
        rtol=1.e-5, atol=1.e-8
    )
    amici.getResidualsAsDataFrame(model, edata, rdata)

    df_expr = amici.pandas.get_expressions_as_dataframe(model, edata, rdata)
    assert_allclose(
        rdata[0]['w'], df_expr[list(model.getExpressionIds())].values,
        rtol=1.e-5, atol=1.e-8
    )

    solver.setRelativeTolerance(1e-12)
    solver.setAbsoluteTolerance(1e-12)
    check_derivatives(model, solver, edata[0], atol=1e-3,
                      rtol=1e-3, epsilon=1e-4)

    # Run some additional tests which need a working Model,
    # but don't need precomputed expectations.
    _test_set_parameters_by_dict(model_steadystate_module)


def test_solver_reuse(model_steadystate_module):
    model = model_steadystate_module.getModel()
    model.setTimepoints(np.linspace(0, 60, 60))
    solver = model.getSolver()
    solver.setSensitivityOrder(amici.SensitivityOrder.first)
    rdata = amici.runAmiciSimulation(model, solver)
    edata = amici.ExpData(rdata, 1, 0)

    for sensi_method in (
            amici.SensitivityMethod.forward,
            amici.SensitivityMethod.adjoint,
    ):
        solver.setSensitivityMethod(sensi_method)
        rdata1 = amici.runAmiciSimulation(model, solver, edata)
        rdata2 = amici.runAmiciSimulation(model, solver, edata)

        assert rdata1.status == amici.AMICI_SUCCESS

        for attr in rdata1:
            if 'time' in attr:
                continue

            val1 = getattr(rdata1, attr)
            val2 = getattr(rdata2, attr)
            msg = f"Values for {attr} do not match for sensitivity "\
                  f"method {sensi_method}"
            if isinstance(val1, np.ndarray):
                assert_array_equal(val1, val2, err_msg=msg)
            elif isinstance(val1, Number) and np.isnan(val1):
                assert np.isnan(val2)
            else:
                assert val1 == val2, msg



@pytest.fixture
def model_test_likelihoods():
    """Test model for various likelihood functions."""
    # load sbml model
    sbml_file = STEADYSTATE_MODEL_FILE
    sbml_importer = amici.SbmlImporter(sbml_file)

    # define observables
    observables = {
        'o1': {'formula': 'x1'},
        'o2': {'formula': '10^x1'},
        'o3': {'formula': '10^x1'},
        'o4': {'formula': 'x1'},
        'o5': {'formula': '10^x1'},
        'o6': {'formula': '10^x1'},
        'o7': {'formula': 'x1'}
    }

    # define different noise models
    noise_distributions = {
        'o1': 'normal', 'o2': 'log-normal', 'o3': 'log10-normal',
        'o4': 'laplace', 'o5': 'log-laplace', 'o6': 'log10-laplace',
        'o7': lambda str_symbol: f'Abs({str_symbol} - m{str_symbol}) '
                                 f'/ sigma{str_symbol}',
    }

    module_name = 'model_test_likelihoods'
    with TemporaryDirectory(prefix=module_name) as outdir:
        sbml_importer.sbml2amici(
            model_name=module_name,
            output_dir=outdir,
            observables=observables,
            constant_parameters=['k0'],
            noise_distributions=noise_distributions,
        )

        yield amici.import_model_module(module_name=module_name,
                                        module_path=outdir)


@skip_on_valgrind
def test_likelihoods(model_test_likelihoods):
    """Test the custom noise distributions used to define cost functions."""
    model = model_test_likelihoods.getModel()
    model.setTimepoints(np.linspace(0, 60, 60))
    solver = model.getSolver()
    solver.setSensitivityOrder(amici.SensitivityOrder.first)

    # run model once to create an edata

    rdata = amici.runAmiciSimulation(model, solver)
    sigmas = rdata['y'].max(axis=0) * 0.05
    edata = amici.ExpData(rdata, sigmas, [])
    # just make all observables positive since some are logarithmic
    while min(edata.getObservedData()) < 0:
        edata = amici.ExpData(rdata, sigmas, [])

    # and now run for real and also compute likelihood values
    rdata = amici.runAmiciSimulations(model, solver, [edata])[0]

    # check if the values make overall sense
    assert np.isfinite(rdata['llh'])
    assert np.all(np.isfinite(rdata['sllh']))
    assert np.any(rdata['sllh'])

    rdata_df = amici.getSimulationObservablesAsDataFrame(
        model, edata, rdata, by_id=True)
    edata_df = amici.getDataObservablesAsDataFrame(
        model, edata, by_id=True)

    # check correct likelihood value
    llh_exp = - sum([
        normal_nllh(edata_df['o1'], rdata_df['o1'], sigmas[0]),
        log_normal_nllh(edata_df['o2'], rdata_df['o2'], sigmas[1]),
        log10_normal_nllh(edata_df['o3'], rdata_df['o3'], sigmas[2]),
        laplace_nllh(edata_df['o4'], rdata_df['o4'], sigmas[3]),
        log_laplace_nllh(edata_df['o5'], rdata_df['o5'], sigmas[4]),
        log10_laplace_nllh(edata_df['o6'], rdata_df['o6'], sigmas[5]),
        custom_nllh(edata_df['o7'], rdata_df['o7'], sigmas[6]),
    ])
    assert np.isclose(rdata['llh'], llh_exp)

    # check gradient
    for sensi_method in [amici.SensitivityMethod.forward,
                         amici.SensitivityMethod.adjoint]:
        solver = model.getSolver()
        solver.setSensitivityMethod(sensi_method)
        solver.setSensitivityOrder(amici.SensitivityOrder.first)
        solver.setRelativeTolerance(1e-12)
        solver.setAbsoluteTolerance(1e-12)
        check_derivatives(
            model, solver, edata, atol=1e-2, rtol=1e-2,
            epsilon=1e-5, check_least_squares=False
        )


@skip_on_valgrind
def test_likelihoods_error():
    """Test whether wrong inputs lead to expected errors."""
    sbml_file = STEADYSTATE_MODEL_FILE
    sbml_importer = amici.SbmlImporter(sbml_file)

    # define observables
    observables = {'o1': {'formula': 'x1'}}

    # define different noise models
    noise_distributions = {'o1': 'nörmal'}

    module_name = 'test_likelihoods_error'
    outdir = 'test_likelihoods_error'
    with pytest.raises(ValueError):
        sbml_importer.sbml2amici(
            model_name=module_name,
            output_dir=outdir,
            observables=observables,
            constant_parameters=['k0'],
            noise_distributions=noise_distributions,
        )


@skip_on_valgrind
def test_units(model_units_module):
    """
    Test whether SBML import works for models using sbml:units annotations.
    """
    model = model_units_module.getModel()
    model.setTimepoints(np.linspace(0, 1, 101))
    solver = model.getSolver()

    rdata = amici.runAmiciSimulation(model, solver)
    assert rdata['status'] == amici.AMICI_SUCCESS


@skip_on_valgrind
@pytest.mark.skipif(os.name == 'nt',
                    reason='Avoid `CERTIFICATE_VERIFY_FAILED` error')
def test_sympy_exp_monkeypatch():
    """
    This model contains a removeable discontinuity at t=0 that requires
    monkeypatching sympy.Pow._eval_derivative in order to be able to compute
    non-nan sensitivities
    """
    url = 'https://www.ebi.ac.uk/biomodels/model/download/BIOMD0000000529.2?' \
          'filename=BIOMD0000000529_url.xml'
    importer = amici.SbmlImporter(
        urlopen(url, timeout=20).read().decode('utf-8'), from_file=False
    )
    module_name = 'BIOMD0000000529'

    with TemporaryDirectory() as outdir:
        importer.sbml2amici(module_name, outdir)
        model_module = amici.import_model_module(module_name=module_name,
                                                 module_path=outdir)

        model = model_module.getModel()
        model.setTimepoints(np.linspace(0, 8, 250))
        model.requireSensitivitiesForAllParameters()
        model.setAlwaysCheckFinite(True)
        model.setParameterScale(amici.parameterScalingFromIntVector([
            amici.ParameterScaling.none
            if re.match(r'n[0-9]+$', par_id)
            else amici.ParameterScaling.log10
            for par_id in model.getParameterIds()
        ]))

        solver = model.getSolver()
        solver.setSensitivityMethod(amici.SensitivityMethod.forward)
        solver.setSensitivityOrder(amici.SensitivityOrder.first)

        rdata = amici.runAmiciSimulation(model, solver)

        # print sensitivity-related results
        assert rdata['status'] == amici.AMICI_SUCCESS
        check_derivatives(model, solver, None, atol=1e-2, rtol=1e-2,
                          epsilon=1e-3)


def normal_nllh(m, y, sigma):
    return sum(.5*(np.log(2*np.pi*sigma**2) + ((y-m)/sigma)**2))


def log_normal_nllh(m, y, sigma):
    return sum(.5*(np.log(2*np.pi*sigma**2*m**2)
                   + ((np.log(y)-np.log(m))/sigma)**2))


def log10_normal_nllh(m, y, sigma):
    return sum(.5*(np.log(2*np.pi*sigma**2*m**2*np.log(10)**2)
                   + ((np.log10(y) - np.log10(m))/sigma)**2))


def laplace_nllh(m, y, sigma):
    return sum(np.log(2*sigma) + np.abs(y-m)/sigma)


def log_laplace_nllh(m, y, sigma):
    return sum(np.log(2*sigma*m) + np.abs(np.log(y)-np.log(m))/sigma)


def log10_laplace_nllh(m, y, sigma):
    return sum(np.log(2*sigma*m*np.log(10))
               + np.abs(np.log10(y)-np.log10(m))/sigma)


def custom_nllh(m, y, sigma):
    return sum(np.abs(m-y)/sigma)


def _test_set_parameters_by_dict(model_module):
    """Test setting parameter via id/name => value dicts"""
    model = model_module.getModel()
    old_parameter_values = model.getParameters()
    parameter_ids = model.getParameterIds()
    change_par_id = parameter_ids[-1]
    new_par_val = 0.1234
    old_par_val = model.getParameterById(change_par_id)

    assert model.getParameterById(change_par_id) != new_par_val
    model.setParameterById({change_par_id: new_par_val})
    assert model.getParameterById(change_par_id) == new_par_val
    # reset and check we are back to original
    model.setParameterById(change_par_id, old_par_val)
    assert model.getParameters() == old_parameter_values

    # Same for by-name
    parameter_names = model.getParameterNames()
    change_par_name = parameter_names[-1]
    model.setParameterByName({change_par_name: new_par_val})
    assert model.getParameterByName(change_par_name) == new_par_val
    model.setParameterByName(change_par_name, old_par_val)
    assert model.getParameters() == old_parameter_values


@pytest.mark.parametrize("extract_cse", [True, False])
def test_code_gen_uses_cse(extract_cse):
    """Check that code generation honors AMICI_EXTRACT_CSE"""
    old_environ = os.environ.copy()
    try:
        os.environ["AMICI_EXTRACT_CSE"] = str(extract_cse)
        sbml_importer = amici.SbmlImporter(STEADYSTATE_MODEL_FILE)
        model_name = "test_code_gen_uses_cse"
        with TemporaryDirectory() as tmpdir:
            sbml_importer.sbml2amici(
                model_name=model_name,
                compile=False,
                generate_sensitivity_code=False,
                output_dir = tmpdir
            )
            xdot = Path(tmpdir, 'xdot.cpp').read_text()
        assert ("__amici_cse_0 = " in xdot) == extract_cse
    finally:
        os.environ = old_environ


def test_code_gen_uses_lhs_symbol_ids():
    """Check that code generation uses symbol IDs instead of plain array
    indices"""
    sbml_importer = amici.SbmlImporter(STEADYSTATE_MODEL_FILE)
    model_name = "test_code_gen_uses_lhs_symbol_ids"
    with TemporaryDirectory() as tmpdir:
        sbml_importer.sbml2amici(
            model_name=model_name,
            compile=False,
            generate_sensitivity_code=False,
            output_dir=tmpdir
        )
<<<<<<< HEAD
        dwdx = Path(tmpdir, f'dwdx.cpp').read_text()
=======
        dwdx = Path(tmpdir, 'dwdx.cpp').read_text()
>>>>>>> 6819ebf5
    assert "dobservable_x1_dx1 = " in dwdx<|MERGE_RESOLUTION|>--- conflicted
+++ resolved
@@ -620,9 +620,5 @@
             generate_sensitivity_code=False,
             output_dir=tmpdir
         )
-<<<<<<< HEAD
-        dwdx = Path(tmpdir, f'dwdx.cpp').read_text()
-=======
         dwdx = Path(tmpdir, 'dwdx.cpp').read_text()
->>>>>>> 6819ebf5
     assert "dobservable_x1_dx1 = " in dwdx