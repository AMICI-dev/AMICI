--- conflicted
+++ resolved
@@ -25,15 +25,7 @@
 
     sbml_importer = SbmlImporter(sbml_model)
     output_dir = sbml_test_models_output_dir / model_name
-    sbml_importer.sbml2amici(
-<<<<<<< HEAD
-        model_name=model_name,
-        output_dir=output_dir,
-        **kwargs
-=======
-        model_name=model_name, output_dir=str(output_dir), **kwargs
->>>>>>> fe1874c2
-    )
+    sbml_importer.sbml2amici(model_name=model_name, output_dir=output_dir, **kwargs)
 
     model_module = import_model_module(model_name, output_dir)
     return model_module.getModel()
@@ -113,12 +105,7 @@
                 create_event_assignment(event_target, event_assignment)
 
         else:
-<<<<<<< HEAD
-            create_event_assignment(event_def['target'],
-                                    event_def['assignment'])
-=======
-            creat_event_assignment(event_def["target"], event_def["assignment"])
->>>>>>> fe1874c2
+            create_event_assignment(event_def["target"], event_def["assignment"])
 
     if to_file:
         libsbml.writeSBMLToFile(document, to_file)
