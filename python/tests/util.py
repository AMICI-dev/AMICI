"""Tests for SBML events, including piecewise expressions."""
import sys
import tempfile
from pathlib import Path

import libsbml
import numpy as np
from amici import (
    AmiciModel,
    ExpData,
    SbmlImporter,
    SensitivityMethod,
    SensitivityOrder,
    import_model_module,
    runAmiciSimulation,
)
from amici.gradient_check import _check_close
from numpy.testing import assert_allclose


def create_amici_model(sbml_model, model_name, **kwargs) -> AmiciModel:
    """
    Import an sbml file and create an AMICI model from it
    """
    sbml_test_models_output_dir = Path("amici_models")
    sbml_test_models_output_dir.mkdir(parents=True, exist_ok=True)

    sbml_importer = SbmlImporter(sbml_model)
    # try not to exceed the stupid maximum path length on windows 💩
    output_dir = (
        sbml_test_models_output_dir / model_name
        if sys.platform != "win32"
        else tempfile.mkdtemp()
    )

    sbml_importer.sbml2amici(
        model_name=model_name, output_dir=output_dir, **kwargs
    )

    model_module = import_model_module(model_name, output_dir)
    return model_module.getModel()


def create_sbml_model(
    initial_assignments,
    parameters,
    rate_rules,
    species,
    events,
    to_file: str = None,
):
    """Create an SBML model from simple definitions.

    See the model definitions and usage in :py:func:`model` for example input.

    The default initial concentration of species is `1.0`. This can currently
    be changed by specifying an initial assignment.
    """
    document = libsbml.SBMLDocument(3, 1)
    model = document.createModel()

    compartment = model.createCompartment()
    compartment.setId("compartment")
    compartment.setConstant(True)
    compartment.setSize(1)
    compartment.setSpatialDimensions(3)
    compartment.setUnits("dimensionless")

    for species_id in species:
        species = model.createSpecies()
        species.setId(species_id)
        species.setCompartment("compartment")
        species.setConstant(False)
        species.setSubstanceUnits("dimensionless")
        species.setBoundaryCondition(False)
        species.setHasOnlySubstanceUnits(False)
        species.setInitialConcentration(1.0)

    for target, formula in initial_assignments.items():
        initial_assignment = model.createInitialAssignment()
        initial_assignment.setSymbol(target)
        initial_assignment.setMath(libsbml.parseL3Formula(formula))

    for target, formula in rate_rules.items():
        rate_rule = model.createRateRule()
        rate_rule.setVariable(target)
        rate_rule.setMath(libsbml.parseL3Formula(formula))

    for parameter_id, parameter_value in parameters.items():
        parameter = model.createParameter()
        parameter.setId(parameter_id)
        parameter.setConstant(True)
        parameter.setValue(parameter_value)
        parameter.setUnits("dimensionless")

    for event_id, event_def in events.items():
        event = model.createEvent()
        event.setId(event_id)
        event.setName(event_id)
        event.setUseValuesFromTriggerTime(True)
        trigger = event.createTrigger()
        trigger.setMath(libsbml.parseL3Formula(event_def["trigger"]))
        trigger.setPersistent(True)
        trigger.setInitialValue(True)

        def create_event_assignment(target, assignment):
            ea = event.createEventAssignment()
            ea.setVariable(target)
            ea.setMath(libsbml.parseL3Formula(assignment))

        if isinstance(event_def["target"], list):
            for event_target, event_assignment in zip(
                event_def["target"], event_def["assignment"]
            ):
                create_event_assignment(event_target, event_assignment)

        else:
            create_event_assignment(
                event_def["target"], event_def["assignment"]
            )

    if to_file:
        libsbml.writeSBMLToFile(document, to_file)

    # Need to return document, else AMICI throws an error.
    # (possibly due to garbage collection?)
    return document, model


def check_trajectories_without_sensitivities(
    amici_model: AmiciModel,
    result_expected_x: np.ndarray,
):
    """
    Check whether the AMICI simulation matches a known solution
    (ideally an analytically calculated one).
    """
    solver = amici_model.getSolver()
    solver.setAbsoluteTolerance(1e-15)
    solver.setRelativeTolerance(1e-12)
    rdata = runAmiciSimulation(amici_model, solver=solver)
    _check_close(
        rdata["x"], result_expected_x, field="x", rtol=5e-9, atol=1e-13
    )


def check_trajectories_with_forward_sensitivities(
    amici_model: AmiciModel,
    result_expected_x: np.ndarray,
    result_expected_sx: np.ndarray,
):
    """
    Check whether the forward sensitivities of the AMICI simulation match
    a known solution (ideally an analytically calculated one).
    """
    solver = amici_model.getSolver()
    solver.setSensitivityOrder(SensitivityOrder.first)
    solver.setSensitivityMethod(SensitivityMethod.forward)
    solver.setAbsoluteTolerance(1e-15)
    solver.setRelativeTolerance(1e-13)
    solver.setAbsoluteToleranceFSA(1e-15)
    solver.setRelativeToleranceFSA(1e-13)
    rdata = runAmiciSimulation(amici_model, solver=solver)
<<<<<<< HEAD
    _check_close(rdata["x"], result_expected_x, field="x", rtol=1e-10, atol=1e-12)
    _check_close(rdata["sx"], result_expected_sx, field="sx", rtol=1e-7, atol=1e-9)


def check_trajectories_with_adjoint_sensitivities(amici_model: AmiciModel):
    """
    Check whether adjoint sensitivities match forward sensitivities and finite
    differences.
    """
    # First compute dummy experimental data to use adjoints
    solver = amici_model.getSolver()
    solver.setAbsoluteTolerance(1e-15)
    rdata = runAmiciSimulation(amici_model, solver=solver)
    edata = ExpData(rdata, 1.0, 1.0)

    # Show that we can do arbitrary precision here (test 8 digits)
    solver = amici_model.getSolver()
    solver.setSensitivityOrder(SensitivityOrder.first)
    solver.setSensitivityMethod(SensitivityMethod.forward)
    solver.setAbsoluteTolerance(1e-15)
    solver.setRelativeTolerance(1e-10)
    rdata_fsa = runAmiciSimulation(amici_model, solver=solver, edata=edata)

    # Show that we can do arbitrary precision here (test 8 digits)
    solver = amici_model.getSolver()
    solver.setSensitivityOrder(SensitivityOrder.first)
    solver.setSensitivityMethod(SensitivityMethod.adjoint)
    solver.setAbsoluteTolerance(1e-15)
    solver.setRelativeTolerance(1e-10)
    solver.setAbsoluteToleranceB(1e-15)
    solver.setRelativeToleranceB(1e-10)
    solver.setAbsoluteToleranceQuadratures(1e-15)
    solver.setRelativeToleranceQuadratures(1e-8)
    rdata_asa = runAmiciSimulation(amici_model, solver=solver, edata=edata)

    # Also test against finite differences
    parameters = amici_model.getUnscaledParameters()
    sllh_fd = []
    eps = 1e-5
    for i_par, par in enumerate(parameters):
        solver = amici_model.getSolver()
        solver.setSensitivityOrder(SensitivityOrder.none)
        solver.setSensitivityMethod(SensitivityMethod.none)
        solver.setAbsoluteTolerance(1e-15)
        solver.setRelativeTolerance(1e-13)
        tmp_par = np.array(parameters[:])
        tmp_par[i_par] += eps
        amici_model.setParameters(tmp_par)
        rdata_p = runAmiciSimulation(amici_model, solver=solver, edata=edata)
        tmp_par = np.array(parameters[:])
        tmp_par[i_par] -= eps
        amici_model.setParameters(tmp_par)
        rdata_m = runAmiciSimulation(amici_model, solver=solver, edata=edata)
        sllh_fd.append((rdata_p["llh"] - rdata_m["llh"]) / (2 * eps))

    # test less strict in terms of absolute error, as the gradient are
    # typically in the order of 1e3
    assert_allclose(
        rdata_fsa["sllh"],
        rdata_asa["sllh"],
        rtol=1e-5,
        atol=1e-3,
        err_msg="Adjoint and forward sensitivities do not match.",
    )
    assert_allclose(
        sllh_fd,
        rdata_fsa["sllh"],
        rtol=1e-5,
        atol=1e-3,
        err_msg="Finite differences and forward sensitivities do not match.",
    )
    assert_allclose(
        sllh_fd,
        rdata_asa["sllh"],
        rtol=1e-5,
        atol=1e-3,
        err_msg="Finite differences and adjoint sensitivities do not match.",
=======
    _check_close(
        rdata["x"], result_expected_x, field="x", rtol=1e-10, atol=1e-12
    )
    _check_close(
        rdata["sx"], result_expected_sx, field="sx", rtol=1e-7, atol=1e-9
>>>>>>> 0bc2f2ad
    )<|MERGE_RESOLUTION|>--- conflicted
+++ resolved
@@ -161,7 +161,6 @@
     solver.setAbsoluteToleranceFSA(1e-15)
     solver.setRelativeToleranceFSA(1e-13)
     rdata = runAmiciSimulation(amici_model, solver=solver)
-<<<<<<< HEAD
     _check_close(rdata["x"], result_expected_x, field="x", rtol=1e-10, atol=1e-12)
     _check_close(rdata["sx"], result_expected_sx, field="sx", rtol=1e-7, atol=1e-9)
 
@@ -239,11 +238,4 @@
         rtol=1e-5,
         atol=1e-3,
         err_msg="Finite differences and adjoint sensitivities do not match.",
-=======
-    _check_close(
-        rdata["x"], result_expected_x, field="x", rtol=1e-10, atol=1e-12
-    )
-    _check_close(
-        rdata["sx"], result_expected_sx, field="sx", rtol=1e-7, atol=1e-9
->>>>>>> 0bc2f2ad
     )