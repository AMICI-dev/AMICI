"""Tests for SBML events, including piecewise expressions."""
import libsbml
import os
import numpy as np
from pathlib import Path

from amici import (
    AmiciModel,
    ExpData,
    import_model_module,
    runAmiciSimulation,
    SbmlImporter,
    SensitivityMethod,
    SensitivityOrder
)
from amici.gradient_check import _check_close


<<<<<<< HEAD
def create_amici_model(sbml_model, model_name, observables=None) -> AmiciModel:
=======
def create_amici_model(sbml_model, model_name, **kwargs) -> AmiciModel:
>>>>>>> b61abb6c
    """
    Import an sbml file and create an AMICI model from it
    """
    sbml_test_models = Path('sbml_test_models')
    sbml_test_models_output_dir = sbml_test_models / 'amici_models'
    sbml_test_models_output_dir.mkdir(parents=True, exist_ok=True)

    sbml_importer = SbmlImporter(sbml_model)
    output_dir = sbml_test_models_output_dir / model_name
    os.environ["ENABLE_AMICI_DEBUGGING"] = "TRUE"
    sbml_importer.sbml2amici(
        model_name=model_name,
        output_dir=str(output_dir),
<<<<<<< HEAD
        observables=observables
=======
        **kwargs
>>>>>>> b61abb6c
    )

    model_module = import_model_module(model_name, str(output_dir.resolve()))
    model = model_module.getModel()
    return model


def create_sbml_model(
        initial_assignments,
        parameters,
        rate_rules,
        species,
        events,
        to_file: str = None,
):
    """Create an SBML model from simple definitions.

    See the model definitions and usage in :py:func:`model` for example input.

    The default initial concentration of species is `1.0`. This can currently
    be changed by specifying an initial assignment.
    """
    document = libsbml.SBMLDocument(3, 1)
    model = document.createModel()

    compartment = model.createCompartment()
    compartment.setId('compartment')
    compartment.setConstant(True)
    compartment.setSize(1)
    compartment.setSpatialDimensions(3)
    compartment.setUnits('dimensionless')

    for species_id in species:
        species = model.createSpecies()
        species.setId(species_id)
        species.setCompartment('compartment')
        species.setConstant(False)
        species.setSubstanceUnits('dimensionless')
        species.setBoundaryCondition(False)
        species.setHasOnlySubstanceUnits(False)
        species.setInitialConcentration(1.0)

    for target, formula in initial_assignments.items():
        initial_assignment = model.createInitialAssignment()
        initial_assignment.setSymbol(target)
        initial_assignment.setMath(libsbml.parseL3Formula(formula))

    for target, formula in rate_rules.items():
        rate_rule = model.createRateRule()
        rate_rule.setVariable(target)
        rate_rule.setMath(libsbml.parseL3Formula(formula))

    for parameter_id, parameter_value in parameters.items():
        parameter = model.createParameter()
        parameter.setId(parameter_id)
        parameter.setConstant(True)
        parameter.setValue(parameter_value)
        parameter.setUnits('dimensionless')

    for event_id, event_def in events.items():
        event = model.createEvent()
        event.setId(event_id)
        event.setName(event_id)
        event.setUseValuesFromTriggerTime(True)
        trigger = event.createTrigger()
        trigger.setMath(libsbml.parseL3Formula(event_def['trigger']))
        trigger.setPersistent(True)
        trigger.setInitialValue(True)

        def creat_event_assignment(target, assignment):
            ea = event.createEventAssignment()
            ea.setVariable(target)
            ea.setMath(libsbml.parseL3Formula(assignment))

        if isinstance(event_def['target'], list):
            for event_target, event_assignment in zip(
                    event_def['target'], event_def['assignment']
            ):
                creat_event_assignment(event_target, event_assignment)

        else:
            creat_event_assignment(event_def['target'],
                                   event_def['assignment'])

    if to_file:
        libsbml.writeSBMLToFile(
            document,
            str(to_file),
        )

    # Need to return document, else AMICI throws an error.
    # (possibly due to garbage collection?)
    return document, model


def check_trajectories_without_sensitivities(
        amici_model: AmiciModel,
        result_expected_x: np.ndarray,
):
    """
    Check whether the AMICI simulation matches a known solution
    (ideally an analytically calculated one).
    """

    # Does the AMICI simulation match the analytical solution?
    solver = amici_model.getSolver()
    solver.setAbsoluteTolerance(1e-15)
    rdata = runAmiciSimulation(amici_model, solver=solver)
    _check_close(rdata['x'], result_expected_x, field="x",
                 rtol=5e-5, atol=1e-13)

    # Show that we can do arbitrary precision here (test 8 digits)
    solver = amici_model.getSolver()
    solver.setAbsoluteTolerance(1e-15)
    solver.setRelativeTolerance(1e-12)
    rdata = runAmiciSimulation(amici_model, solver=solver)
    _check_close(rdata['x'], result_expected_x, field="x",
                 rtol=5e-9, atol=1e-13)


def check_trajectories_with_forward_sensitivities(
        amici_model: AmiciModel,
        result_expected_x: np.ndarray,
        result_expected_sx: np.ndarray,
):
    """
    Check whether the forward sensitivities of the AMICI simulation match
    a known solution (ideally an analytically calculated one).
    """

    # Show that we can do arbitrary precision here (test 8 digits)
    solver = amici_model.getSolver()
    solver.setAbsoluteTolerance(1e-15)
    solver.setSensitivityOrder(SensitivityOrder.first)
    solver.setSensitivityMethod(SensitivityMethod.forward)
    rdata = runAmiciSimulation(amici_model, solver=solver)
    _check_close(rdata['x'], result_expected_x, field="x",
                 rtol=1e-5, atol=1e-13)
    _check_close(rdata['sx'], result_expected_sx, field="sx",
                 rtol=1e-5, atol=1e-7)

    # Show that we can do arbitrary precision here (test 8 digits)
    solver = amici_model.getSolver()
    solver.setSensitivityOrder(SensitivityOrder.first)
    solver.setSensitivityMethod(SensitivityMethod.forward)
    solver.setAbsoluteTolerance(1e-15)
    solver.setRelativeTolerance(1e-13)
    solver.setAbsoluteToleranceFSA(1e-15)
    solver.setRelativeToleranceFSA(1e-13)
    rdata = runAmiciSimulation(amici_model, solver=solver)
<<<<<<< HEAD
    np.testing.assert_almost_equal(rdata['x'], result_expected_x, decimal=8)
    np.testing.assert_almost_equal(rdata['sx'], result_expected_sx, decimal=8)


def check_trajectories_with_adjoint_sensitivities(
        amici_model: AmiciModel
):
    """
    Check whether the AMICI simulation matches a known solution
    (ideally an analytically calculated one).
    """

    # First compute a dummy experimental data to use adjoints
    solver = amici_model.getSolver()
    solver.setAbsoluteTolerance(1e-15)
    rdata = runAmiciSimulation(amici_model, solver=solver)
    edata = ExpData(rdata, 1., 1.)

    # Show that we can do arbitrary precision here (test 8 digits)
    solver = amici_model.getSolver()
    solver.setSensitivityOrder(SensitivityOrder.first)
    solver.setSensitivityMethod(SensitivityMethod.forward)
    solver.setAbsoluteTolerance(1e-15)
    solver.setRelativeTolerance(1e-10)
    rdata_fsa = runAmiciSimulation(amici_model, solver=solver, edata=edata)

    # Show that we can do arbitrary precision here (test 8 digits)
    solver = amici_model.getSolver()
    solver.setSensitivityOrder(SensitivityOrder.first)
    solver.setSensitivityMethod(SensitivityMethod.adjoint)
    solver.setAbsoluteTolerance(1e-15)
    solver.setRelativeTolerance(1e-10)
    solver.setAbsoluteToleranceB(1e-15)
    solver.setRelativeToleranceB(1e-10)
    solver.setAbsoluteToleranceQuadratures(1e-15)
    solver.setRelativeToleranceQuadratures(1e-8)
    rdata_asa = runAmiciSimulation(amici_model, solver=solver, edata=edata)

    # Also test against finite differences
    parameters = amici_model.getUnscaledParameters()
    sllh_fd = []
    for i_par, par in enumerate(parameters):
        solver = amici_model.getSolver()
        solver.setSensitivityOrder(SensitivityOrder.none)
        solver.setSensitivityMethod(SensitivityMethod.none)
        solver.setAbsoluteTolerance(1e-15)
        solver.setRelativeTolerance(1e-13)
        eps = 1e-4
        tmp_par = np.array(parameters[:])
        tmp_par[i_par] += eps
        amici_model.setParameters(tmp_par)
        rdata_p = runAmiciSimulation(amici_model, solver=solver, edata=edata)
        tmp_par = np.array(parameters[:])
        tmp_par[i_par] -= eps
        amici_model.setParameters(tmp_par)
        rdata_m = runAmiciSimulation(amici_model, solver=solver, edata=edata)
        sllh_fd.append((rdata_p['llh'] - rdata_m['llh']) / (2 * eps))

    # test less strict in terms of absolute error, as the gradient are
    # typically in the order of 1e3
    np.testing.assert_allclose(rdata_fsa['sllh'], rdata_asa['sllh'],
                               rtol=1e-5, atol=1e-3)
    np.testing.assert_allclose(sllh_fd, rdata_fsa['sllh'],
                               rtol=1e-5, atol=1e-3)
    np.testing.assert_allclose(sllh_fd, rdata_asa['sllh'],
                               rtol=1e-5, atol=1e-3)
=======
    _check_close(rdata['x'], result_expected_x, field="x",
                 rtol=1e-10, atol=1e-12)
    _check_close(rdata['sx'], result_expected_sx, field="sx",
                 rtol=1e-10, atol=1e-9)
>>>>>>> b61abb6c
<|MERGE_RESOLUTION|>--- conflicted
+++ resolved
@@ -16,11 +16,7 @@
 from amici.gradient_check import _check_close
 
 
-<<<<<<< HEAD
-def create_amici_model(sbml_model, model_name, observables=None) -> AmiciModel:
-=======
 def create_amici_model(sbml_model, model_name, **kwargs) -> AmiciModel:
->>>>>>> b61abb6c
     """
     Import an sbml file and create an AMICI model from it
     """
@@ -34,11 +30,7 @@
     sbml_importer.sbml2amici(
         model_name=model_name,
         output_dir=str(output_dir),
-<<<<<<< HEAD
-        observables=observables
-=======
         **kwargs
->>>>>>> b61abb6c
     )
 
     model_module = import_model_module(model_name, str(output_dir.resolve()))
@@ -189,9 +181,10 @@
     solver.setAbsoluteToleranceFSA(1e-15)
     solver.setRelativeToleranceFSA(1e-13)
     rdata = runAmiciSimulation(amici_model, solver=solver)
-<<<<<<< HEAD
-    np.testing.assert_almost_equal(rdata['x'], result_expected_x, decimal=8)
-    np.testing.assert_almost_equal(rdata['sx'], result_expected_sx, decimal=8)
+    _check_close(rdata['x'], result_expected_x, field="x",
+                 rtol=1e-10, atol=1e-12)
+    _check_close(rdata['sx'], result_expected_sx, field="sx",
+                 rtol=1e-10, atol=1e-9)
 
 
 def check_trajectories_with_adjoint_sensitivities(
@@ -255,10 +248,4 @@
     np.testing.assert_allclose(sllh_fd, rdata_fsa['sllh'],
                                rtol=1e-5, atol=1e-3)
     np.testing.assert_allclose(sllh_fd, rdata_asa['sllh'],
-                               rtol=1e-5, atol=1e-3)
-=======
-    _check_close(rdata['x'], result_expected_x, field="x",
-                 rtol=1e-10, atol=1e-12)
-    _check_close(rdata['sx'], result_expected_sx, field="sx",
-                 rtol=1e-10, atol=1e-9)
->>>>>>> b61abb6c
+                               rtol=1e-5, atol=1e-3)