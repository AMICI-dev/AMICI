"""Tests for preequilibration"""

import itertools

import amici
import numpy as np
import pytest
from test_pysb import get_data

@pytest.fixture
def preeq_fixture(pysb_example_presimulation_module):

    model = pysb_example_presimulation_module.getModel()
    model.setReinitializeFixedParameterInitialStates(True)

    solver = model.getSolver()
    solver.setSensitivityOrder(amici.SensitivityOrder.first)
    solver.setSensitivityMethod(amici.SensitivityMethod.forward)

    edata = get_data(model)
    edata.t_presim = 2
    edata.fixedParameters = [10, 2]
    edata.fixedParametersPresimulation = [3, 2]
    edata.fixedParametersPreequilibration = [3, 0]
    edata.setTimepoints([1, 5])

    edata_preeq = amici.ExpData(edata)
    edata_preeq.t_presim = 0
    edata_preeq.setTimepoints([np.infty])
    edata_preeq.fixedParameters = \
        edata.fixedParametersPreequilibration
    edata_preeq.fixedParametersPresimulation = ()
    edata_preeq.fixedParametersPreequilibration = ()

    edata_presim = amici.ExpData(edata)
    edata_presim.t_presim = 0
    edata_presim.setTimepoints([edata.t_presim])
    edata_presim.fixedParameters = \
        edata.fixedParametersPresimulation
    edata_presim.fixedParametersPresimulation = ()
    edata_presim.fixedParametersPreequilibration = ()

    edata_sim = amici.ExpData(edata)
    edata_sim.t_presim = 0
    edata_sim.setTimepoints(edata.getTimepoints())
    edata_sim.fixedParameters = \
        edata.fixedParameters
    edata_sim.fixedParametersPresimulation = ()
    edata_sim.fixedParametersPreequilibration = ()

    pscales = [
        amici.ParameterScaling.log10, amici.ParameterScaling.ln,
        amici.ParameterScaling.none,
        amici.parameterScalingFromIntVector([
            amici.ParameterScaling.log10, amici.ParameterScaling.ln,
            amici.ParameterScaling.none, amici.ParameterScaling.log10,
            amici.ParameterScaling.ln, amici.ParameterScaling.none
        ])
    ]

    plists = [
        [3, 1, 2, 4], [0, 1, 2, 3, 4, 5], [5, 3, 2, 0, 4, 1],
        [1, 2, 3, 4, 5], [1, 1, 1],
    ]

    return (model, solver, edata, edata_preeq,
            edata_presim, edata_sim, pscales, plists)


def test_manual_preequilibration(preeq_fixture):
    """Manual preequilibration"""

    model, solver, edata, edata_preeq, \
        edata_presim, edata_sim, pscales, plists = preeq_fixture

    settings = itertools.product(pscales, plists)

    for pscale, plist in settings:

        model.setInitialStates([])
        model.setInitialStateSensitivities([])
        model.setParameterList(plist)
        model.setParameterScale(pscale)

        # combined
        rdata_auto = amici.runAmiciSimulation(model, solver, edata)
        assert rdata_auto.status == amici.AMICI_SUCCESS

        # manual preequilibration
        rdata_preeq = amici.runAmiciSimulation(model, solver, edata_preeq)
        assert rdata_preeq.status == amici.AMICI_SUCCESS

        # manual reinitialization + presimulation
        x0 = rdata_preeq['x'][0, :]
        x0[1] = edata_presim.fixedParameters[0]
        x0[2] = edata_presim.fixedParameters[1]
        sx0 = rdata_preeq['sx'][0, :, :]
        sx0[:, 1] = 0
        sx0[:, 2] = 0
        model.setInitialStates(x0)
        model.setInitialStateSensitivities(sx0.flatten())
        rdata_presim = amici.runAmiciSimulation(model, solver, edata_presim)
        assert rdata_presim.status == amici.AMICI_SUCCESS

        # manual reinitialization + simulation
        x0 = rdata_presim['x'][0, :]
        x0[1] = edata_sim.fixedParameters[0]
        x0[2] = edata_sim.fixedParameters[1]
        sx0 = rdata_presim['sx'][0, :, :]
        sx0[:, 1] = 0
        sx0[:, 2] = 0
        model.setInitialStates(x0)
        model.setInitialStateSensitivities(sx0.flatten())
        rdata_sim = amici.runAmiciSimulation(model, solver, edata_sim)
        assert rdata_sim.status == amici.AMICI_SUCCESS

        for variable in ['x', 'sx']:
            assert np.isclose(
                rdata_auto[variable],
                rdata_sim[variable],
                1e-6, 1e-6
            ).all(), dict(pscale=pscale, plist=plist, variable=variable)


def test_parameter_reordering(preeq_fixture):
    """Test parameter reordering"""

    model, solver, edata, edata_preeq, \
        edata_presim, edata_sim, pscales, plists = preeq_fixture

    rdata_ordered = amici.runAmiciSimulation(model, solver, edata)

    for plist in plists:
        model.setParameterList(plist)
        rdata_reordered = amici.runAmiciSimulation(model, solver, edata)

        for ip, p_index in enumerate(plist):
            assert np.isclose(
                rdata_ordered['sx'][:, p_index, :],
                rdata_reordered['sx'][:, ip, :],
                1e-6, 1e-6
            ).all(), plist


def test_data_replicates(preeq_fixture):
    """Test data replicates"""

    model, solver, edata, edata_preeq, \
        edata_presim, edata_sim, pscales, plists = preeq_fixture

    sensi_meth = amici.SensitivityMethod.forward
    solver.setSensitivityMethod(sensi_meth)

    # add infty timepoint
    y = edata.getObservedData()
    stdy = edata.getObservedDataStdDev()
    ts = np.hstack([*edata.getTimepoints(), np.inf])
    edata.setTimepoints(sorted(ts))
    edata.setObservedData(np.hstack([y, y[0]]))
    edata.setObservedDataStdDev(np.hstack([stdy, stdy[0]]))
    rdata_single = amici.runAmiciSimulation(model, solver, edata)

    # duplicate data and timepoints
    y = edata.getObservedData()
    stdy = edata.getObservedDataStdDev()
    ts = np.hstack([*edata.getTimepoints(), *edata.getTimepoints()])
    idx = np.argsort(ts)
    edata.setTimepoints(sorted(ts))
    edata.setObservedData(np.hstack([y, y])[idx])
    edata.setObservedDataStdDev(np.hstack([stdy, stdy])[idx])

    rdata_double = amici.runAmiciSimulation(model, solver, edata)

    for variable in ['llh', 'sllh']:
        assert np.isclose(
            2*rdata_single[variable],
            rdata_double[variable],
            1e-6, 1e-6
        ).all(), dict(variable=variable, sensi_meth=sensi_meth)


def test_parameter_in_expdata(preeq_fixture):
    """Test parameter in ExpData"""

    model, solver, edata, edata_preeq, edata_presim, \
        edata_sim, pscales, plists = preeq_fixture

    rdata = amici.runAmiciSimulation(model, solver, edata)

    # get initial states will compute initial states if nothing is set,
    # this needs go first as we need unmodified model. Also set to
    # preequilibration fixpars first as this is where initial states would be
    # computed otherwise
    model.setFixedParameters(edata.fixedParametersPreequilibration)
    edata.x0 = model.getInitialStates()
    edata.sx0 = model.getInitialStateSensitivities()

    # perturb model initial states
    model.setInitialStates(rdata['x_ss'] * 4)
    model.setInitialStateSensitivities(rdata['sx_ss'].flatten() / 2)

    # set ExpData plist
    edata.plist = model.getParameterList()
    # perturb model parameter list
    model.setParameterList([
        i for i in reversed(model.getParameterList())
    ])

    # set ExpData parameters
    edata.parameters = model.getParameters()
    # perturb model parameters
    model.setParameters(tuple(
        p * 2 for p in model.getParameters()
    ))

    # set ExpData pscale
    edata.pscale = model.getParameterScale()
    # perturb model pscale, needs to be done after getting parameters,
    # otherwise we will mess up parameter value
    model.setParameterScale(amici.parameterScalingFromIntVector([
        amici.ParameterScaling.log10
        if scaling == amici.ParameterScaling.none
        else amici.ParameterScaling.none
        for scaling in model.getParameterScale()
    ]))

    rdata_edata = amici.runAmiciSimulation(
        model, solver, edata
    )
    for variable in ['x', 'sx']:
        assert np.isclose(
            rdata[variable][0, :],
            rdata_edata[variable][0, :],
            1e-6, 1e-6
        ).all(), variable


def test_raise_presimulation_with_adjoints(preeq_fixture):
    """Test simulation failures with adjoin+presimulation"""

    model, solver, edata, edata_preeq, \
        edata_presim, edata_sim, pscales, plists = preeq_fixture

    # preequilibration and presimulation with adjoints:
    # this needs to fail unless we remove presimulation
    solver.setSensitivityMethod(amici.SensitivityMethod.adjoint)

    rdata = amici.runAmiciSimulation(model, solver, edata)
    assert rdata['status'] == amici.AMICI_ERROR

    # add postequilibration
    y = edata.getObservedData()
    stdy = edata.getObservedDataStdDev()
    ts = np.hstack([*edata.getTimepoints(), np.inf])
    edata.setTimepoints(ts)
    edata.setObservedData(np.hstack([y, y[0]]))
    edata.setObservedDataStdDev(np.hstack([stdy, stdy[0]]))

    # remove presimulation
    edata.t_presim = 0
    edata.fixedParametersPresimulation = ()

    # no presim any more, this should work
    rdata = amici.runAmiciSimulation(model, solver, edata)
    assert rdata['status'] == amici.AMICI_SUCCESS


def test_equilibration_methods_with_adjoints(preeq_fixture):
    """Test different combinations of equilibration and simulation
    sensitivity methods"""

    model, solver, edata, edata_preeq, \
        edata_presim, edata_sim, pscales, plists = preeq_fixture

    # we don't want presim
    edata.t_presim = 0.0
    edata.fixedParametersPresimulation = ()

    # add infty timepoint
    y = edata.getObservedData()
    stdy = edata.getObservedDataStdDev()
    ts = np.hstack([*edata.getTimepoints(), np.inf])
    edata.setTimepoints(sorted(ts))
    edata.setObservedData(np.hstack([y, y[0]]))
    edata.setObservedDataStdDev(np.hstack([stdy, stdy[0]]))

    rdatas = {}
    equil_meths = [amici.SteadyStateSensitivityMode.newtonOnly,
                   amici.SteadyStateSensitivityMode.integrationOnly,
                   amici.SteadyStateSensitivityMode.integrateIfNewtonFails]
    sensi_meths = [amici.SensitivityMethod.forward,
                   amici.SensitivityMethod.adjoint]
    settings = itertools.product(equil_meths, sensi_meths)

    for setting in settings:
        # unpack, solver settings
        equil_meth, sensi_meth = setting
        model.setSteadyStateSensitivityMode(equil_meth)
        solver.setSensitivityMethod(sensi_meth)
        solver.setNewtonMaxSteps(0)

        # add rdatas
        rdatas[setting] = amici.runAmiciSimulation(model, solver, edata)
        # assert successful simulation

        assert rdatas[setting]['status'] == amici.AMICI_SUCCESS

    for setting1, setting2 in itertools.product(settings, settings):
        # assert correctness of result
        for variable in ['llh', 'sllh']:
            assert np.isclose(
                rdatas[setting1][variable],
                rdatas[setting2][variable],
                1e-6, 1e-6
            ).all(), variable


def test_newton_solver_equilibration(preeq_fixture):
    """Test data replicates"""

    model, solver, edata, edata_preeq, \
        edata_presim, edata_sim, pscales, plists = preeq_fixture

    # we don't want presim
    edata.t_presim = 0.0
    edata.fixedParametersPresimulation = ()

    # add infty timepoint
    y = edata.getObservedData()
    stdy = edata.getObservedDataStdDev()
    ts = np.hstack([*edata.getTimepoints(), np.inf])
    edata.setTimepoints(sorted(ts))
    edata.setObservedData(np.hstack([y, y[0]]))
    edata.setObservedDataStdDev(np.hstack([stdy, stdy[0]]))

    rdatas = {}
    settings = [amici.SteadyStateSensitivityMode.integrationOnly,
                amici.SteadyStateSensitivityMode.newtonOnly]

    solver.setNewtonStepSteadyStateCheck(True)

    for equil_meth in settings:
        # set sensi method
        sensi_meth = amici.SensitivityMethod.forward
        solver.setSensitivityMethod(sensi_meth)
        model.setSteadyStateSensitivityMode(equil_meth)
        if equil_meth == amici.SteadyStateSensitivityMode.newtonOnly:
            solver.setNewtonMaxSteps(10)
<<<<<<< HEAD
=======
        else:
            solver.setSensiSteadyStateCheck(False)
            solver.setNewtonMaxSteps(0)
>>>>>>> a74d8b56

        # add rdatas
        rdatas[equil_meth] = amici.runAmiciSimulation(model, solver, edata)

        # assert successful simulation
        assert rdatas[equil_meth]['status'] == amici.AMICI_SUCCESS

    # assert correct results
    for variable in ['llh', 'sllh', 'sx0', 'sx_ss', 'x_ss']:
        assert np.isclose(
            rdatas[settings[0]][variable],
            rdatas[settings[1]][variable],
            1e-5, 1e-5
        ).all(), variable


def test_newton_steadystate_check(preeq_fixture):
    """Test data replicates"""

    model, solver, edata, edata_preeq, edata_presim, edata_sim, pscales, \
        plists = preeq_fixture

    # we don't want presim
    edata.t_presim = 0.0
    edata.fixedParametersPresimulation = ()

    # add infty timepoint
    y = edata.getObservedData()
    stdy = edata.getObservedDataStdDev()
    ts = np.hstack([*edata.getTimepoints(), np.inf])
    edata.setTimepoints(sorted(ts))
    edata.setObservedData(np.hstack([y, y[0]]))
    edata.setObservedDataStdDev(np.hstack([stdy, stdy[0]]))

    solver.setNewtonMaxSteps(100)

    rdatas = {}
    for newton_check in [True, False]:
        # set sensi method
        sensi_meth = amici.SensitivityMethod.forward
        solver.setSensitivityMethod(sensi_meth)
        solver.setNewtonStepSteadyStateCheck(newton_check)

        # add rdatas
        rdatas[newton_check] = amici.runAmiciSimulation(model, solver, edata)

        # assert successful simulation
        assert rdatas[newton_check]['status'] == amici.AMICI_SUCCESS

    # assert correct results
    for variable in ['llh', 'sllh', 'sx0', 'sx_ss', 'x_ss']:
        assert np.isclose(
            rdatas[True][variable],
            rdatas[False][variable],
            1e-6, 1e-6
        ).all(), variable


<|MERGE_RESOLUTION|>--- conflicted
+++ resolved
@@ -346,12 +346,6 @@
         model.setSteadyStateSensitivityMode(equil_meth)
         if equil_meth == amici.SteadyStateSensitivityMode.newtonOnly:
             solver.setNewtonMaxSteps(10)
-<<<<<<< HEAD
-=======
-        else:
-            solver.setSensiSteadyStateCheck(False)
-            solver.setNewtonMaxSteps(0)
->>>>>>> a74d8b56
 
         # add rdatas
         rdatas[equil_meth] = amici.runAmiciSimulation(model, solver, edata)
