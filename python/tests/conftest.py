"""pytest configuration file"""
import copy
import importlib
import os
import shutil
import sys

import pytest

import amici
from amici.testing import TemporaryDirectoryWinSafe


@pytest.fixture(scope="session")
def sbml_example_presimulation_module():
    """SBML example_presimulation model module fixture"""

    sbml_file = os.path.join(os.path.dirname(__file__), '..',
                             'examples', 'example_presimulation',
                             'model_presimulation.xml')

    sbml_importer = amici.SbmlImporter(sbml_file)

    constant_parameters = ['DRUG_0', 'KIN_0']

    observables = amici.assignmentRules2observables(
        sbml_importer.sbml,  # the libsbml model object
        filter_function=lambda variable: variable.getName() == 'pPROT_obs'
    )
    module_name = 'test_model_presimulation'
<<<<<<< HEAD
    sbml_importer.sbml2amici(
        model_name=module_name,
        output_dir=outdir,
        verbose=True,
        observables=observables,
        constant_parameters=constant_parameters)
=======
>>>>>>> 97f74382

    with TemporaryDirectoryWinSafe(prefix=module_name) as outdir:
        sbml_importer.sbml2amici(
            model_name=module_name,
            output_dir=outdir,
            verbose=False,
            observables=observables,
            constant_parameters=constant_parameters)

        yield amici.import_model_module(
            module_name=module_name, module_path=outdir
        )


@pytest.fixture(scope="session")
def pysb_example_presimulation_module():
    """PySB example_presimulation model module fixture"""
    pysb = pytest.importorskip("pysb")
    from amici.pysb_import import pysb2amici

    constant_parameters = ['DRUG_0', 'KIN_0']

    pysb.SelfExporter.cleanup()  # reset pysb
    pysb.SelfExporter.do_export = True

    model_path = os.path.join(os.path.dirname(__file__), '..',
                              'examples', 'example_presimulation')

    with amici.add_path(model_path):
        if 'createModelPresimulation' in sys.modules:
            importlib.reload(sys.modules['createModelPresimulation'])
            model_module = sys.modules['createModelPresimulation']
        else:
            model_module = importlib.import_module('createModelPresimulation')
    model = copy.deepcopy(model_module.model)

    model.name = 'test_model_presimulation_pysb'

    with TemporaryDirectoryWinSafe(prefix=model.name) as outdir:
        pysb2amici(model, outdir, verbose=True,
                   observables=['pPROT_obs'],
                   constant_parameters=constant_parameters)

        yield amici.import_model_module(model.name, outdir)<|MERGE_RESOLUTION|>--- conflicted
+++ resolved
@@ -28,15 +28,6 @@
         filter_function=lambda variable: variable.getName() == 'pPROT_obs'
     )
     module_name = 'test_model_presimulation'
-<<<<<<< HEAD
-    sbml_importer.sbml2amici(
-        model_name=module_name,
-        output_dir=outdir,
-        verbose=True,
-        observables=observables,
-        constant_parameters=constant_parameters)
-=======
->>>>>>> 97f74382
 
     with TemporaryDirectoryWinSafe(prefix=module_name) as outdir:
         sbml_importer.sbml2amici(
