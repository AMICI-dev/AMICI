"""Tests for petab_simulate.py."""
from pathlib import Path
import pytest
import tempfile

from amici.petab_simulate import PetabSimulator
import petab
import petabtests
from amici.testing import skip_on_valgrind


@pytest.fixture
def petab_problem() -> petab.Problem:
    """Create a PEtab problem for use in tests."""
    test_case = '0001'
<<<<<<< HEAD
    test_case_dir = petabtests.get_case_dir(test_case, "sbml", "v1.0.0")
=======
    test_case_dir = petabtests.get_case_dir(
        id_=test_case, format_="sbml", version="v1.0.0"
    )
>>>>>>> 519adc62
    petab_yaml_path = test_case_dir / petabtests.problem_yaml_name(test_case)
    return petab.Problem.from_yaml(str(petab_yaml_path))


@skip_on_valgrind
def test_simulate_without_noise(petab_problem):
    """Test the reproducibility of simulation without noise."""
    simulator = PetabSimulator(petab_problem)
    print(simulator.working_dir)
    synthetic_data_df_a = simulator.simulate()
    synthetic_data_df_b = simulator.simulate()
    simulator.remove_working_dir()
    # Repeated simulation without noise is reproducible.
    assert synthetic_data_df_b.equals(synthetic_data_df_a)

    simulator = PetabSimulator(petab_problem)
    print(simulator.working_dir)
    synthetic_data_df_c = simulator.simulate()
    simulator.remove_working_dir()
    # Repeated simulation without noise, with a different PetabSimulator
    # instance, is reproducible.
    assert synthetic_data_df_c.equals(synthetic_data_df_a)


@skip_on_valgrind
def test_subset_call(petab_problem):
    """
    Test the ability to customize AMICI methods, specifically:
    :py:func:`amici.petab_import.import_petab_problem` (`model_name`,
    `model_output_dir`, import is skipped if `amici_model` is specified), and
    :py:func:`amici.petab_objective.simulate_petab` (`amici_model`, `solver`).
    """
    model_name = 'model_name_dummy'
    model_output_dir = tempfile.mkdtemp()

    simulator0 = PetabSimulator(petab_problem)
    assert not (Path(model_output_dir)/model_name).is_dir()
    simulator0.simulate(model_name=model_name,
                        model_output_dir=model_output_dir)
    # Model name is handled correctly
    assert simulator0.amici_model.getName() == model_name
    # Check model output directory is created, by
    # :py:func:`amici.petab_import.import_petab_problem`
    assert (Path(model_output_dir)/model_name).is_dir()

    simulator = PetabSimulator(petab_problem)
    simulator.simulate(amici_model=simulator0.amici_model)
    # AMICI model is handled correctly to skip import
    assert simulator.amici_model.getName() == model_name
    simulator.simulate()
    # AMICI model persists between :py:func:`PetabSimulator.simulate` calls
    assert simulator.amici_model.getName() == model_name
    # Erroneous solver raises an error
    with pytest.raises(TypeError):
        simulator.simulate(solver=False)

    simulator0.remove_working_dir()
    simulator.remove_working_dir()<|MERGE_RESOLUTION|>--- conflicted
+++ resolved
@@ -13,13 +13,9 @@
 def petab_problem() -> petab.Problem:
     """Create a PEtab problem for use in tests."""
     test_case = '0001'
-<<<<<<< HEAD
-    test_case_dir = petabtests.get_case_dir(test_case, "sbml", "v1.0.0")
-=======
     test_case_dir = petabtests.get_case_dir(
         id_=test_case, format_="sbml", version="v1.0.0"
     )
->>>>>>> 519adc62
     petab_yaml_path = test_case_dir / petabtests.problem_yaml_name(test_case)
     return petab.Problem.from_yaml(str(petab_yaml_path))
 
