"""Tests for SBML events, including piecewise expressions."""
from copy import deepcopy

import numpy as np
import pytest
<<<<<<< HEAD

from amici.testing import skip_on_valgrind
from util import (check_trajectories_with_adjoint_sensitivities,
                  check_trajectories_with_forward_sensitivities,
                  check_trajectories_without_sensitivities, create_amici_model,
                  create_sbml_model)


@pytest.fixture(params=[
    pytest.param('events_plus_heavisides', marks=skip_on_valgrind),
    pytest.param('piecewise_plus_event_simple_case', marks=skip_on_valgrind),
    pytest.param('piecewise_plus_event_semi_complicated',
                 marks=skip_on_valgrind),
    pytest.param('piecewise_plus_event_trigger_depends_on_state',
                 marks=skip_on_valgrind),
    pytest.param('nested_events', marks=skip_on_valgrind),
])
=======
from amici.testing import skip_on_valgrind
from util import (
    check_trajectories_with_forward_sensitivities,
    check_trajectories_without_sensitivities,
    create_amici_model,
    create_sbml_model,
)


@pytest.fixture(
    params=[
        pytest.param("events_plus_heavisides", marks=skip_on_valgrind),
        pytest.param("piecewise_plus_event_simple_case", marks=skip_on_valgrind),
        pytest.param("piecewise_plus_event_semi_complicated", marks=skip_on_valgrind),
        pytest.param(
            "piecewise_plus_event_trigger_depends_on_state", marks=skip_on_valgrind
        ),
        pytest.param("nested_events", marks=skip_on_valgrind),
    ]
)
>>>>>>> a5398dd0
def model(request):
    """Returns the requested AMICI model and analytical expressions."""
    (
        initial_assignments,
        parameters,
        rate_rules,
        species,
        events,
        timepoints,
        x_expected,
<<<<<<< HEAD
        sx_expected
=======
        sx_expected,
>>>>>>> a5398dd0
    ) = get_model_definition(request.param)

    # SBML model
    sbml_document, sbml_model = create_sbml_model(
        initial_assignments=initial_assignments,
        parameters=parameters,
        rate_rules=rate_rules,
        species=species,
        events=events,
        # uncomment `to_file` to save SBML model to file for inspection
        # to_file=sbml_test_models / (model_name + '.sbml'),
    )

    # AMICI model
    amici_model = create_amici_model(
        sbml_model=sbml_model,
        model_name=request.param,
    )
    amici_model.setTimepoints(timepoints)

    return amici_model, parameters, timepoints, x_expected, sx_expected


def get_model_definition(model_name):
<<<<<<< HEAD
    if model_name == 'piecewise_plus_event_simple_case':
        return model_definition_piecewise_plus_event_simple_case()
    if model_name == 'piecewise_plus_event_semi_complicated':
        return model_definition_piecewise_plus_event_semi_complicated()
    if model_name == 'piecewise_plus_event_trigger_depends_on_state':
        return model_definition_piecewise_plus_event_trigger_depends_on_state()
    if model_name == 'events_plus_heavisides':
        return model_definition_events_plus_heavisides()
    if model_name == 'nested_events':
        return model_definition_nested_events()

    raise NotImplementedError(
        f'Model with name {model_name} is not implemented.'
    )
=======
    if model_name == "piecewise_plus_event_simple_case":
        return model_definition_piecewise_plus_event_simple_case()
    if model_name == "piecewise_plus_event_semi_complicated":
        return model_definition_piecewise_plus_event_semi_complicated()
    if model_name == "piecewise_plus_event_trigger_depends_on_state":
        return model_definition_piecewise_plus_event_trigger_depends_on_state()
    if model_name == "events_plus_heavisides":
        return model_definition_events_plus_heavisides()
    if model_name == "nested_events":
        return model_definition_nested_events()

    raise NotImplementedError(f"Model with name {model_name} is not implemented.")
>>>>>>> a5398dd0


def model_definition_events_plus_heavisides():
    """Test model for state- and parameter-dependent Heavisides.

    ODEs
    ----
    d/dt x_1:
        - {            0,    t <  delta
        - { -alpha * x_1,    t >= delta
    d/dt x_2:
        - beta * x_1 - gamma * x_2
    d/dt x_3:
        - {     -eta * x_3,    t <  zeta
        - { -eta * x_3 + 1,    t >= zeta

    Events:
    -------
    event_1:
        trigger: k1 - x_3
        bolus: [[ -x_3 / 2],
                [        0],
                [        0]]
    event_2:
        trigger: t - zeta
        bolus: [[        0],
                [        0],
                [ zeta / 3]]
    """
    # Model components
    species = ["x_1", "x_2", "x_3"]
    initial_assignments = {
        "x_1": "k1",
        "x_2": "k2",
        "x_3": "k3",
    }
    rate_rules = {
        "x_1": "piecewise( -alpha * x_1, time >= delta, 0)",
        "x_2": "beta * x_1 - gamma * x_2",
        "x_3": "-eta * x_3 + piecewise( 1, time >= zeta, 0)",
    }
    parameters = {
        "k1": 2,
        "k2": 0.01,
        "k3": 5,
        "alpha": 2,
        "beta": 3,
        "gamma": 2,
        "delta": 3,
        "eta": 1,
        "zeta": 5,
    }
    events = {
        "event_1": {
            "trigger": "x_3 < k1",
            "target": "x_1",
            "assignment": "x_1 - x_3 / 2",
        },
        "event_2": {
            "trigger": "time >= zeta",
            "target": "x_3",
            "assignment": "x_3 + zeta / 3",
        },
    }
    timepoints = np.linspace(0, 8, 400)

    # Analytical solution
    def x_expected(t, k1, k2, k3, alpha, beta, gamma, delta, eta, zeta):
        # The system reads dx/dt = Ax + b
        # x0 = (k1, k2, k3)
        x0 = np.array([[k1], [k2], [k3]])

        # gather event time points
        event_1_time = (np.log(k3) - np.log(k1)) / eta  # k1 > x3
        event_2_time = delta
        event_3_time = zeta

        def get_early_x(t):
            # compute dynamics
            if t < event_1_time:
                # Define A
                A = np.array([[0, 0, 0], [beta, -gamma, 0], [0, 0, -eta]])
                tmp_x = expm(t * A)
                return np.matmul(tmp_x, x0)

            elif t <= event_2_time:
                # "simulate" until first event
                A = np.array([[0, 0, 0], [beta, -gamma, 0], [0, 0, -eta]])
                tmp_x = expm(event_1_time * A)
                x1 = np.matmul(tmp_x, x0)
                # apply bolus
                delta_x = np.array([[float(-x1[2, :] / 2)], [0], [0]])
                x1 += delta_x
                # "simulate" on
                tmp_x = expm((t - event_1_time) * A)
                return np.matmul(tmp_x, x1)

        if t < event_2_time:
            x = get_early_x(t).flatten()
        elif t < event_3_time:
            x2 = get_early_x(event_2_time)

            A = np.array([[-alpha, 0, 0], [beta, -gamma, 0], [0, 0, -eta]])
            tmp_x = expm((t - event_2_time) * A)
            x = np.matmul(tmp_x, x2).flatten()
        else:
            x2 = get_early_x(event_2_time)

            A = np.array([[-alpha, 0, 0], [beta, -gamma, 0], [0, 0, -eta]])
            tmp_x = expm((event_3_time - event_2_time) * A)
            x3 = np.matmul(tmp_x, x2)
            # apply bolus
            x3 += np.array([[0], [0], [zeta / 3]])

            hom_x = np.matmul(expm((t - event_3_time) * A), x3)
            inhom_x = [
                [0],
                [0],
                [-np.exp(-eta * (t - event_3_time)) / eta + 1 / eta],
            ]

            x = (hom_x + inhom_x).flatten()

        return np.array(x)

    def sx_expected(t, parameters):
        """get sx, w.r.t. parameters, via finite differences"""
        sx = []
        eps = 1e-6

        for ip in parameters:
            perturbed_params = deepcopy(parameters)
            perturbed_params[ip] += eps
            sx_p = x_expected(t, **perturbed_params)
<<<<<<< HEAD
            perturbed_params[ip] -= 2*eps
=======
            perturbed_params[ip] -= 2 * eps
>>>>>>> a5398dd0
            sx_m = x_expected(t, **perturbed_params)
            sx.append((sx_p - sx_m) / (2 * eps))

        return np.array(sx)

    return (
        initial_assignments,
        parameters,
        rate_rules,
        species,
        events,
        timepoints,
        x_expected,
<<<<<<< HEAD
        sx_expected
=======
        sx_expected,
>>>>>>> a5398dd0
    )


def model_definition_nested_events():
    """Test model for state- and parameter-dependent heavisides.

    ODEs
    ----
    d/dt x_1:
        inflow_1 - decay_1 * x1
    d/dt x_2:
        - decay_2 * x_2

    Events:
    -------
    event_1:
        trigger: x_1 > inflow_1 / decay_2
        bolus: [[          0],
                [ -1 / time]]
    event_2:
        trigger: x_2 > 0.5
        bolus: [[ bolus],
                [ bolus]]
    """
    # Model components
    species = ["x_1", "x_2"]
    initial_assignments = {
        "x_1": "k1",
        "x_2": "k2",
    }
    rate_rules = {
        "x_1": "inflow_1 - decay_1 * x_1",
        "x_2": "- decay_2 * x_2",
    }
    parameters = {
<<<<<<< HEAD
        'k1': 0,
        'k2': 0,
        'inflow_1': 4,
        'decay_1': 2,
        'decay_2': 5,
        'bolus': 0,  # for bolus != 0, nested event sensitivities are off!
=======
        "k1": 0,
        "k2": 0,
        "inflow_1": 4,
        "decay_1": 2,
        "decay_2": 5,
        "bolus": 0,  # for bolus != 0, nested event sensitivities are off!
>>>>>>> a5398dd0
    }
    events = {
        "event_1": {
            "trigger": "x_1 > inflow_1 / decay_2",
            "target": "x_2",
            "assignment": "x_2 - 1 / time",
        },
        "event_2": {
            "trigger": "x_2 < - 0.5",
            "target": ["x_1", "x_2"],
            "assignment": ["x_1 + bolus", "x_2 + bolus"],
        },
    }
    timepoints = np.linspace(0, 1, 101)

    # Analytical solution
    def x_expected(t, k1, k2, inflow_1, decay_1, decay_2, bolus):
        # gather temporary variables
        # event_time = x_1 > inflow_1 / decay_2
        equil = inflow_1 / decay_1
        tmp1 = inflow_1 / decay_2 - inflow_1 / decay_1
        tmp2 = k1 - inflow_1 / decay_1
<<<<<<< HEAD
        event_time = (- 1 / decay_1) * np.log(tmp1 / tmp2)
=======
        event_time = (-1 / decay_1) * np.log(tmp1 / tmp2)
>>>>>>> a5398dd0

        def get_early_x(t):
            # compute dynamics before event
            x_1 = equil * (1 - np.exp(-decay_1 * t)) + k1 * np.exp(-decay_1 * t)
            x_2 = k2 * np.exp(-decay_2 * t)
            return np.array([[x_1], [x_2]])

        if t < event_time:
            x = get_early_x(t).flatten()
        else:
            # compute state after event
            x_tau = get_early_x(event_time)
            tau_x1 = x_tau[0] + bolus
            tau_x2 = x_tau[1] - 1 / event_time + bolus

            # compute dynamics after event
            inhom = np.exp(decay_1 * event_time) * tau_x1
            x_1 = equil * (1 - np.exp(decay_1 * (event_time - t))) + inhom * np.exp(
                -decay_1 * t
            )
            x_2 = tau_x2 * np.exp(decay_2 * event_time) * np.exp(-decay_2 * t)

            x = np.array([[x_1], [x_2]])

        return x.flatten()

    def sx_expected(t, parameters):
        """get sx, w.r.t. parameters, via finite differences"""
        sx = []
        eps = 1e-6

        for ip in parameters:
            perturbed_params = deepcopy(parameters)
            perturbed_params[ip] += eps
            sx_p = x_expected(t, **perturbed_params)
<<<<<<< HEAD
            perturbed_params[ip] -= 2*eps
=======
            perturbed_params[ip] -= 2 * eps
>>>>>>> a5398dd0
            sx_m = x_expected(t, **perturbed_params)
            sx.append((sx_p - sx_m) / (2 * eps))

        return np.array(sx)

    return (
        initial_assignments,
        parameters,
        rate_rules,
        species,
        events,
        timepoints,
        x_expected,
<<<<<<< HEAD
        sx_expected
=======
        sx_expected,
>>>>>>> a5398dd0
    )


def model_definition_piecewise_plus_event_simple_case():
    """Test model for boolean operations in a piecewise condition.

    ODEs
    ----
    d/dt x_1:
        - { 1,    (alpha <= t and t < beta)
        - { 0,    otherwise
    """
    # Model components
<<<<<<< HEAD
    species = ['x_1']
    initial_assignments = {'x_1': 'x_1_0'}
    rate_rules = {
        'x_1': 'piecewise(1, (alpha < time && time < beta), 0)'
    }
    parameters = {
        'alpha': 2,
        'beta': 3,
        'gamma': 4.5,
        'x_1_0': 1,
    }
    timepoints = np.linspace(0., 5., 100)  # np.array((0.0, 4.0,))
    events = {
        'event_1': {
            'trigger': 'time > alpha',
            'target': 'x_1',
            'assignment': 'gamma'
        },
        'event_2': {
            'trigger': 'time > beta',
            'target': 'x_1',
            'assignment': 'x_1 + 2.5'
        }
=======
    species = ["x_1"]
    initial_assignments = {"x_1": "x_1_0"}
    rate_rules = {"x_1": "piecewise(1, (alpha < time && time < beta), 0)"}
    parameters = {
        "alpha": 2,
        "beta": 3,
        "gamma": 4.5,
        "x_1_0": 1,
    }
    timepoints = np.linspace(0.0, 5.0, 100)  # np.array((0.0, 4.0,))
    events = {
        "event_1": {"trigger": "time > alpha", "target": "x_1", "assignment": "gamma"},
        "event_2": {
            "trigger": "time > beta",
            "target": "x_1",
            "assignment": "x_1 + 2.5",
        },
>>>>>>> a5398dd0
    }

    # Analytical solution
    def x_expected(t, x_1_0, alpha, beta, gamma):
        t_event_1 = alpha
        t_event_2 = beta

        if t < t_event_1:
            x = x_1_0
        elif t < t_event_2:
            x = gamma + t - t_event_1
        else:
            x = gamma + t_event_2 - t_event_1 + 2.5

        return np.array((x,))

    def sx_expected(t, parameters):
        """get sx, w.r.t. parameters, via finite differences"""
        sx = []
        eps = 1e-6

        for ip in parameters:
            perturbed_params = deepcopy(parameters)
            perturbed_params[ip] += eps
            sx_p = np.array(x_expected(t, **perturbed_params))
<<<<<<< HEAD
            perturbed_params[ip] -= 2*eps
=======
            perturbed_params[ip] -= 2 * eps
>>>>>>> a5398dd0
            sx_m = np.array(x_expected(t, **perturbed_params))
            sx.append((sx_p - sx_m) / (2 * eps))

        return np.array(sx)

    return (
        initial_assignments,
        parameters,
        rate_rules,
        species,
        events,
        timepoints,
        x_expected,
<<<<<<< HEAD
        sx_expected
=======
        sx_expected,
>>>>>>> a5398dd0
    )


def model_definition_piecewise_plus_event_semi_complicated():
    """Test model for boolean operations in a piecewise condition, discrete
    events and a non-vanishing quadrature for the adjoint state.
<<<<<<< HEAD

    """
    # Model components
    species = ['x_1', 'x_2']
    initial_assignments = {'x_1': 'x_1_0',
                           'x_2': 'x_2_0'}
    rate_rules = {
        'x_1':
            'piecewise(delta * x_1, (alpha < time && time < beta), - x_1)',
        'x_2': '- eta * x_2',
    }
    parameters = {
        'alpha': 2,
        'beta': 3,
        'gamma': 4.5,
        'x_1_0': 1,
        'x_2_0': 5,
        'delta': 2.5,
        'eta': 1.4
    }
    timepoints = np.linspace(0., 5., 100)
    events = {
        'event_1': {
            'trigger': 'time > alpha / 2',
            'target': 'x_1',
            'assignment': 'gamma'
        },
        'event_2': {
            'trigger': 'time > beta',
            'target': 'x_1',
            'assignment': 'x_1 + x_2'
        }
=======
    """
    # Model components
    species = ["x_1", "x_2"]
    initial_assignments = {"x_1": "x_1_0", "x_2": "x_2_0"}
    rate_rules = {
        "x_1": "piecewise(delta * x_1, (alpha < time && time < beta), - x_1)",
        "x_2": "- eta * x_2",
    }
    parameters = {
        "alpha": 2,
        "beta": 3,
        "gamma": 4.5,
        "x_1_0": 1,
        "x_2_0": 5,
        "delta": 2.5,
        "eta": 1.4,
    }
    timepoints = np.linspace(0.0, 5.0, 100)
    events = {
        "event_1": {
            "trigger": "time > alpha / 2",
            "target": "x_1",
            "assignment": "gamma",
        },
        "event_2": {
            "trigger": "time > beta",
            "target": "x_1",
            "assignment": "x_1 + x_2",
        },
>>>>>>> a5398dd0
    }

    # Analytical solution
    def x_expected(t, x_1_0, x_2_0, alpha, beta, gamma, delta, eta):
        t_event_1 = alpha / 2
        t_event_2 = beta
        heaviside_1 = alpha

<<<<<<< HEAD
        x_2 = x_2_0 * np.exp(- eta * t)

        if t < t_event_1:
            x_1 = x_1_0 * np.exp(- t)
        elif t < heaviside_1:
            x_1 = gamma * np.exp(- (t - t_event_1))
        elif t < t_event_2:
            x_1_heaviside_1 = gamma * np.exp(- (heaviside_1 - t_event_1))
            x_1 = x_1_heaviside_1 * np.exp(delta * (t - heaviside_1))
        else:
            x_1_heaviside_1 = gamma * np.exp(- (heaviside_1 - t_event_1))
            x_1_at_event_2 = (
                    x_1_heaviside_1 * np.exp(delta * (t_event_2 - heaviside_1))
            )
            x_2_at_event_2 = x_2_0 * np.exp(- eta * t_event_2)
            x1_after_event_2 = x_1_at_event_2 + x_2_at_event_2
            x_1 = x1_after_event_2 * np.exp(- (t - t_event_2))
=======
        x_2 = x_2_0 * np.exp(-eta * t)

        if t < t_event_1:
            x_1 = x_1_0 * np.exp(-t)
        elif t < heaviside_1:
            x_1 = gamma * np.exp(-(t - t_event_1))
        elif t < t_event_2:
            x_1_heaviside_1 = gamma * np.exp(-(heaviside_1 - t_event_1))
            x_1 = x_1_heaviside_1 * np.exp(delta * (t - heaviside_1))
        else:
            x_1_heaviside_1 = gamma * np.exp(-(heaviside_1 - t_event_1))
            x_1_at_event_2 = x_1_heaviside_1 * np.exp(delta * (t_event_2 - heaviside_1))
            x_2_at_event_2 = x_2_0 * np.exp(-eta * t_event_2)
            x1_after_event_2 = x_1_at_event_2 + x_2_at_event_2
            x_1 = x1_after_event_2 * np.exp(-(t - t_event_2))
>>>>>>> a5398dd0

        return np.array((x_1, x_2))

    def sx_expected(t, parameters):
        """get sx, w.r.t. parameters, via finite differences"""
        sx = []
        eps = 1e-6

        for ip in parameters:
            perturbed_params = deepcopy(parameters)
            perturbed_params[ip] += eps
            sx_p = np.array(x_expected(t, **perturbed_params))
<<<<<<< HEAD
            perturbed_params[ip] -= 2*eps
=======
            perturbed_params[ip] -= 2 * eps
>>>>>>> a5398dd0
            sx_m = np.array(x_expected(t, **perturbed_params))
            sx.append((sx_p - sx_m) / (2 * eps))

        return np.array(sx)

    return (
        initial_assignments,
        parameters,
        rate_rules,
        species,
        events,
        timepoints,
        x_expected,
<<<<<<< HEAD
        sx_expected
=======
        sx_expected,
>>>>>>> a5398dd0
    )


def model_definition_piecewise_plus_event_trigger_depends_on_state():
    """Test model for boolean operations in a piecewise condition.

    ODEs
    ----
    d/dt x_1:
        - { 1,    (alpha <= t and t < beta)
        - { 0,    otherwise
    """
    # Model components
<<<<<<< HEAD
    species = ['x_1', 'x_2']
    initial_assignments = {'x_1': 'x_1_0',
                           'x_2': 'x_2_0'}
    rate_rules = {
        'x_1': 'piecewise(1, (alpha < time && time < beta), 0)',
        'x_2': '- x_2',
    }
    parameters = {
        'alpha': 2,
        'beta': 3,
        'gamma': 4.5,
        'x_1_0': 1,
        'x_2_0': 5,
    }
    timepoints = np.linspace(0., 5., 100)
    events = {
        'event_1': {
            'trigger': 'x_1 > 1.4',
            'target': 'x_1',
            'assignment': 'x_1 + gamma'
        },
        'event_2': {
            'trigger': 'time > beta',
            'target': 'x_1',
            'assignment': 'x_1 + x_2'
        }
=======
    species = ["x_1", "x_2"]
    initial_assignments = {"x_1": "x_1_0", "x_2": "x_2_0"}
    rate_rules = {
        "x_1": "piecewise(1, (alpha < time && time < beta), 0)",
        "x_2": "- x_2",
    }
    parameters = {
        "alpha": 2,
        "beta": 3,
        "gamma": 4.5,
        "x_1_0": 1,
        "x_2_0": 5,
    }
    timepoints = np.linspace(0.0, 5.0, 100)
    events = {
        "event_1": {
            "trigger": "x_1 > 1.4",
            "target": "x_1",
            "assignment": "x_1 + gamma",
        },
        "event_2": {
            "trigger": "time > beta",
            "target": "x_1",
            "assignment": "x_1 + x_2",
        },
>>>>>>> a5398dd0
    }

    # Analytical solution
    def x_expected(t, x_1_0, x_2_0, alpha, beta, gamma):
<<<<<<< HEAD

=======
>>>>>>> a5398dd0
        heaviside_1 = alpha
        t_event_1 = alpha + 1.4 - x_1_0
        t_event_2 = beta
        # This should hold in order that the analytical solution is correct
        assert heaviside_1 < t_event_1

        # x_2 never gets perturbed
<<<<<<< HEAD
        x_2 = x_2_0 * np.exp(- t)
=======
        x_2 = x_2_0 * np.exp(-t)
>>>>>>> a5398dd0

        if t < heaviside_1:
            x_1 = x_1_0
        elif t < t_event_1:
            x_1 = (t - heaviside_1) + x_1_0
        elif t < t_event_2:
            x_1 = gamma + (t - heaviside_1) + x_1_0
        else:
<<<<<<< HEAD
            x_2_at_event_2 = x_2_0 * np.exp(- t_event_2)
=======
            x_2_at_event_2 = x_2_0 * np.exp(-t_event_2)
>>>>>>> a5398dd0
            x_1_at_event_2 = gamma + (t_event_2 - heaviside_1) + x_1_0
            x_1 = x_1_at_event_2 + x_2_at_event_2

        return np.array((x_1, x_2))

    def sx_expected(t, parameters):
        """get sx, w.r.t. parameters, via finite differences"""
        sx = []
        eps = 1e-6

        for ip in parameters:
            perturbed_params = deepcopy(parameters)
            perturbed_params[ip] += eps
            sx_p = np.array(x_expected(t, **perturbed_params))
<<<<<<< HEAD
            perturbed_params[ip] -= 2*eps
=======
            perturbed_params[ip] -= 2 * eps
>>>>>>> a5398dd0
            sx_m = np.array(x_expected(t, **perturbed_params))
            sx.append((sx_p - sx_m) / (2 * eps))

        return np.array(sx)

    return (
        initial_assignments,
        parameters,
        rate_rules,
        species,
        events,
        timepoints,
        x_expected,
<<<<<<< HEAD
        sx_expected
=======
        sx_expected,
>>>>>>> a5398dd0
    )


def test_models(model):
    amici_model, parameters, timepoints, x_expected, sx_expected = model

<<<<<<< HEAD
    result_expected_x = np.array([
        x_expected(t, **parameters)
        for t in timepoints
    ])
    result_expected_sx = np.array([
        sx_expected(t, parameters)
        for t in timepoints
    ])

    # assert correctness of trajectories
    check_trajectories_without_sensitivities(amici_model,
                                             result_expected_x)
    check_trajectories_with_forward_sensitivities(amici_model,
                                                  result_expected_x,
                                                  result_expected_sx)
    check_trajectories_with_adjoint_sensitivities(amici_model)
=======
    result_expected_x = np.array([x_expected(t, **parameters) for t in timepoints])
    result_expected_sx = np.array([sx_expected(t, parameters) for t in timepoints])

    # assert correctness of trajectories
    check_trajectories_without_sensitivities(amici_model, result_expected_x)
    check_trajectories_with_forward_sensitivities(
        amici_model, result_expected_x, result_expected_sx
    )
>>>>>>> a5398dd0


def expm(x):
    """``expm`` wrapper

    Uses ``expm`` from ``mpmath``. *Something* changed in scipy's ``expm`` in
    version 1.9.0 breaking these tests"""
    from mpmath import expm

    return np.array(expm(x).tolist()).astype(float)<|MERGE_RESOLUTION|>--- conflicted
+++ resolved
@@ -3,27 +3,9 @@
 
 import numpy as np
 import pytest
-<<<<<<< HEAD
-
-from amici.testing import skip_on_valgrind
-from util import (check_trajectories_with_adjoint_sensitivities,
-                  check_trajectories_with_forward_sensitivities,
-                  check_trajectories_without_sensitivities, create_amici_model,
-                  create_sbml_model)
-
-
-@pytest.fixture(params=[
-    pytest.param('events_plus_heavisides', marks=skip_on_valgrind),
-    pytest.param('piecewise_plus_event_simple_case', marks=skip_on_valgrind),
-    pytest.param('piecewise_plus_event_semi_complicated',
-                 marks=skip_on_valgrind),
-    pytest.param('piecewise_plus_event_trigger_depends_on_state',
-                 marks=skip_on_valgrind),
-    pytest.param('nested_events', marks=skip_on_valgrind),
-])
-=======
 from amici.testing import skip_on_valgrind
 from util import (
+    check_trajectories_with_adjoint_sensitivities,
     check_trajectories_with_forward_sensitivities,
     check_trajectories_without_sensitivities,
     create_amici_model,
@@ -42,7 +24,6 @@
         pytest.param("nested_events", marks=skip_on_valgrind),
     ]
 )
->>>>>>> a5398dd0
 def model(request):
     """Returns the requested AMICI model and analytical expressions."""
     (
@@ -53,11 +34,7 @@
         events,
         timepoints,
         x_expected,
-<<<<<<< HEAD
-        sx_expected
-=======
         sx_expected,
->>>>>>> a5398dd0
     ) = get_model_definition(request.param)
 
     # SBML model
@@ -82,22 +59,6 @@
 
 
 def get_model_definition(model_name):
-<<<<<<< HEAD
-    if model_name == 'piecewise_plus_event_simple_case':
-        return model_definition_piecewise_plus_event_simple_case()
-    if model_name == 'piecewise_plus_event_semi_complicated':
-        return model_definition_piecewise_plus_event_semi_complicated()
-    if model_name == 'piecewise_plus_event_trigger_depends_on_state':
-        return model_definition_piecewise_plus_event_trigger_depends_on_state()
-    if model_name == 'events_plus_heavisides':
-        return model_definition_events_plus_heavisides()
-    if model_name == 'nested_events':
-        return model_definition_nested_events()
-
-    raise NotImplementedError(
-        f'Model with name {model_name} is not implemented.'
-    )
-=======
     if model_name == "piecewise_plus_event_simple_case":
         return model_definition_piecewise_plus_event_simple_case()
     if model_name == "piecewise_plus_event_semi_complicated":
@@ -110,7 +71,6 @@
         return model_definition_nested_events()
 
     raise NotImplementedError(f"Model with name {model_name} is not implemented.")
->>>>>>> a5398dd0
 
 
 def model_definition_events_plus_heavisides():
@@ -245,11 +205,7 @@
             perturbed_params = deepcopy(parameters)
             perturbed_params[ip] += eps
             sx_p = x_expected(t, **perturbed_params)
-<<<<<<< HEAD
-            perturbed_params[ip] -= 2*eps
-=======
             perturbed_params[ip] -= 2 * eps
->>>>>>> a5398dd0
             sx_m = x_expected(t, **perturbed_params)
             sx.append((sx_p - sx_m) / (2 * eps))
 
@@ -263,11 +219,7 @@
         events,
         timepoints,
         x_expected,
-<<<<<<< HEAD
-        sx_expected
-=======
         sx_expected,
->>>>>>> a5398dd0
     )
 
 
@@ -303,21 +255,12 @@
         "x_2": "- decay_2 * x_2",
     }
     parameters = {
-<<<<<<< HEAD
-        'k1': 0,
-        'k2': 0,
-        'inflow_1': 4,
-        'decay_1': 2,
-        'decay_2': 5,
-        'bolus': 0,  # for bolus != 0, nested event sensitivities are off!
-=======
         "k1": 0,
         "k2": 0,
         "inflow_1": 4,
         "decay_1": 2,
         "decay_2": 5,
         "bolus": 0,  # for bolus != 0, nested event sensitivities are off!
->>>>>>> a5398dd0
     }
     events = {
         "event_1": {
@@ -340,11 +283,7 @@
         equil = inflow_1 / decay_1
         tmp1 = inflow_1 / decay_2 - inflow_1 / decay_1
         tmp2 = k1 - inflow_1 / decay_1
-<<<<<<< HEAD
-        event_time = (- 1 / decay_1) * np.log(tmp1 / tmp2)
-=======
         event_time = (-1 / decay_1) * np.log(tmp1 / tmp2)
->>>>>>> a5398dd0
 
         def get_early_x(t):
             # compute dynamics before event
@@ -380,11 +319,7 @@
             perturbed_params = deepcopy(parameters)
             perturbed_params[ip] += eps
             sx_p = x_expected(t, **perturbed_params)
-<<<<<<< HEAD
-            perturbed_params[ip] -= 2*eps
-=======
             perturbed_params[ip] -= 2 * eps
->>>>>>> a5398dd0
             sx_m = x_expected(t, **perturbed_params)
             sx.append((sx_p - sx_m) / (2 * eps))
 
@@ -398,11 +333,7 @@
         events,
         timepoints,
         x_expected,
-<<<<<<< HEAD
-        sx_expected
-=======
         sx_expected,
->>>>>>> a5398dd0
     )
 
 
@@ -416,31 +347,7 @@
         - { 0,    otherwise
     """
     # Model components
-<<<<<<< HEAD
-    species = ['x_1']
-    initial_assignments = {'x_1': 'x_1_0'}
-    rate_rules = {
-        'x_1': 'piecewise(1, (alpha < time && time < beta), 0)'
-    }
-    parameters = {
-        'alpha': 2,
-        'beta': 3,
-        'gamma': 4.5,
-        'x_1_0': 1,
-    }
-    timepoints = np.linspace(0., 5., 100)  # np.array((0.0, 4.0,))
-    events = {
-        'event_1': {
-            'trigger': 'time > alpha',
-            'target': 'x_1',
-            'assignment': 'gamma'
-        },
-        'event_2': {
-            'trigger': 'time > beta',
-            'target': 'x_1',
-            'assignment': 'x_1 + 2.5'
-        }
-=======
+
     species = ["x_1"]
     initial_assignments = {"x_1": "x_1_0"}
     rate_rules = {"x_1": "piecewise(1, (alpha < time && time < beta), 0)"}
@@ -458,7 +365,6 @@
             "target": "x_1",
             "assignment": "x_1 + 2.5",
         },
->>>>>>> a5398dd0
     }
 
     # Analytical solution
@@ -484,11 +390,7 @@
             perturbed_params = deepcopy(parameters)
             perturbed_params[ip] += eps
             sx_p = np.array(x_expected(t, **perturbed_params))
-<<<<<<< HEAD
-            perturbed_params[ip] -= 2*eps
-=======
             perturbed_params[ip] -= 2 * eps
->>>>>>> a5398dd0
             sx_m = np.array(x_expected(t, **perturbed_params))
             sx.append((sx_p - sx_m) / (2 * eps))
 
@@ -502,51 +404,13 @@
         events,
         timepoints,
         x_expected,
-<<<<<<< HEAD
-        sx_expected
-=======
         sx_expected,
->>>>>>> a5398dd0
     )
 
 
 def model_definition_piecewise_plus_event_semi_complicated():
     """Test model for boolean operations in a piecewise condition, discrete
     events and a non-vanishing quadrature for the adjoint state.
-<<<<<<< HEAD
-
-    """
-    # Model components
-    species = ['x_1', 'x_2']
-    initial_assignments = {'x_1': 'x_1_0',
-                           'x_2': 'x_2_0'}
-    rate_rules = {
-        'x_1':
-            'piecewise(delta * x_1, (alpha < time && time < beta), - x_1)',
-        'x_2': '- eta * x_2',
-    }
-    parameters = {
-        'alpha': 2,
-        'beta': 3,
-        'gamma': 4.5,
-        'x_1_0': 1,
-        'x_2_0': 5,
-        'delta': 2.5,
-        'eta': 1.4
-    }
-    timepoints = np.linspace(0., 5., 100)
-    events = {
-        'event_1': {
-            'trigger': 'time > alpha / 2',
-            'target': 'x_1',
-            'assignment': 'gamma'
-        },
-        'event_2': {
-            'trigger': 'time > beta',
-            'target': 'x_1',
-            'assignment': 'x_1 + x_2'
-        }
-=======
     """
     # Model components
     species = ["x_1", "x_2"]
@@ -576,7 +440,6 @@
             "target": "x_1",
             "assignment": "x_1 + x_2",
         },
->>>>>>> a5398dd0
     }
 
     # Analytical solution
@@ -585,25 +448,6 @@
         t_event_2 = beta
         heaviside_1 = alpha
 
-<<<<<<< HEAD
-        x_2 = x_2_0 * np.exp(- eta * t)
-
-        if t < t_event_1:
-            x_1 = x_1_0 * np.exp(- t)
-        elif t < heaviside_1:
-            x_1 = gamma * np.exp(- (t - t_event_1))
-        elif t < t_event_2:
-            x_1_heaviside_1 = gamma * np.exp(- (heaviside_1 - t_event_1))
-            x_1 = x_1_heaviside_1 * np.exp(delta * (t - heaviside_1))
-        else:
-            x_1_heaviside_1 = gamma * np.exp(- (heaviside_1 - t_event_1))
-            x_1_at_event_2 = (
-                    x_1_heaviside_1 * np.exp(delta * (t_event_2 - heaviside_1))
-            )
-            x_2_at_event_2 = x_2_0 * np.exp(- eta * t_event_2)
-            x1_after_event_2 = x_1_at_event_2 + x_2_at_event_2
-            x_1 = x1_after_event_2 * np.exp(- (t - t_event_2))
-=======
         x_2 = x_2_0 * np.exp(-eta * t)
 
         if t < t_event_1:
@@ -619,7 +463,6 @@
             x_2_at_event_2 = x_2_0 * np.exp(-eta * t_event_2)
             x1_after_event_2 = x_1_at_event_2 + x_2_at_event_2
             x_1 = x1_after_event_2 * np.exp(-(t - t_event_2))
->>>>>>> a5398dd0
 
         return np.array((x_1, x_2))
 
@@ -632,11 +475,7 @@
             perturbed_params = deepcopy(parameters)
             perturbed_params[ip] += eps
             sx_p = np.array(x_expected(t, **perturbed_params))
-<<<<<<< HEAD
-            perturbed_params[ip] -= 2*eps
-=======
             perturbed_params[ip] -= 2 * eps
->>>>>>> a5398dd0
             sx_m = np.array(x_expected(t, **perturbed_params))
             sx.append((sx_p - sx_m) / (2 * eps))
 
@@ -650,11 +489,7 @@
         events,
         timepoints,
         x_expected,
-<<<<<<< HEAD
-        sx_expected
-=======
         sx_expected,
->>>>>>> a5398dd0
     )
 
 
@@ -668,34 +503,6 @@
         - { 0,    otherwise
     """
     # Model components
-<<<<<<< HEAD
-    species = ['x_1', 'x_2']
-    initial_assignments = {'x_1': 'x_1_0',
-                           'x_2': 'x_2_0'}
-    rate_rules = {
-        'x_1': 'piecewise(1, (alpha < time && time < beta), 0)',
-        'x_2': '- x_2',
-    }
-    parameters = {
-        'alpha': 2,
-        'beta': 3,
-        'gamma': 4.5,
-        'x_1_0': 1,
-        'x_2_0': 5,
-    }
-    timepoints = np.linspace(0., 5., 100)
-    events = {
-        'event_1': {
-            'trigger': 'x_1 > 1.4',
-            'target': 'x_1',
-            'assignment': 'x_1 + gamma'
-        },
-        'event_2': {
-            'trigger': 'time > beta',
-            'target': 'x_1',
-            'assignment': 'x_1 + x_2'
-        }
-=======
     species = ["x_1", "x_2"]
     initial_assignments = {"x_1": "x_1_0", "x_2": "x_2_0"}
     rate_rules = {
@@ -721,15 +528,10 @@
             "target": "x_1",
             "assignment": "x_1 + x_2",
         },
->>>>>>> a5398dd0
     }
 
     # Analytical solution
     def x_expected(t, x_1_0, x_2_0, alpha, beta, gamma):
-<<<<<<< HEAD
-
-=======
->>>>>>> a5398dd0
         heaviside_1 = alpha
         t_event_1 = alpha + 1.4 - x_1_0
         t_event_2 = beta
@@ -737,11 +539,7 @@
         assert heaviside_1 < t_event_1
 
         # x_2 never gets perturbed
-<<<<<<< HEAD
-        x_2 = x_2_0 * np.exp(- t)
-=======
         x_2 = x_2_0 * np.exp(-t)
->>>>>>> a5398dd0
 
         if t < heaviside_1:
             x_1 = x_1_0
@@ -750,11 +548,7 @@
         elif t < t_event_2:
             x_1 = gamma + (t - heaviside_1) + x_1_0
         else:
-<<<<<<< HEAD
-            x_2_at_event_2 = x_2_0 * np.exp(- t_event_2)
-=======
             x_2_at_event_2 = x_2_0 * np.exp(-t_event_2)
->>>>>>> a5398dd0
             x_1_at_event_2 = gamma + (t_event_2 - heaviside_1) + x_1_0
             x_1 = x_1_at_event_2 + x_2_at_event_2
 
@@ -769,11 +563,7 @@
             perturbed_params = deepcopy(parameters)
             perturbed_params[ip] += eps
             sx_p = np.array(x_expected(t, **perturbed_params))
-<<<<<<< HEAD
-            perturbed_params[ip] -= 2*eps
-=======
             perturbed_params[ip] -= 2 * eps
->>>>>>> a5398dd0
             sx_m = np.array(x_expected(t, **perturbed_params))
             sx.append((sx_p - sx_m) / (2 * eps))
 
@@ -787,35 +577,13 @@
         events,
         timepoints,
         x_expected,
-<<<<<<< HEAD
-        sx_expected
-=======
         sx_expected,
->>>>>>> a5398dd0
     )
 
 
 def test_models(model):
     amici_model, parameters, timepoints, x_expected, sx_expected = model
 
-<<<<<<< HEAD
-    result_expected_x = np.array([
-        x_expected(t, **parameters)
-        for t in timepoints
-    ])
-    result_expected_sx = np.array([
-        sx_expected(t, parameters)
-        for t in timepoints
-    ])
-
-    # assert correctness of trajectories
-    check_trajectories_without_sensitivities(amici_model,
-                                             result_expected_x)
-    check_trajectories_with_forward_sensitivities(amici_model,
-                                                  result_expected_x,
-                                                  result_expected_sx)
-    check_trajectories_with_adjoint_sensitivities(amici_model)
-=======
     result_expected_x = np.array([x_expected(t, **parameters) for t in timepoints])
     result_expected_sx = np.array([sx_expected(t, parameters) for t in timepoints])
 
@@ -824,7 +592,7 @@
     check_trajectories_with_forward_sensitivities(
         amici_model, result_expected_x, result_expected_sx
     )
->>>>>>> a5398dd0
+    check_trajectories_with_adjoint_sensitivities(amici_model)
 
 
 def expm(x):
