--- conflicted
+++ resolved
@@ -4,39 +4,26 @@
 import numpy as np
 import pytest
 
-<<<<<<< HEAD
 from amici.testing import skip_on_valgrind
-from util import (check_trajectories_with_forward_sensitivities,
-                  check_trajectories_without_sensitivities, create_amici_model,
-                  create_sbml_model)
-
-
-@pytest.fixture(params=[
-    pytest.param('events_plus_heavisides', marks=skip_on_valgrind),
-    pytest.param('piecewise_plus_event_simple_case', marks=skip_on_valgrind),
-    pytest.param('piecewise_plus_event_semi_complicated',
-                 marks=skip_on_valgrind),
-    pytest.param('piecewise_plus_event_trigger_depends_on_state',
-                 marks=skip_on_valgrind),
-    pytest.param('nested_events', marks=skip_on_valgrind),
-])
-=======
 from util import (
     check_trajectories_with_forward_sensitivities,
     check_trajectories_without_sensitivities,
     create_amici_model,
     create_sbml_model,
 )
-from amici.testing import skip_on_valgrind
 
 
 @pytest.fixture(
     params=[
         pytest.param("events_plus_heavisides", marks=skip_on_valgrind),
-        "nested_events",
+        pytest.param("piecewise_plus_event_simple_case", marks=skip_on_valgrind),
+        pytest.param("piecewise_plus_event_semi_complicated", marks=skip_on_valgrind),
+        pytest.param(
+            "piecewise_plus_event_trigger_depends_on_state", marks=skip_on_valgrind
+        ),
+        pytest.param("nested_events", marks=skip_on_valgrind),
     ]
 )
->>>>>>> fe1874c2
 def model(request):
     """Returns the requested AMICI model and analytical expressions."""
     (
@@ -46,13 +33,8 @@
         species,
         events,
         timepoints,
-<<<<<<< HEAD
         x_expected,
-        sx_expected
-=======
-        x_pected,
-        sx_pected,
->>>>>>> fe1874c2
+        sx_expected,
     ) = get_model_definition(request.param)
 
     # SBML model
@@ -77,29 +59,18 @@
 
 
 def get_model_definition(model_name):
-<<<<<<< HEAD
-    if model_name == 'piecewise_plus_event_simple_case':
+    if model_name == "piecewise_plus_event_simple_case":
         return model_definition_piecewise_plus_event_simple_case()
-    if model_name == 'piecewise_plus_event_semi_complicated':
+    if model_name == "piecewise_plus_event_semi_complicated":
         return model_definition_piecewise_plus_event_semi_complicated()
-    if model_name == 'piecewise_plus_event_trigger_depends_on_state':
+    if model_name == "piecewise_plus_event_trigger_depends_on_state":
         return model_definition_piecewise_plus_event_trigger_depends_on_state()
-    if model_name == 'events_plus_heavisides':
-        return model_definition_events_plus_heavisides()
-    if model_name == 'nested_events':
-        return model_definition_nested_events()
-
-    raise NotImplementedError(
-        f'Model with name {model_name} is not implemented.'
-    )
-=======
     if model_name == "events_plus_heavisides":
         return model_definition_events_plus_heavisides()
     if model_name == "nested_events":
         return model_definition_nested_events()
-    else:
-        raise NotImplementedError(f"Model with name {model_name} is not implemented.")
->>>>>>> fe1874c2
+
+    raise NotImplementedError(f"Model with name {model_name} is not implemented.")
 
 
 def model_definition_events_plus_heavisides():
@@ -218,11 +189,7 @@
             inhom_x = [
                 [0],
                 [0],
-<<<<<<< HEAD
                 [-np.exp(-eta * (t - event_3_time)) / eta + 1 / eta],
-=======
-                [-np.exp(-eta * (t - event_3_time)) / (eta) + 1 / (eta)],
->>>>>>> fe1874c2
             ]
 
             x = (hom_x + inhom_x).flatten()
@@ -237,15 +204,9 @@
         for ip in parameters:
             perturbed_params = deepcopy(parameters)
             perturbed_params[ip] += eps
-<<<<<<< HEAD
             sx_p = x_expected(t, **perturbed_params)
-            perturbed_params[ip] -= 2*eps
+            perturbed_params[ip] -= 2 * eps
             sx_m = x_expected(t, **perturbed_params)
-=======
-            sx_p = x_pected(t, **perturbed_params)
-            perturbed_params[ip] -= 2 * eps
-            sx_m = x_pected(t, **perturbed_params)
->>>>>>> fe1874c2
             sx.append((sx_p - sx_m) / (2 * eps))
 
         return np.array(sx)
@@ -257,13 +218,8 @@
         species,
         events,
         timepoints,
-<<<<<<< HEAD
         x_expected,
-        sx_expected
-=======
-        x_pected,
-        sx_pected,
->>>>>>> fe1874c2
+        sx_expected,
     )
 
 
@@ -299,21 +255,12 @@
         "x_2": "- decay_2 * x_2",
     }
     parameters = {
-<<<<<<< HEAD
-        'k1': 0,
-        'k2': 0,
-        'inflow_1': 4,
-        'decay_1': 2,
-        'decay_2': 5,
-        'bolus': 0,  # for bolus != 0, nested event sensitivities are off!
-=======
         "k1": 0,
         "k2": 0,
         "inflow_1": 4,
         "decay_1": 2,
         "decay_2": 5,
         "bolus": 0,  # for bolus != 0, nested event sensitivities are off!
->>>>>>> fe1874c2
     }
     events = {
         "event_1": {
@@ -336,11 +283,7 @@
         equil = inflow_1 / decay_1
         tmp1 = inflow_1 / decay_2 - inflow_1 / decay_1
         tmp2 = k1 - inflow_1 / decay_1
-<<<<<<< HEAD
-        event_time = (- 1 / decay_1) * np.log(tmp1 / tmp2)
-=======
         event_time = (-1 / decay_1) * np.log(tmp1 / tmp2)
->>>>>>> fe1874c2
 
         def get_early_x(t):
             # compute dynamics before event
@@ -375,92 +318,9 @@
         for ip in parameters:
             perturbed_params = deepcopy(parameters)
             perturbed_params[ip] += eps
-<<<<<<< HEAD
             sx_p = x_expected(t, **perturbed_params)
-            perturbed_params[ip] -= 2*eps
+            perturbed_params[ip] -= 2 * eps
             sx_m = x_expected(t, **perturbed_params)
-=======
-            sx_p = x_pected(t, **perturbed_params)
-            perturbed_params[ip] -= 2 * eps
-            sx_m = x_pected(t, **perturbed_params)
->>>>>>> fe1874c2
-            sx.append((sx_p - sx_m) / (2 * eps))
-
-        return np.array(sx)
-
-    return (
-        initial_assignments,
-        parameters,
-        rate_rules,
-        species,
-        events,
-        timepoints,
-<<<<<<< HEAD
-        x_expected,
-        sx_expected
-    )
-
-
-def model_definition_piecewise_plus_event_simple_case():
-    """Test model for boolean operations in a piecewise condition.
-
-    ODEs
-    ----
-    d/dt x_1:
-        - { 1,    (alpha <= t and t < beta)
-        - { 0,    otherwise
-    """
-    # Model components
-    species = ['x_1']
-    initial_assignments = {'x_1': 'x_1_0'}
-    rate_rules = {
-        'x_1': 'piecewise(1, (alpha < time && time < beta), 0)'
-    }
-    parameters = {
-        'alpha': 2,
-        'beta': 3,
-        'gamma': 4.5,
-        'x_1_0': 1,
-    }
-    timepoints = np.linspace(0., 5., 100)  # np.array((0.0, 4.0,))
-    events = {
-        'event_1': {
-            'trigger': 'time > alpha',
-            'target': 'x_1',
-            'assignment': 'gamma'
-        },
-        'event_2': {
-            'trigger': 'time > beta',
-            'target': 'x_1',
-            'assignment': 'x_1 + 2.5'
-        }
-    }
-
-    # Analytical solution
-    def x_expected(t, x_1_0, alpha, beta, gamma):
-        t_event_1 = alpha
-        t_event_2 = beta
-
-        if t < t_event_1:
-            x = x_1_0
-        elif t < t_event_2:
-            x = gamma + t - t_event_1
-        else:
-            x = gamma + t_event_2 - t_event_1 + 2.5
-
-        return np.array((x,))
-
-    def sx_expected(t, parameters):
-        """get sx, w.r.t. parameters, via finite differences"""
-        sx = []
-        eps = 1e-6
-
-        for ip in parameters:
-            perturbed_params = deepcopy(parameters)
-            perturbed_params[ip] += eps
-            sx_p = np.array(x_expected(t, **perturbed_params))
-            perturbed_params[ip] -= 2*eps
-            sx_m = np.array(x_expected(t, **perturbed_params))
             sx.append((sx_p - sx_m) / (2 * eps))
 
         return np.array(sx)
@@ -473,71 +333,52 @@
         events,
         timepoints,
         x_expected,
-        sx_expected
-    )
-
-
-def model_definition_piecewise_plus_event_semi_complicated():
-    """Test model for boolean operations in a piecewise condition, discrete
-    events and a non-vanishing quadrature for the adjoint state.
+        sx_expected,
+    )
+
+
+def model_definition_piecewise_plus_event_simple_case():
+    """Test model for boolean operations in a piecewise condition.
+
+    ODEs
+    ----
+    d/dt x_1:
+        - { 1,    (alpha <= t and t < beta)
+        - { 0,    otherwise
     """
     # Model components
-    species = ['x_1', 'x_2']
-    initial_assignments = {'x_1': 'x_1_0',
-                           'x_2': 'x_2_0'}
-    rate_rules = {
-        'x_1':
-            'piecewise(delta * x_1, (alpha < time && time < beta), - x_1)',
-        'x_2': '- eta * x_2',
-    }
+    species = ["x_1"]
+    initial_assignments = {"x_1": "x_1_0"}
+    rate_rules = {"x_1": "piecewise(1, (alpha < time && time < beta), 0)"}
     parameters = {
-        'alpha': 2,
-        'beta': 3,
-        'gamma': 4.5,
-        'x_1_0': 1,
-        'x_2_0': 5,
-        'delta': 2.5,
-        'eta': 1.4
-    }
-    timepoints = np.linspace(0., 5., 100)
+        "alpha": 2,
+        "beta": 3,
+        "gamma": 4.5,
+        "x_1_0": 1,
+    }
+    timepoints = np.linspace(0.0, 5.0, 100)  # np.array((0.0, 4.0,))
     events = {
-        'event_1': {
-            'trigger': 'time > alpha / 2',
-            'target': 'x_1',
-            'assignment': 'gamma'
-        },
-        'event_2': {
-            'trigger': 'time > beta',
-            'target': 'x_1',
-            'assignment': 'x_1 + x_2'
-        }
+        "event_1": {"trigger": "time > alpha", "target": "x_1", "assignment": "gamma"},
+        "event_2": {
+            "trigger": "time > beta",
+            "target": "x_1",
+            "assignment": "x_1 + 2.5",
+        },
     }
 
     # Analytical solution
-    def x_expected(t, x_1_0, x_2_0, alpha, beta, gamma, delta, eta):
-        t_event_1 = alpha / 2
+    def x_expected(t, x_1_0, alpha, beta, gamma):
+        t_event_1 = alpha
         t_event_2 = beta
-        heaviside_1 = alpha
-
-        x_2 = x_2_0 * np.exp(- eta * t)
 
         if t < t_event_1:
-            x_1 = x_1_0 * np.exp(- t)
-        elif t < heaviside_1:
-            x_1 = gamma * np.exp(- (t - t_event_1))
+            x = x_1_0
         elif t < t_event_2:
-            x_1_heaviside_1 = gamma * np.exp(- (heaviside_1 - t_event_1))
-            x_1 = x_1_heaviside_1 * np.exp(delta * (t - heaviside_1))
+            x = gamma + t - t_event_1
         else:
-            x_1_heaviside_1 = gamma * np.exp(- (heaviside_1 - t_event_1))
-            x_1_at_event_2 = (
-                    x_1_heaviside_1 * np.exp(delta * (t_event_2 - heaviside_1))
-            )
-            x_2_at_event_2 = x_2_0 * np.exp(- eta * t_event_2)
-            x1_after_event_2 = x_1_at_event_2 + x_2_at_event_2
-            x_1 = x1_after_event_2 * np.exp(- (t - t_event_2))
-
-        return np.array((x_1, x_2))
+            x = gamma + t_event_2 - t_event_1 + 2.5
+
+        return np.array((x,))
 
     def sx_expected(t, parameters):
         """get sx, w.r.t. parameters, via finite differences"""
@@ -548,7 +389,7 @@
             perturbed_params = deepcopy(parameters)
             perturbed_params[ip] += eps
             sx_p = np.array(x_expected(t, **perturbed_params))
-            perturbed_params[ip] -= 2*eps
+            perturbed_params[ip] -= 2 * eps
             sx_m = np.array(x_expected(t, **perturbed_params))
             sx.append((sx_p - sx_m) / (2 * eps))
 
@@ -562,70 +403,65 @@
         events,
         timepoints,
         x_expected,
-        sx_expected
-    )
-
-
-def model_definition_piecewise_plus_event_trigger_depends_on_state():
-    """Test model for boolean operations in a piecewise condition.
-
-    ODEs
-    ----
-    d/dt x_1:
-        - { 1,    (alpha <= t and t < beta)
-        - { 0,    otherwise
+        sx_expected,
+    )
+
+
+def model_definition_piecewise_plus_event_semi_complicated():
+    """Test model for boolean operations in a piecewise condition, discrete
+    events and a non-vanishing quadrature for the adjoint state.
     """
     # Model components
-    species = ['x_1', 'x_2']
-    initial_assignments = {'x_1': 'x_1_0',
-                           'x_2': 'x_2_0'}
+    species = ["x_1", "x_2"]
+    initial_assignments = {"x_1": "x_1_0", "x_2": "x_2_0"}
     rate_rules = {
-        'x_1': 'piecewise(1, (alpha < time && time < beta), 0)',
-        'x_2': '- x_2',
+        "x_1": "piecewise(delta * x_1, (alpha < time && time < beta), - x_1)",
+        "x_2": "- eta * x_2",
     }
     parameters = {
-        'alpha': 2,
-        'beta': 3,
-        'gamma': 4.5,
-        'x_1_0': 1,
-        'x_2_0': 5,
-    }
-    timepoints = np.linspace(0., 5., 100)
+        "alpha": 2,
+        "beta": 3,
+        "gamma": 4.5,
+        "x_1_0": 1,
+        "x_2_0": 5,
+        "delta": 2.5,
+        "eta": 1.4,
+    }
+    timepoints = np.linspace(0.0, 5.0, 100)
     events = {
-        'event_1': {
-            'trigger': 'x_1 > 1.4',
-            'target': 'x_1',
-            'assignment': 'x_1 + gamma'
-        },
-        'event_2': {
-            'trigger': 'time > beta',
-            'target': 'x_1',
-            'assignment': 'x_1 + x_2'
-        }
+        "event_1": {
+            "trigger": "time > alpha / 2",
+            "target": "x_1",
+            "assignment": "gamma",
+        },
+        "event_2": {
+            "trigger": "time > beta",
+            "target": "x_1",
+            "assignment": "x_1 + x_2",
+        },
     }
 
     # Analytical solution
-    def x_expected(t, x_1_0, x_2_0, alpha, beta, gamma):
-
+    def x_expected(t, x_1_0, x_2_0, alpha, beta, gamma, delta, eta):
+        t_event_1 = alpha / 2
+        t_event_2 = beta
         heaviside_1 = alpha
-        t_event_1 = alpha + 1.4 - x_1_0
-        t_event_2 = beta
-        # This should hold in order that the analytical solution is correct
-        assert heaviside_1 < t_event_1
-
-        # x_2 never gets perturbed
-        x_2 = x_2_0 * np.exp(- t)
-
-        if t < heaviside_1:
-            x_1 = x_1_0
-        elif t < t_event_1:
-            x_1 = (t - heaviside_1) + x_1_0
+
+        x_2 = x_2_0 * np.exp(-eta * t)
+
+        if t < t_event_1:
+            x_1 = x_1_0 * np.exp(-t)
+        elif t < heaviside_1:
+            x_1 = gamma * np.exp(-(t - t_event_1))
         elif t < t_event_2:
-            x_1 = gamma + (t - heaviside_1) + x_1_0
+            x_1_heaviside_1 = gamma * np.exp(-(heaviside_1 - t_event_1))
+            x_1 = x_1_heaviside_1 * np.exp(delta * (t - heaviside_1))
         else:
-            x_2_at_event_2 = x_2_0 * np.exp(- t_event_2)
-            x_1_at_event_2 = gamma + (t_event_2 - heaviside_1) + x_1_0
-            x_1 = x_1_at_event_2 + x_2_at_event_2
+            x_1_heaviside_1 = gamma * np.exp(-(heaviside_1 - t_event_1))
+            x_1_at_event_2 = x_1_heaviside_1 * np.exp(delta * (t_event_2 - heaviside_1))
+            x_2_at_event_2 = x_2_0 * np.exp(-eta * t_event_2)
+            x1_after_event_2 = x_1_at_event_2 + x_2_at_event_2
+            x_1 = x1_after_event_2 * np.exp(-(t - t_event_2))
 
         return np.array((x_1, x_2))
 
@@ -638,7 +474,7 @@
             perturbed_params = deepcopy(parameters)
             perturbed_params[ip] += eps
             sx_p = np.array(x_expected(t, **perturbed_params))
-            perturbed_params[ip] -= 2*eps
+            perturbed_params[ip] -= 2 * eps
             sx_m = np.array(x_expected(t, **perturbed_params))
             sx.append((sx_p - sx_m) / (2 * eps))
 
@@ -652,30 +488,103 @@
         events,
         timepoints,
         x_expected,
-        sx_expected
-=======
-        x_pected,
-        sx_pected,
->>>>>>> fe1874c2
+        sx_expected,
+    )
+
+
+def model_definition_piecewise_plus_event_trigger_depends_on_state():
+    """Test model for boolean operations in a piecewise condition.
+
+    ODEs
+    ----
+    d/dt x_1:
+        - { 1,    (alpha <= t and t < beta)
+        - { 0,    otherwise
+    """
+    # Model components
+    species = ["x_1", "x_2"]
+    initial_assignments = {"x_1": "x_1_0", "x_2": "x_2_0"}
+    rate_rules = {
+        "x_1": "piecewise(1, (alpha < time && time < beta), 0)",
+        "x_2": "- x_2",
+    }
+    parameters = {
+        "alpha": 2,
+        "beta": 3,
+        "gamma": 4.5,
+        "x_1_0": 1,
+        "x_2_0": 5,
+    }
+    timepoints = np.linspace(0.0, 5.0, 100)
+    events = {
+        "event_1": {
+            "trigger": "x_1 > 1.4",
+            "target": "x_1",
+            "assignment": "x_1 + gamma",
+        },
+        "event_2": {
+            "trigger": "time > beta",
+            "target": "x_1",
+            "assignment": "x_1 + x_2",
+        },
+    }
+
+    # Analytical solution
+    def x_expected(t, x_1_0, x_2_0, alpha, beta, gamma):
+        heaviside_1 = alpha
+        t_event_1 = alpha + 1.4 - x_1_0
+        t_event_2 = beta
+        # This should hold in order that the analytical solution is correct
+        assert heaviside_1 < t_event_1
+
+        # x_2 never gets perturbed
+        x_2 = x_2_0 * np.exp(-t)
+
+        if t < heaviside_1:
+            x_1 = x_1_0
+        elif t < t_event_1:
+            x_1 = (t - heaviside_1) + x_1_0
+        elif t < t_event_2:
+            x_1 = gamma + (t - heaviside_1) + x_1_0
+        else:
+            x_2_at_event_2 = x_2_0 * np.exp(-t_event_2)
+            x_1_at_event_2 = gamma + (t_event_2 - heaviside_1) + x_1_0
+            x_1 = x_1_at_event_2 + x_2_at_event_2
+
+        return np.array((x_1, x_2))
+
+    def sx_expected(t, parameters):
+        """get sx, w.r.t. parameters, via finite differences"""
+        sx = []
+        eps = 1e-6
+
+        for ip in parameters:
+            perturbed_params = deepcopy(parameters)
+            perturbed_params[ip] += eps
+            sx_p = np.array(x_expected(t, **perturbed_params))
+            perturbed_params[ip] -= 2 * eps
+            sx_m = np.array(x_expected(t, **perturbed_params))
+            sx.append((sx_p - sx_m) / (2 * eps))
+
+        return np.array(sx)
+
+    return (
+        initial_assignments,
+        parameters,
+        rate_rules,
+        species,
+        events,
+        timepoints,
+        x_expected,
+        sx_expected,
     )
 
 
 def test_models(model):
     amici_model, parameters, timepoints, x_expected, sx_expected = model
 
-<<<<<<< HEAD
-    result_expected_x = np.array([
-        x_expected(t, **parameters)
-        for t in timepoints
-    ])
-    result_expected_sx = np.array([
-        sx_expected(t, parameters)
-        for t in timepoints
-    ])
-=======
-    result_expected_x = np.array([x_pected(t, **parameters) for t in timepoints])
-    result_expected_sx = np.array([sx_pected(t, parameters) for t in timepoints])
->>>>>>> fe1874c2
+    result_expected_x = np.array([x_expected(t, **parameters) for t in timepoints])
+    result_expected_sx = np.array([sx_expected(t, parameters) for t in timepoints])
 
     # assert correctness of trajectories
     check_trajectories_without_sensitivities(amici_model, result_expected_x)
@@ -683,6 +592,7 @@
         amici_model, result_expected_x, result_expected_sx
     )
 
+
 def expm(x):
     """``expm`` wrapper
 
