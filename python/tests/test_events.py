"""Tests for SBML events, including piecewise expressions."""
from copy import deepcopy

import numpy as np
import pytest

<<<<<<< HEAD
from util import (
    create_sbml_model,
    create_amici_model,
    check_trajectories_without_sensitivities,
    check_trajectories_with_forward_sensitivities,
    check_trajectories_with_adjoint_sensitivities,
)

@pytest.fixture(params=[
    'piecewise_plus_event_simple_case',
    'piecewise_plus_event_semi_complicated',
    'piecewise_plus_event_trigger_depends_on_state',
    'events_plus_heavisides',
=======
from util import (check_trajectories_with_forward_sensitivities,
                  check_trajectories_without_sensitivities, create_amici_model,
                  create_sbml_model)
from amici.testing import skip_on_valgrind


@pytest.fixture(params=[
    pytest.param('events_plus_heavisides', marks=skip_on_valgrind),
>>>>>>> b61abb6c
    'nested_events',
])
def model(request):
    """Returns the requested AMICI model and analytical expressions."""
    (
        initial_assignments,
        parameters,
        rate_rules,
        species,
        events,
        timepoints,
        x_pected,
        sx_pected
    ) = get_model_definition(request.param)

    # SBML model
    sbml_document, sbml_model = create_sbml_model(
        initial_assignments=initial_assignments,
        parameters=parameters,
        rate_rules=rate_rules,
        species=species,
        events=events,
        # uncomment `to_file` to save SBML model to file for inspection
        # to_file=sbml_test_models / (model_name + '.sbml'),
    )

    # AMICI model
    amici_model = create_amici_model(
        sbml_model=sbml_model,
        model_name=request.param,
    )
    amici_model.setTimepoints(timepoints)

    return amici_model, parameters, timepoints, x_pected, sx_pected


def get_model_definition(model_name):
    if model_name == 'piecewise_plus_event_simple_case':
       return model_definition_piecewise_plus_event_simple_case()
    if model_name == 'piecewise_plus_event_semi_complicated':
        return model_definition_piecewise_plus_event_semi_complicated()
    if model_name == 'piecewise_plus_event_trigger_depends_on_state':
        return model_definition_piecewise_plus_event_trigger_depends_on_state()
    if model_name == 'events_plus_heavisides':
       return model_definition_events_plus_heavisides()
    if model_name == 'nested_events':
        return model_definition_nested_events()
    else:
        raise NotImplementedError(
            f'Model with name {model_name} is not implemented.'
        )


def model_definition_events_plus_heavisides():
    """Test model for state- and parameter-dependent heavisides.

    ODEs
    ----
    d/dt x_1:
        - {            0,    t <  delta
        - { -alpha * x_1,    t >= delta
    d/dt x_2:
        - beta * x_1 - gamma * x_2
    d/dt x_3:
        - {     -eta * x_3,    t <  zeta
        - { -eta * x_3 + 1,    t >= zeta

    Events:
    -------
    event_1:
        trigger: k1 - x_3
        bolus: [[ -x_3 / 2],
                [        0],
                [        0]]
    event_2:
        trigger: t - zeta
        bolus: [[        0],
                [        0],
                [ zeta / 3]]
    """
    # Model components
    species = ['x_1', 'x_2', 'x_3']
    initial_assignments = {
        'x_1': 'k1',
        'x_2': 'k2',
        'x_3': 'k3',
    }
    rate_rules = {
        'x_1': 'piecewise( -alpha * x_1, time >= delta, 0)',
        'x_2': 'beta * x_1 - gamma * x_2',
        'x_3': '-eta * x_3 + piecewise( 1, time >= zeta, 0)',
    }
    parameters = {
        'k1':  2,
        'k2': 0.01,
        'k3': 5,
        'alpha': 2,
        'beta': 3,
        'gamma': 2,
        'delta': 3,
        'eta': 1,
        'zeta': 5,
    }
    events = {
        'event_1': {
            'trigger': 'x_3 < k1',
            'target': 'x_1',
            'assignment': 'x_1 - x_3 / 2'
        },
        'event_2': {
            'trigger': 'time >= zeta',
            'target': 'x_3',
            'assignment': 'x_3 + zeta / 3'
        }
    }
    timepoints = np.linspace(0, 8, 400)

    # Analytical solution
    def x_pected(t, k1, k2, k3, alpha, beta, gamma, delta, eta, zeta):
        # The system reads dx/dt = Ax + b
        # x0 = (k1, k2, k3)
        x0 = np.array([[k1], [k2], [k3]])

        # gather event time points
        event_1_time = (np.log(k3) - np.log(k1)) / eta  # k1 > x3
        event_2_time = delta
        event_3_time = zeta

        def get_early_x(t):
            # compute dynamics
            if t < event_1_time:
                # Define A
                A = np.array([[0, 0, 0],
                              [beta, -gamma, 0],
                              [0, 0, -eta]])
                tmp_x = expm(t * A)
                return np.matmul(tmp_x, x0)

            elif t <= event_2_time:
                # "simulate" until first event
                A = np.array([[0, 0, 0],
                              [beta, -gamma, 0],
                              [0, 0, -eta]])
                tmp_x = expm(event_1_time * A)
                x1 = np.matmul(tmp_x, x0)
                # apply bolus
                delta_x = np.array([[float(-x1[2, :] / 2)], [0], [0]])
                x1 += delta_x
                # "simulate" on
                tmp_x = expm((t - event_1_time) * A)
                return np.matmul(tmp_x, x1)

        if t < event_2_time:
            x = get_early_x(t).flatten()
        elif t < event_3_time:
            x2 = get_early_x(event_2_time)

            A = np.array([[-alpha, 0, 0],
                          [beta, -gamma, 0],
                          [0, 0, -eta]])
            tmp_x = expm((t - event_2_time) * A)
            x = np.matmul(tmp_x, x2).flatten()
        else:
            x2 = get_early_x(event_2_time)

            A = np.array([[-alpha, 0, 0],
                          [beta, -gamma, 0],
                          [0, 0, -eta]])
            tmp_x = expm((event_3_time - event_2_time) * A)
            x3 = np.matmul(tmp_x, x2)
            # apply bolus
            x3 += np.array([[0], [0], [zeta / 3]])

            hom_x = np.matmul(expm((t - event_3_time) * A), x3)
            inhom_x = [[0], [0],
                       [-np.exp(-eta * (t - event_3_time)) / (eta)
                        + 1 / (eta)]]

            x = (hom_x + inhom_x).flatten()

        return np.array(x)

    def sx_pected(t, parameters):
        # get sx, w.r.t. parameters, via finite differences
        sx = []

        for ip in parameters:
            eps = 1e-6
            perturbed_params = deepcopy(parameters)
            perturbed_params[ip] += eps
            sx_p = x_pected(t, **perturbed_params)
            perturbed_params[ip] -= 2*eps
            sx_m = x_pected(t, **perturbed_params)
            sx.append((sx_p - sx_m) / (2 * eps))

        return np.array(sx)

    return (
        initial_assignments,
        parameters,
        rate_rules,
        species,
        events,
        timepoints,
        x_pected,
        sx_pected
    )


def model_definition_nested_events():
    """Test model for state- and parameter-dependent heavisides.

    ODEs
    ----
    d/dt x_1:
        inflow_1 - decay_1 * x1
    d/dt x_2:
        - decay_2 * x_2

    Events:
    -------
    event_1:
        trigger: x_1 > inflow_1 / decay_2
        bolus: [[          0],
                [ -1 / time]]
    event_2:
        trigger: x_2 > 0.5
        bolus: [[ bolus],
                [ bolus]]
    """
    # Model components
    species = ['x_1', 'x_2']
    initial_assignments = {
        'x_1': 'k1',
        'x_2': 'k2',
    }
    rate_rules = {
        'x_1': 'inflow_1 - decay_1 * x_1',
        'x_2': '- decay_2 * x_2',
    }
    parameters = {
        'k1': 0,
        'k2': 0,
        'inflow_1': 4,
        'decay_1': 2,
        'decay_2': 5,
        'bolus': 0, # for bolus != 0, nested event sensitivities are off!
    }
    events = {
        'event_1': {
            'trigger': 'x_1 > inflow_1 / decay_2',
            'target': 'x_2',
            'assignment': 'x_2 - 1 / time'
        },
        'event_2': {
            'trigger': 'x_2 < - 0.5',
            'target': ['x_1', 'x_2'],
            'assignment': ['x_1 + bolus', 'x_2 + bolus'],
        }
    }
    timepoints = np.linspace(0, 1, 101)

    # Analytical solution
    def x_pected(t, k1, k2, inflow_1, decay_1, decay_2, bolus):
        # gather temporary variables
        # event_time = x_1 > inflow_1 / decay_2
        equil = inflow_1 / decay_1
        tmp1 = inflow_1 / decay_2 - inflow_1 / decay_1
        tmp2 = k1 - inflow_1 / decay_1
        event_time = (- 1 / decay_1) * np.log( tmp1 / tmp2)

        def get_early_x(t):
            # compute dynamics before event
            x_1 = equil * (1 - np.exp(-decay_1 * t)) + k1*np.exp(-decay_1 * t)
            x_2 = k2 * np.exp(-decay_2 * t)
            return np.array([[x_1], [x_2]])

        if t < event_time:
            x = get_early_x(t).flatten()
        else:
            # compute state after event
            x_tau = get_early_x(event_time)
            tau_x1 = x_tau[0] + bolus
            tau_x2 = x_tau[1] - 1 / event_time + bolus

            # compute dynamics after event
            inhom = np.exp(decay_1 * event_time) * tau_x1
            x_1 = equil * (1 - np.exp(decay_1 * (event_time - t))) + \
                inhom * np.exp(- decay_1 * t)
            x_2 = tau_x2 * np.exp(decay_2 * event_time) * np.exp(-decay_2 * t)

            x = np.array([[x_1], [x_2]])

        return x.flatten()

    def sx_pected(t, parameters):
        # get sx, w.r.t. parameters, via finite differences
        sx = []

        for ip in parameters:
            eps = 1e-6
            perturbed_params = deepcopy(parameters)
            perturbed_params[ip] += eps
            sx_p = x_pected(t, **perturbed_params)
            perturbed_params[ip] -= 2*eps
            sx_m = x_pected(t, **perturbed_params)
            sx.append((sx_p - sx_m) / (2 * eps))

        return np.array(sx)

    return (
        initial_assignments,
        parameters,
        rate_rules,
        species,
        events,
        timepoints,
        x_pected,
        sx_pected
    )


def model_definition_piecewise_plus_event_simple_case():
    """Test model for boolean operations in a piecewise condition.

    ODEs
    ----
    d/dt x_1:
        - { 1,    (alpha <= t and t < beta)
        - { 0,    otherwise
    """
    # Model components
    species = ['x_1']
    initial_assignments = {'x_1': 'x_1_0'}
    rate_rules = {
        'x_1': (
            'piecewise('
                '1, '
                    '(alpha < time && time < beta), '
                '0'
            ')'
        )
    }
    parameters = {
        'alpha': 2,
        'beta': 3,
        'gamma': 4.5,
        'x_1_0': 1,
    }
    timepoints = np.linspace(0., 5., 100)# np.array((0.0, 4.0,))
    events = {
        'event_1': {
            'trigger': 'time > alpha',
            'target': 'x_1',
            'assignment': 'gamma'
        },
        'event_2': {
            'trigger': 'time > beta',
            'target': 'x_1',
            'assignment': 'x_1 + 2.5'
        }
    }

    # Analytical solution
    def x_pected(t, x_1_0, alpha, beta, gamma):
        t_event_1 = alpha
        t_event_2 = beta

        if t < t_event_1:
            x = x_1_0
        elif t < t_event_2:
            x = gamma + t - t_event_1
        else:
            x = gamma + t_event_2 - t_event_1 + 2.5

        return np.array((x,))

    def sx_pected(t, parameters):
        # get sx, w.r.t. parameters, via finite differences
        sx = []

        for ip in parameters:
            eps = 1e-6
            perturbed_params = deepcopy(parameters)
            perturbed_params[ip] += eps
            sx_p = np.array(x_pected(t, **perturbed_params))
            perturbed_params[ip] -= 2*eps
            sx_m = np.array(x_pected(t, **perturbed_params))
            sx.append((sx_p - sx_m) / (2 * eps))

        return np.array(sx)

    return (
        initial_assignments,
        parameters,
        rate_rules,
        species,
        events,
        timepoints,
        x_pected,
        sx_pected
    )


def model_definition_piecewise_plus_event_semi_complicated():
    """Test model for boolean operations in a piecewise condition, discrete
    events and a non-vanishing quadrature for the adjoint state.

    """
    # Model components
    species = ['x_1', 'x_2']
    initial_assignments = {'x_1': 'x_1_0',
                           'x_2': 'x_2_0'}
    rate_rules = {
        'x_1': (
            'piecewise('
                'delta * x_1, '
                    '(alpha < time && time < beta), '
                '- x_1'
            ')'
        ),
        'x_2': (
            '- eta * x_2'
        ),
    }
    parameters = {
        'alpha': 2,
        'beta': 3,
        'gamma': 4.5,
        'x_1_0': 1,
        'x_2_0': 5,
        'delta': 2.5,
        'eta': 1.4
    }
    timepoints = np.linspace(0., 5., 100)
    events = {
        'event_1': {
            'trigger': 'time > alpha / 2',
            'target': 'x_1',
            'assignment': 'gamma'
        },
        'event_2': {
            'trigger': 'time > beta',
            'target': 'x_1',
            'assignment': 'x_1 + x_2'
        }
    }

    # Analytical solution
    def x_pected(t, x_1_0, x_2_0, alpha, beta, gamma, delta, eta):
        t_event_1 = alpha / 2
        t_event_2 = beta
        heaviside_1 = alpha

        x_2 = x_2_0 * np.exp(- eta * t)

        if t < t_event_1:
            x_1 = x_1_0 * np.exp(- t)
        elif t < heaviside_1:
            x_1 = gamma * np.exp(- (t - t_event_1))
        elif t < t_event_2:
            x_1_heaviside_1 = gamma * np.exp(- (heaviside_1 - t_event_1))
            x_1 = x_1_heaviside_1 * np.exp(delta * (t - heaviside_1))
        else:
            x_1_heaviside_1 = gamma * np.exp(- (heaviside_1 - t_event_1))
            x_1_at_event_2 = x_1_heaviside_1 * \
                             np.exp(delta * (t_event_2 - heaviside_1))
            x_2_at_event_2 = x_2_0 * np.exp(- eta * t_event_2)
            x1_after_event_2 = x_1_at_event_2 + x_2_at_event_2
            x_1 = x1_after_event_2 * np.exp(- (t - t_event_2))

        return np.array((x_1, x_2))

    def sx_pected(t, parameters):
        # get sx, w.r.t. parameters, via finite differences
        sx = []

        for ip in parameters:
            eps = 1e-6
            perturbed_params = deepcopy(parameters)
            perturbed_params[ip] += eps
            sx_p = np.array(x_pected(t, **perturbed_params))
            perturbed_params[ip] -= 2*eps
            sx_m = np.array(x_pected(t, **perturbed_params))
            sx.append((sx_p - sx_m) / (2 * eps))

        return np.array(sx)

    return (
        initial_assignments,
        parameters,
        rate_rules,
        species,
        events,
        timepoints,
        x_pected,
        sx_pected
    )


def model_definition_piecewise_plus_event_trigger_depends_on_state():
    """Test model for boolean operations in a piecewise condition.

    ODEs
    ----
    d/dt x_1:
        - { 1,    (alpha <= t and t < beta)
        - { 0,    otherwise
    """
    # Model components
    species = ['x_1', 'x_2']
    initial_assignments = {'x_1': 'x_1_0',
                           'x_2': 'x_2_0'}
    rate_rules = {
        'x_1': (
            'piecewise('
                '1, '
                    '(alpha < time && time < beta), '
                '0'
            ')'
        ),
        'x_2': (
            '- x_2'
        ),
    }
    parameters = {
        'alpha': 2,
        'beta': 3,
        'gamma': 4.5,
        'x_1_0': 1,
        'x_2_0': 5,
    }
    timepoints = np.linspace(0., 5., 100)
    events = {
        'event_1': {
            'trigger': 'x_1 > 1.4',
            'target': 'x_1',
            'assignment': 'x_1 + gamma'
        },
        'event_2': {
            'trigger': 'time > beta',
            'target': 'x_1',
            'assignment': 'x_1 + x_2'
        }
    }

    # Analytical solution
    def x_pected(t, x_1_0, x_2_0, alpha, beta, gamma):

        heaviside_1 = alpha
        t_event_1 = alpha + 1.4 - x_1_0
        t_event_2 = beta
        # This should hold in order that the analytical solution is correct
        assert heaviside_1 < t_event_1

        # x_2 never gets perturbed
        x_2 = x_2_0 * np.exp(- t)

        if t < heaviside_1:
            x_1 = x_1_0
        elif t < t_event_1:
            x_1 = (t - heaviside_1) + x_1_0
        elif t < t_event_2:
            x_1 = gamma + (t - heaviside_1) + x_1_0
        else:
            x_2_at_event_2 = x_2_0 * np.exp(- t_event_2)
            x_1_at_event_2 = gamma + (t_event_2 - heaviside_1) + x_1_0
            x_1 = x_1_at_event_2 + x_2_at_event_2

        return np.array((x_1, x_2))

    def sx_pected(t, parameters):
        # get sx, w.r.t. parameters, via finite differences
        sx = []

        for ip in parameters:
            eps = 1e-6
            perturbed_params = deepcopy(parameters)
            perturbed_params[ip] += eps
            sx_p = np.array(x_pected(t, **perturbed_params))
            perturbed_params[ip] -= 2*eps
            sx_m = np.array(x_pected(t, **perturbed_params))
            sx.append((sx_p - sx_m) / (2 * eps))

        return np.array(sx)

    return (
        initial_assignments,
        parameters,
        rate_rules,
        species,
        events,
        timepoints,
        x_pected,
        sx_pected
    )


def test_models(model):
    amici_model, parameters, timepoints, x_pected, sx_pected = model

    result_expected_x = np.array([
        x_pected(t, **parameters)
        for t in timepoints
    ])
    result_expected_sx = np.array([
        sx_pected(t, parameters)
        for t in timepoints
    ])

    # assert correctness of trajectories
    check_trajectories_without_sensitivities(amici_model,
                                             result_expected_x)
    check_trajectories_with_forward_sensitivities(amici_model,
                                                  result_expected_x,
                                                  result_expected_sx)


def expm(x):
    """``expm`` wrapper

    Uses ``expm`` from ``mpmath``. *Something* changed in scipy's ``expm`` in
    version 1.9.0 breaking these tests"""
    from mpmath import expm
    return np.array(expm(x).tolist()).astype(float)<|MERGE_RESOLUTION|>--- conflicted
+++ resolved
@@ -4,7 +4,11 @@
 import numpy as np
 import pytest
 
-<<<<<<< HEAD
+from util import (check_trajectories_with_forward_sensitivities,
+                  check_trajectories_without_sensitivities, create_amici_model,
+                  create_sbml_model)
+from amici.testing import skip_on_valgrind
+
 from util import (
     create_sbml_model,
     create_amici_model,
@@ -14,21 +18,13 @@
 )
 
 @pytest.fixture(params=[
-    'piecewise_plus_event_simple_case',
-    'piecewise_plus_event_semi_complicated',
-    'piecewise_plus_event_trigger_depends_on_state',
-    'events_plus_heavisides',
-=======
-from util import (check_trajectories_with_forward_sensitivities,
-                  check_trajectories_without_sensitivities, create_amici_model,
-                  create_sbml_model)
-from amici.testing import skip_on_valgrind
-
-
-@pytest.fixture(params=[
     pytest.param('events_plus_heavisides', marks=skip_on_valgrind),
->>>>>>> b61abb6c
-    'nested_events',
+    pytest.param('piecewise_plus_event_simple_case', marks=skip_on_valgrind),
+    pytest.param('piecewise_plus_event_semi_complicated',
+                 marks=skip_on_valgrind),
+    pytest.param('piecewise_plus_event_trigger_depends_on_state',
+                 marks=skip_on_valgrind),
+    pytest.param('nested_events', marks=skip_on_valgrind),
 ])
 def model(request):
     """Returns the requested AMICI model and analytical expressions."""
