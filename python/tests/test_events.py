"""Tests for SBML events, including piecewise expressions."""
import importlib
import libsbml
import numpy as np
from pathlib import Path
import sys

from amici import (
    AmiciModel,
    runAmiciSimulation,
    SbmlImporter,
    SensitivityMethod,
    SensitivityOrder
)

sbml_test_models = Path('sbml_test_models')
sbml_test_models_output_dir = sbml_test_models / 'amici_models'
sbml_test_models_output_dir.mkdir(parents=True, exist_ok=True)


def create_amici_model(sbml_model, model_name) -> AmiciModel:
    sbml_importer = SbmlImporter(sbml_model)
    output_dir = sbml_test_models_output_dir / model_name
    sbml_importer.sbml2amici(
        model_name=model_name,
        output_dir=str(output_dir)
    )

    sys.path.insert(0, str(output_dir.resolve()))
    model_module = importlib.import_module(model_name)

    model = model_module.getModel()
    return model


def create_sbml_model(
        initial_assignments,
        parameters,
        rate_rules,
        species,
        to_file: str = None,
):
    """Create an SBML model from simple definitions.

    See usage in :py:func:`test_piecewise` for example input.

    The default initial concentration of species is `1.0`. This can currently
    be changed by specifying an initial assignment.
    """
    document = libsbml.SBMLDocument(3, 1)
    model = document.createModel()

    compartment = model.createCompartment()
    compartment.setId('compartment')
    compartment.setConstant(True)
    compartment.setSize(1)
    compartment.setSpatialDimensions(3)
    compartment.setUnits('dimensionless')

    for species_id in species:
        species = model.createSpecies()
        species.setId(species_id)
        species.setCompartment('compartment')
        species.setConstant(False)
        species.setSubstanceUnits('dimensionless')
        species.setBoundaryCondition(False)
        species.setHasOnlySubstanceUnits(False)
        species.setInitialConcentration(1.0)

    for target, formula in initial_assignments.items():
        initial_assignment = model.createInitialAssignment()
        initial_assignment.setSymbol(target)
        initial_assignment.setMath(libsbml.parseL3Formula(formula))

    for target, formula in rate_rules.items():
        rate_rule = model.createRateRule()
        rate_rule.setVariable(target)
        rate_rule.setMath(libsbml.parseL3Formula(formula))

    for parameter_id, parameter_value in parameters.items():
        parameter = model.createParameter()
        parameter.setId(parameter_id)
        parameter.setConstant(True)
        parameter.setValue(parameter_value)
        parameter.setUnits('dimensionless')

    if to_file:
        libsbml.writeSBMLToFile(
            document,
            str(to_file),
        )

    # Need to return document, else AMICI throws an error.
    # (possibly due to garbage collection?)
    return document, model


def test_piecewise():
    """Test model for piecewise functions in ODEs.

    ODEs
    ----
    d/dt x_1:
        - { alpha * x_1,    t <  x_2
        - { -beta * x_1,    t >= x_2
    d/dt x_2:
        - { gamma * x_2,    t <  delta
        - {         eta,    t >= delta
    """
    # Model components
    model_name = 'piecewise'
    species = ['x_1', 'x_2']
    initial_assignments = {
        'x_1': 'zeta',
    }
    rate_rules = {
        'x_1': 'piecewise( alpha * x_1, time < x_2,   -beta * x_1 )',
        'x_2': 'piecewise( gamma * x_2, time < delta,  eta        )',
    }
    parameters = {
        'alpha': float(np.log(2)),
        'beta': float(np.log(4)),
        'gamma': float(np.log(3)),
        'delta': 1,
        'eta': 0.5,
        'zeta': 0.25,
    }
    timepoints = np.linspace(0, 10, 100)

    # SBML model
    sbml_document, sbml_model = create_sbml_model(
        initial_assignments=initial_assignments,
        parameters=parameters,
        rate_rules=rate_rules,
        species=species,
        # uncomment `to_file` to save SBML model to file for inspection
        # to_file=sbml_test_models / (model_name + '.sbml'),
    )

    # AMICI model
    model = create_amici_model(
        sbml_model=sbml_model,
        model_name=model_name,
    )
    model.setTimepoints(timepoints)

    # Analytical solution
<<<<<<< HEAD
    def x_pected(t, alpha, beta, gamma, delta, eta, zeta):
        # get x_1
        tau_1 = (np.exp(gamma * delta) - delta * eta) / (1 - eta)
        if t < tau_1:
            x_1 = zeta * np.exp(alpha * t)
=======
    def x_1(t, alpha, beta, gamma, delta, eta, zeta):
        event_time = (
            (np.exp(gamma * delta) - delta * eta) / (1 - eta)
        )
        if t < event_time:
            return zeta * np.exp(alpha * t)
>>>>>>> 26f8f68e
        else:
            x_1 = zeta * np.exp(alpha * tau_1 - beta*(t - tau_1))

        # get x_2
        tau_2 = delta
        if t < tau_2:
            x_2 = np.exp(gamma*t)
        else:
            x_2 = np.exp(gamma*delta) + eta*(t-delta)

        return (x_1, x_2)

    def sx_pected(t, alpha, beta, gamma, delta, eta, zeta):
        # get sx_1, w.r.t. parameters
        tau_1 = (np.exp(gamma * delta) - delta * eta) / (1 - eta)
        tmp = (np.exp(gamma * delta) - delta * eta)
        if t < tau_1:
            sx_1_alpha = zeta * t * np.exp(alpha * t)
            sx_1_beta  = 0
            sx_1_gamma = 0
            sx_1_delta = 0
            sx_1_eta   = 0
            sx_1_zeta  = np.exp(alpha * t)
        else:
            # thank god there's Wolfram Alpha
            sx_1_alpha = ( zeta * tmp * np.exp( (alpha * tmp) /
                           (1 - eta) - beta * (t - (1 - eta) * tmp) )
                         ) / (1 - eta)
            sx_1_beta  = zeta * ((1 - eta) * tmp - t) * \
                         np.exp(alpha * tau_1 - beta * (t - (1 - eta) * tmp ))
            sx_1_gamma = zeta * ((alpha * delta * np.exp(gamma * delta))
                                 / (1 - eta) + beta * delta *
                                 (1 - eta) * np.exp(gamma * delta)) * \
                         np.exp(alpha * tau_1 - beta * (t - (1 - eta) * tmp))
            sx_1_delta = zeta * (alpha + beta) * \
                         np.exp(alpha * tau_1 - beta*(t - tau_1)) * \
                         (gamma * np.exp(gamma * delta) - eta) / (1 - eta)
            sx_1_eta   = zeta * alpha * np.exp(alpha * tau_1 - beta*(t - tau_1))
            sx_1_zeta  = np.exp(alpha * tau_1 - beta*(t - tau_1))

        # get sx_2, w.r.t. parameters
        tau_2 = delta
        if t < tau_2:
            sx_2_alpha = 0
            sx_2_beta = 0
            sx_2_gamma = t * np.exp(gamma*t)
            sx_2_delta = 0
            sx_2_eta = 0
            sx_2_zeta = 0
        else:
            sx_2_alpha = 0
            sx_2_beta = 0
            sx_2_gamma = delta * np.exp(gamma*delta)
            sx_2_delta = gamma*np.exp(gamma*delta) - eta
            sx_2_eta = t - delta
            sx_2_zeta = 0

        sx_1 = (sx_1_alpha, sx_1_beta, sx_1_gamma,
                sx_1_delta, sx_1_eta, sx_1_zeta)
        sx_2 = (sx_2_alpha, sx_2_beta, sx_2_gamma,
                sx_2_delta, sx_2_eta, sx_2_zeta)

        return np.array((sx_1, sx_2)).transpose()

    result_expected_x  = np.array([x_pected(t, **parameters)
                                   for t in timepoints])
    result_expected_sx = np.array([sx_pected(t, **parameters)
                                   for t in timepoints])



    # --- Test the state trajectories without sensitivities -------------------
    # Does the AMICI simulation match the analytical solution?
    solver = model.getSolver()
    rdata = runAmiciSimulation(model, solver=solver)
    np.testing.assert_almost_equal(rdata['x'], result_expected_x, decimal=5)

    # Show that we can do arbitrary precision here (test 8 digits)
    solver = model.getSolver()
    solver.setRelativeTolerance(1e-12)
    rdata = runAmiciSimulation(model, solver=solver)
    np.testing.assert_almost_equal(rdata['x'], result_expected_x, decimal=8)

    # --- Test the state trajectories with sensitivities ----------------------

    # Does the AMICI simulation match the analytical solution?
    solver = model.getSolver()
    solver.setSensitivityOrder(SensitivityOrder.first)
    solver.setSensitivityMethod(SensitivityMethod.forward)
    rdata = runAmiciSimulation(model, solver=solver)
    np.testing.assert_almost_equal(rdata['x'], result_expected_x, decimal=5)
    np.testing.assert_almost_equal(rdata['sx'], result_expected_sx, decimal=5)

    # Show that we can do arbitrary precision here (test 8 digits)
    solver = model.getSolver()
    solver.setSensitivityOrder(SensitivityOrder.first)
    solver.setSensitivityMethod(SensitivityMethod.forward)
    solver.setRelativeTolerance(1.e-12)
    rdata = runAmiciSimulation(model, solver=solver)
    np.testing.assert_almost_equal(rdata['sx'], result_expected_sx, decimal=8)<|MERGE_RESOLUTION|>--- conflicted
+++ resolved
@@ -145,20 +145,11 @@
     model.setTimepoints(timepoints)
 
     # Analytical solution
-<<<<<<< HEAD
     def x_pected(t, alpha, beta, gamma, delta, eta, zeta):
         # get x_1
         tau_1 = (np.exp(gamma * delta) - delta * eta) / (1 - eta)
         if t < tau_1:
             x_1 = zeta * np.exp(alpha * t)
-=======
-    def x_1(t, alpha, beta, gamma, delta, eta, zeta):
-        event_time = (
-            (np.exp(gamma * delta) - delta * eta) / (1 - eta)
-        )
-        if t < event_time:
-            return zeta * np.exp(alpha * t)
->>>>>>> 26f8f68e
         else:
             x_1 = zeta * np.exp(alpha * tau_1 - beta*(t - tau_1))
 
