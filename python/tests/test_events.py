"""Tests for SBML events, including piecewise expressions."""

from copy import deepcopy

import amici
import numpy as np
import pytest
from amici import import_model_module, SensitivityMethod, SensitivityOrder
from amici.antimony_import import antimony2amici
from amici.gradient_check import check_derivatives
from amici.testing import skip_on_valgrind
from util import (
    check_trajectories_with_adjoint_sensitivities,
    check_trajectories_with_forward_sensitivities,
    check_trajectories_without_sensitivities,
    create_amici_model,
    create_sbml_model,
)
from numpy.testing import assert_allclose

pytestmark = pytest.mark.filterwarnings(
    # https://github.com/AMICI-dev/AMICI/issues/18
    "ignore:Adjoint sensitivity analysis for models with discontinuous "
    "right hand sides .*:UserWarning",
)


@pytest.fixture(
    params=[
        pytest.param("events_plus_heavisides", marks=skip_on_valgrind),
        pytest.param(
            "piecewise_plus_event_simple_case", marks=skip_on_valgrind
        ),
        pytest.param(
            "piecewise_plus_event_semi_complicated", marks=skip_on_valgrind
        ),
        pytest.param(
            "piecewise_plus_event_trigger_depends_on_state",
            marks=skip_on_valgrind,
        ),
        pytest.param("nested_events", marks=skip_on_valgrind),
        pytest.param("event_state_dep_ddeltax_dtpx", marks=skip_on_valgrind),
    ]
)
def model(request):
    """Returns the requested AMICI model and analytical expressions."""
    (
        initial_assignments,
        parameters,
        rate_rules,
        species,
        events,
        timepoints,
        x_expected,
        sx_expected,
    ) = get_model_definition(request.param)

    # SBML model
    sbml_document, sbml_model = create_sbml_model(
        initial_assignments=initial_assignments,
        parameters=parameters,
        rate_rules=rate_rules,
        species=species,
        events=events,
        # uncomment `to_file` to save SBML model to file for inspection
        # to_file=sbml_test_models / (model_name + '.sbml'),
    )

    # AMICI model
    amici_model = create_amici_model(
        sbml_model=sbml_model,
        model_name=request.param,
    )
    amici_model.setTimepoints(timepoints)

    return amici_model, parameters, timepoints, x_expected, sx_expected


def get_model_definition(model_name):
    if model_name == "piecewise_plus_event_simple_case":
        return model_definition_piecewise_plus_event_simple_case()
    if model_name == "piecewise_plus_event_semi_complicated":
        return model_definition_piecewise_plus_event_semi_complicated()
    if model_name == "piecewise_plus_event_trigger_depends_on_state":
        return model_definition_piecewise_plus_event_trigger_depends_on_state()
    if model_name == "events_plus_heavisides":
        return model_definition_events_plus_heavisides()
    if model_name == "nested_events":
        return model_definition_nested_events()
    if model_name == "event_state_dep_ddeltax_dtpx":
        return model_definition_event_state_dep_ddeltax_dtpx()

    raise NotImplementedError(
        f"Model with name {model_name} is not implemented."
    )


def model_definition_events_plus_heavisides():
    """Test model for state- and parameter-dependent Heavisides.

    ODEs
    ----
    d/dt x_1:
        - {            0,    t <  delta
        - { -alpha * x_1,    t >= delta
    d/dt x_2:
        - beta * x_1 - gamma * x_2
    d/dt x_3:
        - {     -eta * x_3,    t <  zeta
        - { -eta * x_3 + 1,    t >= zeta

    Events:
    -------
    event_1:
        trigger: k1 - x_3
        bolus: [[ -x_3 / 2],
                [        0],
                [        0]]
    event_2:
        trigger: t - zeta
        bolus: [[        0],
                [        0],
                [ zeta / 3]]
    """
    # Model components
    species = ["x_1", "x_2", "x_3"]
    initial_assignments = {
        "x_1": "k1",
        "x_2": "k2",
        "x_3": "k3",
    }
    rate_rules = {
        "x_1": "piecewise( -alpha * x_1, time >= delta, 0)",
        "x_2": "beta * x_1 - gamma * x_2",
        "x_3": "-eta * x_3 + piecewise( 1, time >= zeta, 0)",
    }
    parameters = {
        "k1": 2,
        "k2": 0.01,
        "k3": 5,
        "alpha": 2,
        # FIXME: adjoint sensitivities w.r.t. beta are slightly off
        "beta": 3,
        "gamma": 2,
        "delta": 3,
        # FIXME: adjoint sensitivities w.r.t. eta are slightly off
        #  changing eta to e.g. 2.5 "fixes" python/tests/test_events.py::test_models[events_plus_heavisides]
        "eta": 1,
        "zeta": 5,
    }
    events = {
        "event_1": {
            "trigger": "x_3 < k1",
            "target": "x_1",
            "assignment": "x_1 - x_3 / 2",
        },
        "event_2": {
            "trigger": "time >= zeta",
            "target": "x_3",
            "assignment": "x_3 + zeta / 3",
        },
    }
    timepoints = np.linspace(0, 8, 400)

    # Analytical solution
    def x_expected(t, k1, k2, k3, alpha, beta, gamma, delta, eta, zeta):
        # The system reads dx/dt = Ax + b
        # x0 = (k1, k2, k3)
        x0 = np.array([[k1], [k2], [k3]])

        # gather event time points
        event_1_time = (np.log(k3) - np.log(k1)) / eta  # k1 > x3
        event_2_time = delta
        event_3_time = zeta

        def get_early_x(t):
            # compute dynamics
            if t < event_1_time:
                # Define A
                A = np.array([[0, 0, 0], [beta, -gamma, 0], [0, 0, -eta]])
                tmp_x = expm(t * A)
                return np.matmul(tmp_x, x0)

            elif t <= event_2_time:
                # "simulate" until first event
                A = np.array([[0, 0, 0], [beta, -gamma, 0], [0, 0, -eta]])
                tmp_x = expm(event_1_time * A)
                x1 = np.matmul(tmp_x, x0)
                # apply bolus
                delta_x = np.array([[float(-x1[2, 0] / 2)], [0], [0]])
                x1 += delta_x
                # "simulate" on
                tmp_x = expm((t - event_1_time) * A)
                return np.matmul(tmp_x, x1)

        if t < event_2_time:
            x = get_early_x(t).flatten()
        elif t < event_3_time:
            x2 = get_early_x(event_2_time)

            A = np.array([[-alpha, 0, 0], [beta, -gamma, 0], [0, 0, -eta]])
            tmp_x = expm((t - event_2_time) * A)
            x = np.matmul(tmp_x, x2).flatten()
        else:
            x2 = get_early_x(event_2_time)

            A = np.array([[-alpha, 0, 0], [beta, -gamma, 0], [0, 0, -eta]])
            tmp_x = expm((event_3_time - event_2_time) * A)
            x3 = np.matmul(tmp_x, x2)
            # apply bolus
            x3 += np.array([[0], [0], [zeta / 3]])

            hom_x = np.matmul(expm((t - event_3_time) * A), x3)
            inhom_x = [
                [0],
                [0],
                [-np.exp(-eta * (t - event_3_time)) / eta + 1 / eta],
            ]

            x = (hom_x + inhom_x).flatten()

        return np.array(x)

    def sx_expected(t, parameters):
        """get sx, w.r.t. parameters, via finite differences"""
        sx = []
        eps = 1e-6

        for ip in parameters:
            perturbed_params = deepcopy(parameters)
            perturbed_params[ip] += eps
            sx_p = x_expected(t, **perturbed_params)
            perturbed_params[ip] -= 2 * eps
            sx_m = x_expected(t, **perturbed_params)
            sx.append((sx_p - sx_m) / (2 * eps))

        return np.array(sx)

    return (
        initial_assignments,
        parameters,
        rate_rules,
        species,
        events,
        timepoints,
        x_expected,
        sx_expected,
    )


def model_definition_nested_events():
    """Test model for state- and parameter-dependent heavisides.

    ODEs
    ----
    d/dt x_1:
        inflow_1 - decay_1 * x1
    d/dt x_2:
        - decay_2 * x_2

    Events:
    -------
    event_1:
        trigger: x_1 > inflow_1 / decay_2
        bolus: [[          0],
                [ -1 / time]]
    event_2:
        trigger: x_2 > 0.5
        bolus: [[ bolus],
                [ bolus]]
    """
    # Model components
    species = ["x_1", "x_2"]
    initial_assignments = {
        "x_1": "k1",
        "x_2": "k2",
    }
    rate_rules = {
        "x_1": "inflow_1 - decay_1 * x_1",
        "x_2": "- decay_2 * x_2",
    }
    parameters = {
        "k1": 0,
        "k2": 0,
        "inflow_1": 4,
        "decay_1": 2,
        # FIXME adjoint sensitivities w.r.t. decay_2 are slightly off
        "decay_2": 5,
        "bolus": 0,  # for bolus != 0, nested event sensitivities are off!
    }
    events = {
        "event_1": {
            "trigger": "x_1 > inflow_1 / decay_2",
            "target": "x_2",
            "assignment": "x_2 - 1 / time",
        },
        "event_2": {
            "trigger": "x_2 < - 0.5",
            "target": ["x_1", "x_2"],
            "assignment": ["x_1 + bolus", "x_2 + bolus"],
        },
    }
    timepoints = np.linspace(0, 1, 101)

    # Analytical solution
    def x_expected(t, k1, k2, inflow_1, decay_1, decay_2, bolus):
        # gather temporary variables
        # event_time = x_1 > inflow_1 / decay_2
        equil = inflow_1 / decay_1
        tmp1 = inflow_1 / decay_2 - inflow_1 / decay_1
        tmp2 = k1 - inflow_1 / decay_1
        event_time = (-1 / decay_1) * np.log(tmp1 / tmp2)

        def get_early_x(t):
            # compute dynamics before event
            x_1 = equil * (1 - np.exp(-decay_1 * t)) + k1 * np.exp(
                -decay_1 * t
            )
            x_2 = k2 * np.exp(-decay_2 * t)
            return np.array([[x_1], [x_2]])

        if t < event_time:
            x = get_early_x(t).flatten()
        else:
            # compute state after event
            x_tau = get_early_x(event_time)
            tau_x1 = x_tau[0] + bolus
            tau_x2 = x_tau[1] - 1 / event_time + bolus

            # compute dynamics after event
            inhom = np.exp(decay_1 * event_time) * tau_x1
            x_1 = equil * (
                1 - np.exp(decay_1 * (event_time - t))
            ) + inhom * np.exp(-decay_1 * t)
            x_2 = tau_x2 * np.exp(decay_2 * event_time) * np.exp(-decay_2 * t)

            x = np.array([[x_1], [x_2]])

        return x.flatten()

    def sx_expected(t, parameters):
        """get sx, w.r.t. parameters, via finite differences"""
        sx = []
        eps = 1e-6

        for ip in parameters:
            perturbed_params = deepcopy(parameters)
            perturbed_params[ip] += eps
            sx_p = x_expected(t, **perturbed_params)
            perturbed_params[ip] -= 2 * eps
            sx_m = x_expected(t, **perturbed_params)
            sx.append((sx_p - sx_m) / (2 * eps))

        return np.array(sx)

    return (
        initial_assignments,
        parameters,
        rate_rules,
        species,
        events,
        timepoints,
        x_expected,
        sx_expected,
    )


def model_definition_piecewise_plus_event_simple_case():
    """Test model for boolean operations in a piecewise condition.

    ODEs
    ----
    d/dt x_1:
        - { 1,    (alpha <= t and t < beta)
        - { 0,    otherwise
    """
    # Model components
    species = ["x_1"]
    initial_assignments = {"x_1": "x_1_0"}
    rate_rules = {"x_1": "piecewise(1, (alpha < time && time < beta), 0)"}
    parameters = {
        "alpha": 2,
        "beta": 3,
        "gamma": 4.5,
        "x_1_0": 1,
    }
    timepoints = np.linspace(0.0, 5.0, 100)  # np.array((0.0, 4.0,))
    events = {
        "event_1": {
            "trigger": "time > alpha",
            "target": "x_1",
            "assignment": "gamma",
        },
        "event_2": {
            "trigger": "time > beta",
            "target": "x_1",
            "assignment": "x_1 + 2.5",
        },
    }

    # Analytical solution
    def x_expected(t, x_1_0, alpha, beta, gamma):
        t_event_1 = alpha
        t_event_2 = beta

        if t < t_event_1:
            x = x_1_0
        elif t < t_event_2:
            x = gamma + t - t_event_1
        else:
            x = gamma + t_event_2 - t_event_1 + 2.5

        return np.array((x,))

    def sx_expected(t, parameters):
        """get sx, w.r.t. parameters, via finite differences"""
        sx = []
        eps = 1e-6

        for ip in parameters:
            perturbed_params = deepcopy(parameters)
            perturbed_params[ip] += eps
            sx_p = np.array(x_expected(t, **perturbed_params))
            perturbed_params[ip] -= 2 * eps
            sx_m = np.array(x_expected(t, **perturbed_params))
            sx.append((sx_p - sx_m) / (2 * eps))

        return np.array(sx)

    return (
        initial_assignments,
        parameters,
        rate_rules,
        species,
        events,
        timepoints,
        x_expected,
        sx_expected,
    )


def model_definition_event_state_dep_ddeltax_dtpx():
    """Test model with state-dependent partial derivatives of update functions wrt parameters, time, and states."""
    # Model components
    species = ["x_1"]
    initial_assignments = {"x_1": "x_1_0"}
    rate_rules = {"x_1": "1"}
    parameters = {
        "alpha": 1.5,
        "beta": 2.5,
        "gamma": 3.5,
        "delta": 5.5,
        "x_1_0": 1,
    }
    timepoints = np.linspace(0.0, 5.0, 100)
    events = {
        # state-dependent ddeltaxdt
        "event_1": {
            "trigger": "time > alpha",
            "target": "x_1",
            "assignment": "x_1 * time",
        },
        # state-dependent ddeltaxdp
        "event_2": {
            "trigger": "time > beta",
            "target": "x_1",
            "assignment": "x_1 * delta",
        },
        # state-dependent ddeltaxdx
        "event_3": {
            "trigger": "time > gamma",
            "target": "x_1",
            "assignment": "2 * x_1 * x_1",
        },
    }

    # Analytical solution
    def x_expected(t, x_1_0, alpha, beta, gamma, delta):
        if t < alpha:
            # before first event triggered
            x = x_1_0 + t
        elif t < beta:
            # after first event triggered
            x = (x_1_0 + alpha) * alpha + (t - alpha)
        elif t < gamma:
            # after second event triggered
            x = ((x_1_0 + alpha) * alpha + (beta - alpha)) * delta + (t - beta)
        else:
            # after third event triggered
            x = (
                ((x_1_0 + alpha) * alpha + (beta - alpha)) * delta
                + (gamma - beta)
            ) ** 2 * 2 + (t - gamma)

        return np.array((x,))

    def sx_expected(t, parameters):
        """get sx, w.r.t. parameters, via finite differences"""
        sx = []
        eps = 1e-6

        for ip in parameters:
            perturbed_params = deepcopy(parameters)
            perturbed_params[ip] += eps
            sx_p = np.array(x_expected(t, **perturbed_params))
            perturbed_params[ip] -= 2 * eps
            sx_m = np.array(x_expected(t, **perturbed_params))
            sx.append((sx_p - sx_m) / (2 * eps))

        return np.array(sx)

    return (
        initial_assignments,
        parameters,
        rate_rules,
        species,
        events,
        timepoints,
        x_expected,
        sx_expected,
    )


def model_definition_piecewise_plus_event_semi_complicated():
    """Test model for boolean operations in a piecewise condition, discrete
    events and a non-vanishing quadrature for the adjoint state.
    """
    # Model components
    species = ["x_1", "x_2"]
    initial_assignments = {"x_1": "x_1_0", "x_2": "x_2_0"}
    rate_rules = {
        "x_1": "piecewise(delta * x_1, (alpha < time && time < beta), - x_1)",
        "x_2": "- eta * x_2",
    }
    parameters = {
        "alpha": 2,
        "beta": 3,
        "gamma": 4.5,
        "x_1_0": 1,
        "x_2_0": 5,
        "delta": 2.5,
        "eta": 1.4,
    }
    timepoints = np.linspace(0.0, 5.0, 100)
    events = {
        "event_1": {
            "trigger": "time > alpha / 2",
            "target": "x_1",
            "assignment": "gamma",
        },
        "event_2": {
            "trigger": "time > beta",
            "target": "x_1",
            "assignment": "x_1 + x_2",
        },
    }

    # Analytical solution
    def x_expected(t, x_1_0, x_2_0, alpha, beta, gamma, delta, eta):
        t_event_1 = alpha / 2
        t_event_2 = beta
        heaviside_1 = alpha

        x_2 = x_2_0 * np.exp(-eta * t)

        if t < t_event_1:
            x_1 = x_1_0 * np.exp(-t)
        elif t < heaviside_1:
            x_1 = gamma * np.exp(-(t - t_event_1))
        elif t < t_event_2:
            x_1_heaviside_1 = gamma * np.exp(-(heaviside_1 - t_event_1))
            x_1 = x_1_heaviside_1 * np.exp(delta * (t - heaviside_1))
        else:
            x_1_heaviside_1 = gamma * np.exp(-(heaviside_1 - t_event_1))
            x_1_at_event_2 = x_1_heaviside_1 * np.exp(
                delta * (t_event_2 - heaviside_1)
            )
            x_2_at_event_2 = x_2_0 * np.exp(-eta * t_event_2)
            x1_after_event_2 = x_1_at_event_2 + x_2_at_event_2
            x_1 = x1_after_event_2 * np.exp(-(t - t_event_2))

        return np.array((x_1, x_2))

    def sx_expected(t, parameters):
        """get sx, w.r.t. parameters, via finite differences"""
        sx = []
        eps = 1e-6

        for ip in parameters:
            perturbed_params = deepcopy(parameters)
            perturbed_params[ip] += eps
            sx_p = np.array(x_expected(t, **perturbed_params))
            perturbed_params[ip] -= 2 * eps
            sx_m = np.array(x_expected(t, **perturbed_params))
            sx.append((sx_p - sx_m) / (2 * eps))

        return np.array(sx)

    return (
        initial_assignments,
        parameters,
        rate_rules,
        species,
        events,
        timepoints,
        x_expected,
        sx_expected,
    )


def model_definition_piecewise_plus_event_trigger_depends_on_state():
    """Test model for boolean operations in a piecewise condition.

    ODEs
    ----
    d/dt x_1:
        - { 1,    (alpha <= t and t < beta)
        - { 0,    otherwise
    """
    # Model components
    species = ["x_1", "x_2"]
    initial_assignments = {"x_1": "x_1_0", "x_2": "x_2_0"}
    rate_rules = {
        "x_1": "piecewise(1, (alpha < time && time < beta), 0)",
        "x_2": "- x_2",
    }
    parameters = {
        "alpha": 2,
        "beta": 3,
        "gamma": 4.5,
        "x_1_0": 1,
        "x_2_0": 5,
    }
    timepoints = np.linspace(0.0, 5.0, 100)
    events = {
        "event_1": {
            "trigger": "x_1 > 1.4",
            "target": "x_1",
            "assignment": "x_1 + gamma",
        },
        "event_2": {
            "trigger": "time > beta",
            "target": "x_1",
            "assignment": "x_1 + x_2",
        },
    }

    # Analytical solution
    def x_expected(t, x_1_0, x_2_0, alpha, beta, gamma):
        heaviside_1 = alpha
        t_event_1 = alpha + 1.4 - x_1_0
        t_event_2 = beta
        # This should hold in order that the analytical solution is correct
        assert heaviside_1 < t_event_1

        # x_2 never gets perturbed
        x_2 = x_2_0 * np.exp(-t)

        if t < heaviside_1:
            x_1 = x_1_0
        elif t < t_event_1:
            x_1 = (t - heaviside_1) + x_1_0
        elif t < t_event_2:
            x_1 = gamma + (t - heaviside_1) + x_1_0
        else:
            x_2_at_event_2 = x_2_0 * np.exp(-t_event_2)
            x_1_at_event_2 = gamma + (t_event_2 - heaviside_1) + x_1_0
            x_1 = x_1_at_event_2 + x_2_at_event_2

        return np.array((x_1, x_2))

    def sx_expected(t, parameters):
        """get sx, w.r.t. parameters, via finite differences"""
        sx = []
        eps = 1e-6

        for ip in parameters:
            perturbed_params = deepcopy(parameters)
            perturbed_params[ip] += eps
            sx_p = np.array(x_expected(t, **perturbed_params))
            perturbed_params[ip] -= 2 * eps
            sx_m = np.array(x_expected(t, **perturbed_params))
            sx.append((sx_p - sx_m) / (2 * eps))

        return np.array(sx)

    return (
        initial_assignments,
        parameters,
        rate_rules,
        species,
        events,
        timepoints,
        x_expected,
        sx_expected,
    )


def test_models(model):
    amici_model, parameters, timepoints, x_expected, sx_expected = model

    result_expected_x = np.array(
        [x_expected(t, **parameters) for t in timepoints]
    )
    result_expected_sx = np.array(
        [sx_expected(t, parameters) for t in timepoints]
    )

    # assert correctness of trajectories
    check_trajectories_without_sensitivities(amici_model, result_expected_x)
    check_trajectories_with_forward_sensitivities(
        amici_model, result_expected_x, result_expected_sx
    )
    check_trajectories_with_adjoint_sensitivities(amici_model)


def expm(x):
    """``expm`` wrapper

    Uses ``expm`` from ``mpmath``. *Something* changed in scipy's ``expm`` in
    version 1.9.0 breaking these tests"""
    from mpmath import expm

    return np.array(expm(x).tolist()).astype(float)


def test_handling_of_fixed_time_point_event_triggers(tempdir):
    """Test handling of events without solver-tracked root functions."""
    ant_model = """
    model test_events_time_based
        event_target = 0
        bolus = 1
        at (time > 1): event_target = 1
        at (time > 2): event_target = event_target + bolus
        at (time > 3): event_target = 3
    end
    """
    module_name = "test_events_time_based"
    antimony2amici(
        ant_model,
        model_name=module_name,
        output_dir=tempdir,
        verbose=True,
    )
    model_module = import_model_module(
        module_name=module_name, module_path=tempdir
    )
    amici_model = model_module.getModel()
    assert amici_model.ne == 3
    assert amici_model.ne_solver == 0
    amici_model.setTimepoints(np.linspace(0, 4, 200))
    amici_solver = amici_model.getSolver()
    rdata = amici.runAmiciSimulation(amici_model, amici_solver)
    assert rdata.status == amici.AMICI_SUCCESS
    assert (rdata.x[rdata.ts < 1] == 0).all()
    assert (rdata.x[(rdata.ts >= 1) & (rdata.ts < 2)] == 1).all()
    assert (rdata.x[(rdata.ts >= 2) & (rdata.ts < 3)] == 2).all()
    assert (rdata.x[(rdata.ts >= 3)] == 3).all()

    check_derivatives(amici_model, amici_solver, edata=None)


@skip_on_valgrind
def test_multiple_event_assignment_with_compartment(tempdir):
    """see https://github.com/AMICI-dev/AMICI/issues/2426"""
    ant_model = """
    model test_events_multiple_assignments
        compartment event_target = 1
        event_target' = 0
        species species_in_event_target in event_target = 1
        unrelated = 2

        # use different order of event assignments for the two events
        at (time > 5): unrelated = 4, event_target = 10
        at (time > 10): event_target = 1, unrelated = 2
    end
    """
    # watch out for too long path names on windows ...
    module_name = "tst_mltple_ea_w_cmprtmnt"
    antimony2amici(
        ant_model,
        model_name=module_name,
        output_dir=tempdir,
        verbose=True,
    )
    model_module = import_model_module(
        module_name=module_name, module_path=tempdir
    )
    amici_model = model_module.getModel()
    assert amici_model.ne == 2
    assert amici_model.ne_solver == 0
    assert amici_model.nx_rdata == 3
    amici_model.setTimepoints(np.linspace(0, 15, 16))
    amici_solver = amici_model.getSolver()
    rdata = amici.runAmiciSimulation(amici_model, amici_solver)
    assert rdata.status == amici.AMICI_SUCCESS
    idx_event_target = amici_model.getStateIds().index("event_target")
    idx_unrelated = amici_model.getStateIds().index("unrelated")
    idx_species_in_event_target = amici_model.getStateIds().index(
        "species_in_event_target"
    )

    assert_allclose(
        rdata.x[(rdata.ts < 5) & (rdata.ts > 10), idx_event_target],
        1,
        rtol=0,
        atol=1e-15,
    )
    assert_allclose(
        rdata.x[(5 < rdata.ts) & (rdata.ts < 10), idx_event_target],
        10,
        rtol=0,
        atol=1e-15,
    )
    assert_allclose(
        rdata.x[(rdata.ts < 5) & (rdata.ts > 10), idx_unrelated],
        2,
        rtol=0,
        atol=1e-15,
    )
    assert_allclose(
        rdata.x[(5 < rdata.ts) & (rdata.ts < 10), idx_unrelated],
        4,
        rtol=0,
        atol=1e-15,
    )
    assert_allclose(
        rdata.x[(rdata.ts < 5) & (rdata.ts > 10), idx_species_in_event_target],
        1,
        rtol=0,
        atol=1e-15,
    )
    assert_allclose(
        rdata.x[(5 < rdata.ts) & (rdata.ts < 10), idx_species_in_event_target],
        0.1,
        rtol=0,
        atol=1e-15,
    )


@pytest.mark.filterwarnings(
    "ignore:Adjoint sensitivity analysis for models with discontinuous "
)
@skip_on_valgrind
def test_event_priorities(tempdir):
    """Test SBML event priorities."""
    from amici.antimony_import import antimony2amici

    model_name = "test_event_priorities"
    antimony2amici(
        r"""
        target1 = 1
        target2 = 2
        target3 = 3
        target3_rate = 0
        target3' = target3_rate
        trigger_time = 1

        # test time- and state-dependent triggers
        some_time = time
        some_time' = 1

        two = 2

        # three events with different priorities, where priorities
        #  don't match alphabetical order of IDs or anything the like
        E_two: \
            at some_time >= trigger_time, priority=22, fromTrigger=false:
            target2 = two * target1 + target2 - two;
        E_one: \
            at some_time >= trigger_time, priority=111, fromTrigger=false:
            target1 = 10 + time;
        E_three: \
            at some_time >= trigger_time, priority=3, fromTrigger=false:
            target3 = target1 + target2, target3_rate = 1;
        """,
        model_name=model_name,
        output_dir=tempdir,
    )

    model_module = import_model_module(model_name, tempdir)

    model = model_module.get_model()

    # check just after the trigger time,
    # the event does not fire at *exactly* 1
    model.setTimepoints([0, 1 + 1e-6, 2])

    solver = model.getSolver()
    solver.setAbsoluteTolerance(1e-16)
    solver.setRelativeTolerance(1e-14)
    solver.setSensitivityOrder(SensitivityOrder.first)
    solver.setSensitivityMethod(SensitivityMethod.forward)

    rdata = amici.runAmiciSimulation(model, solver)

<<<<<<< HEAD
        # TODO: test ASA after https://github.com/AMICI-dev/AMICI/pull/1539
        # FIXME: sensitivities w.r.t. the bolus and trigger parameter are totally off
        solver.setSensitivityMethod(SensitivityMethod.adjoint)
        edata.plist = []
        model.requireSensitivitiesForAllParameters()
        check_derivatives(
            model,
            solver,
            edata=edata,
            atol=1e-6,
            rtol=1e-6,
            # smaller than the offset from the trigger time
            epsilon=1e-8,
        )
=======
    assert np.all(rdata.by_id("target1") == [1, 11, 11])
    assert np.all(rdata.by_id("target2") == [2, 22, 22])
    assert_allclose(rdata.by_id("target3"), [3, 33 + 1e-6, 33 + 1])

    # generate synthetic measurements
    edata = amici.ExpData(rdata, 1, 0)

    # check forward sensitivities against finite differences
    # FIXME: sensitivities w.r.t. the bolus parameter are not correct
    model.setParameterList(
        [ip for ip, par in enumerate(model.getParameterIds()) if par != "two"]
    )

    check_derivatives(
        model,
        solver,
        edata=edata,
        atol=1e-6,
        rtol=1e-6,
        # smaller than the offset from the trigger time
        epsilon=1e-8,
    )

    # TODO: test ASA after https://github.com/AMICI-dev/AMICI/pull/1539
>>>>>>> 21bf970c


@skip_on_valgrind
def test_random_event_ordering(tempdir):
    """For simultaneously executed events, the order of execution
    must be random."""
    from amici.antimony_import import antimony2amici

    model_name = "test_event_prio_rnd"
    antimony2amici(
        r"""
        target_rnd = 0
        target_first = 0
        target_last = 0
        # test time- and state-dependent triggers
        some_time = time
        some_time' = 1
        trigger_time = 1

        # {E1, E2, E3} must be executed in random order after E_first,
        # but before E_last
        E1: at some_time >= trigger_time, priority=1, fromTrigger=false:
            target_rnd = 1;
        E2: at some_time >= trigger_time, priority=1, fromTrigger=false:
            target_rnd = 2;
        E3: at some_time >= trigger_time, priority=1, fromTrigger=false:
            target_rnd = 3;
        E_first: \
            at some_time >= trigger_time, priority=10, fromTrigger=false:
            target_first = target_rnd + 2;
        E_last: \
            at some_time >= trigger_time, priority=-1, fromTrigger=false:
            target_last = target_rnd >= 1;
        """,
        model_name=model_name,
        output_dir=tempdir,
    )

    model_module = import_model_module(model_name, tempdir)

    model = model_module.get_model()
    model.setTimepoints([0, 2, 3])
    solver = model.getSolver()

    # the outcomes of the random assignment
    outcomes = []
    N = 1000
    for i in range(N):
        rdata = amici.runAmiciSimulation(model, solver)
        assert np.all(rdata.by_id("target_first") == [0, 2, 2])
        assert np.all(rdata.by_id("target_last") == [0, 1, 1])
        traj = rdata.by_id("target_rnd")
        assert traj[0] == 0
        assert traj[1] == traj[2]
        # collect the random outputs
        outcomes.append(traj[2])

    assert set(outcomes) == {1, 2, 3}

    # check that the outcomes are about equally distributed
    # between 1, 2, and 3
    assert np.allclose(
        [outcomes.count(1), outcomes.count(2), outcomes.count(3)],
        [N / 3, N / 3, N / 3],
        rtol=0.25,
    )


@skip_on_valgrind
def test_event_uses_values_from_trigger_time(tempdir):
    """For simultaneously executed events, check that values from trigger
    times are used to compute the state update."""
    from amici.antimony_import import antimony2amici

    model_name = "test_event_vals_trig_time"
    antimony2amici(
        r"""
        some_time = time
        some_time' = 1
        trigger_time = 0.5
        target1 = 2
        target2 = 0
        one = 1
        three = 3

        E1: at some_time >= trigger_time, priority=10, fromTrigger=false:
            target1 = 10,
            target2 = target1 + one;

        E2: at some_time >= trigger_time, priority=-10, fromTrigger=true:
            # this must reset `target1` to its initial value!!
            target1 = target1,
            target2 = target2 + three
        """,
        model_name=model_name,
        output_dir=tempdir,
    )

    model_module = import_model_module(model_name, tempdir)

    model = model_module.get_model()
    model.setTimepoints([0, 1.1, 2])
    solver = model.getSolver()
    solver.setSensitivityOrder(SensitivityOrder.first)
    solver.setSensitivityMethod(SensitivityMethod.forward)

    rdata = amici.runAmiciSimulation(model, solver)
    assert np.all(rdata.by_id("target1") == [2, 2, 2])
    assert np.all(rdata.by_id("target2") == [0, 3, 3])

    # generate synthetic measurements
    edata = amici.ExpData(rdata, 1, 0)

    # check forward sensitivities against finite differences
    # FIXME: sensitivities w.r.t. the bolus parameter of the first event
    #  are wrong
    model.setParameterList(
        [
            ip
            for ip, par in enumerate(model.getParameterIds())
            if par not in ["one"]
        ]
    )

    check_derivatives(
        model,
        solver,
        edata=edata,
        atol=1e-6,
        rtol=1e-6,
        # smaller than the offset from the trigger time
        epsilon=1e-8,
    )

    # TODO: test ASA after https://github.com/AMICI-dev/AMICI/pull/1539<|MERGE_RESOLUTION|>--- conflicted
+++ resolved
@@ -894,22 +894,6 @@
 
     rdata = amici.runAmiciSimulation(model, solver)
 
-<<<<<<< HEAD
-        # TODO: test ASA after https://github.com/AMICI-dev/AMICI/pull/1539
-        # FIXME: sensitivities w.r.t. the bolus and trigger parameter are totally off
-        solver.setSensitivityMethod(SensitivityMethod.adjoint)
-        edata.plist = []
-        model.requireSensitivitiesForAllParameters()
-        check_derivatives(
-            model,
-            solver,
-            edata=edata,
-            atol=1e-6,
-            rtol=1e-6,
-            # smaller than the offset from the trigger time
-            epsilon=1e-8,
-        )
-=======
     assert np.all(rdata.by_id("target1") == [1, 11, 11])
     assert np.all(rdata.by_id("target2") == [2, 22, 22])
     assert_allclose(rdata.by_id("target3"), [3, 33 + 1e-6, 33 + 1])
@@ -934,7 +918,19 @@
     )
 
     # TODO: test ASA after https://github.com/AMICI-dev/AMICI/pull/1539
->>>>>>> 21bf970c
+    # FIXME: sensitivities w.r.t. the bolus and trigger parameter are totally off
+    solver.setSensitivityMethod(SensitivityMethod.adjoint)
+    edata.plist = []
+    model.requireSensitivitiesForAllParameters()
+    check_derivatives(
+        model,
+        solver,
+        edata=edata,
+        atol=1e-6,
+        rtol=1e-6,
+        # smaller than the offset from the trigger time
+        epsilon=1e-8,
+    )
 
 
 @skip_on_valgrind
