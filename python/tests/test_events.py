"""Tests for SBML events, including piecewise expressions."""
import importlib
import libsbml
import numpy as np
from pathlib import Path
import sys

from amici import (
    AmiciModel,
    runAmiciSimulation,
    SbmlImporter,
    SensitivityMethod,
    SensitivityOrder
)

sbml_test_models = Path('sbml_test_models')
sbml_test_models_output_dir = sbml_test_models / 'amici_models'
sbml_test_models_output_dir.mkdir(parents=True, exist_ok=True)


def create_amici_model(sbml_model, model_name) -> AmiciModel:
    sbml_importer = SbmlImporter(sbml_model)
    output_dir = sbml_test_models_output_dir / model_name
    sbml_importer.sbml2amici(
        model_name=model_name,
        output_dir=str(output_dir)
    )

    sys.path.insert(0, str(output_dir.resolve()))
    model_module = importlib.import_module(model_name)

    model = model_module.getModel()
    return model


def create_sbml_model(
        initial_assignments,
        parameters,
        rate_rules,
        species,
        to_file: str = None,
):
    """Create an SBML model from simple definitions.

    See usage in :py:func:`test_piecewise` for example input.

    The default initial concentration of species is `1.0`. This can currently
    be changed by specifying an initial assignment.
    """
    document = libsbml.SBMLDocument(3, 1)
    model = document.createModel()

    compartment = model.createCompartment()
    compartment.setId('compartment')
    compartment.setConstant(True)
    compartment.setSize(1)
    compartment.setSpatialDimensions(3)
    compartment.setUnits('dimensionless')

    for species_id in species:
        species = model.createSpecies()
        species.setId(species_id)
        species.setCompartment('compartment')
        species.setConstant(False)
        species.setSubstanceUnits('dimensionless')
        species.setBoundaryCondition(False)
        species.setHasOnlySubstanceUnits(False)
        species.setInitialConcentration(1.0)

    for target, formula in initial_assignments.items():
        initial_assignment = model.createInitialAssignment()
        initial_assignment.setSymbol(target)
        initial_assignment.setMath(libsbml.parseL3Formula(formula))

    for target, formula in rate_rules.items():
        rate_rule = model.createRateRule()
        rate_rule.setVariable(target)
        rate_rule.setMath(libsbml.parseL3Formula(formula))

    for parameter_id, parameter_value in parameters.items():
        parameter = model.createParameter()
        parameter.setId(parameter_id)
        parameter.setConstant(True)
        parameter.setValue(parameter_value)
        parameter.setUnits('dimensionless')

    if to_file:
        libsbml.writeSBMLToFile(
            document,
            str(to_file),
        )

    # Need to return document, else AMICI throws an error.
    # (possibly due to garbage collection?)
    return document, model


def test_piecewise():
    """Test model for piecewise functions in ODEs.

    ODEs
    ----
    d/dt x_1:
        - { alpha * x_1,    t <  x_2
        - { -beta * x_1,    t >= x_2
    d/dt x_2:
        - { gamma * x_2,    t <  delta
        - {         eta,    t >= delta
    """
    # Model components
    model_name = 'piecewise'
    species = ['x_1', 'x_2']
    initial_assignments = {
        'x_1': 'zeta',
    }
    rate_rules = {
        'x_1': 'piecewise( alpha * x_1, time < x_2,   -beta * x_1 )',
        'x_2': 'piecewise( gamma * x_2, time < delta,  eta        )',
    }
    parameters = {
        'alpha': float(np.log(2)),
        'beta': float(np.log(4)),
        'gamma': float(np.log(3)),
        'delta': 1,
        'eta': 0.5,
        'zeta': 0.25,
    }
    timepoints = np.linspace(0, 10, 100)

    # SBML model
    sbml_document, sbml_model = create_sbml_model(
        initial_assignments=initial_assignments,
        parameters=parameters,
        rate_rules=rate_rules,
        species=species,
        # uncomment `to_file` to save SBML model to file for inspection
        # to_file=sbml_test_models / (model_name + '.sbml'),
    )

    # AMICI model
    model = create_amici_model(
        sbml_model=sbml_model,
        model_name=model_name,
    )
    model.setTimepoints(timepoints)

    # Analytical solution
    def x_pected(t, alpha, beta, gamma, delta, eta, zeta):
        # get x_1
        tau_1 = (np.exp(gamma * delta) - delta * eta) / (1 - eta)
        if t < tau_1:
            x_1 = zeta * np.exp(alpha * t)
        else:
            x_1 = zeta * np.exp(alpha * tau_1 - beta*(t - tau_1))

        # get x_2
        tau_2 = delta
        if t < tau_2:
            x_2 = np.exp(gamma*t)
        else:
            x_2 = np.exp(gamma*delta) + eta*(t-delta)

        return (x_1, x_2)

    def sx_pected(t, alpha, beta, gamma, delta, eta, zeta):
        # get sx_1, w.r.t. parameters
        tau_1 = (np.exp(gamma * delta) - delta * eta) / (1 - eta)
        tmp = (np.exp(gamma * delta) - delta * eta)
        if t < tau_1:
            sx_1_alpha = zeta * t * np.exp(alpha * t)
            sx_1_beta  = 0
            sx_1_gamma = 0
            sx_1_delta = 0
            sx_1_eta   = 0
            sx_1_zeta  = np.exp(alpha * t)
        else:
            # thank god there's Wolfram Alpha
            sx_1_alpha = ( zeta * tmp * np.exp( (alpha * tmp) /
                           (1 - eta) - beta * (t - (1 - eta) * tmp) )
                         ) / (1 - eta)
            sx_1_beta  = zeta * ((1 - eta) * tmp - t) * \
                         np.exp(alpha * tau_1 - beta * (t - (1 - eta) * tmp ))
            sx_1_gamma = zeta * ((alpha * delta * np.exp(gamma * delta))
                                 / (1 - eta) + beta * delta *
                                 (1 - eta) * np.exp(gamma * delta)) * \
                         np.exp(alpha * tau_1 - beta * (t - (1 - eta) * tmp))
            sx_1_delta = zeta * (alpha + beta) * \
                         np.exp(alpha * tau_1 - beta*(t - tau_1)) * \
                         (gamma * np.exp(gamma * delta) - eta) / (1 - eta)
            sx_1_eta   = zeta * alpha * np.exp(alpha * tau_1 - beta*(t - tau_1))
            sx_1_zeta  = np.exp(alpha * tau_1 - beta*(t - tau_1))

        # get sx_2, w.r.t. parameters
        tau_2 = delta
        if t < tau_2:
            sx_2_alpha = 0
            sx_2_beta = 0
            sx_2_gamma = t * np.exp(gamma*t)
            sx_2_delta = 0
            sx_2_eta = 0
            sx_2_zeta = 0
        else:
            sx_2_alpha = 0
            sx_2_beta = 0
            sx_2_gamma = delta * np.exp(gamma*delta)
            sx_2_delta = gamma*np.exp(gamma*delta) - eta
            sx_2_eta = t - delta
            sx_2_zeta = 0

        sx_1 = (sx_1_alpha, sx_1_beta, sx_1_gamma,
                sx_1_delta, sx_1_eta, sx_1_zeta)
        sx_2 = (sx_2_alpha, sx_2_beta, sx_2_gamma,
                sx_2_delta, sx_2_eta, sx_2_zeta)

        return np.array((sx_1, sx_2)).transpose()

    result_expected_x  = np.array([x_pected(t, **parameters)
                                   for t in timepoints])
    result_expected_sx = np.array([sx_pected(t, **parameters)
                                   for t in timepoints])



    # --- Test the state trajectories without sensitivities -------------------
    # Does the AMICI simulation match the analytical solution?
    solver = model.getSolver()
    rdata = runAmiciSimulation(model, solver=solver)
    np.testing.assert_almost_equal(rdata['x'], result_expected_x, decimal=5)

    # Show that we can do arbitrary precision here (test 8 digits)
    solver = model.getSolver()
    solver.setRelativeTolerance(1e-12)
    rdata = runAmiciSimulation(model, solver=solver)
    np.testing.assert_almost_equal(rdata['x'], result_expected_x, decimal=8)

    # --- Test the state trajectories with sensitivities ----------------------

    # Does the AMICI simulation match the analytical solution?
    solver = model.getSolver()
    solver.setSensitivityOrder(SensitivityOrder.first)
    solver.setSensitivityMethod(SensitivityMethod.forward)
    rdata = runAmiciSimulation(model, solver=solver)
    np.testing.assert_almost_equal(rdata['x'], result_expected_x, decimal=5)
    np.testing.assert_almost_equal(rdata['sx'], result_expected_sx, decimal=5)

<<<<<<< HEAD
    # TODO test sensitivities directly


def test_piecewise_complex_condition():
    """Test model for piecewise functions in ODEs.

    ODEs
    ----
    d/dt x_1:
        - { 1,    (alpha <= t and t < beta) or (gamma <= t and t < delta)
        - { 0,    otherwise
    """
    # Model components
    model_name = 'piecewise_complex'
    species = ['x_1']
    initial_assignments = {'x_1': 'x_1_0'}
    rate_rules = {
        'x_1': (
            'piecewise('
                '1, '
                    '(alpha <= time && time < beta) || '
                    '(gamma <= time && time < delta), '
                '0'
            ')'
        ),
    }
    parameters = {
        'alpha': 1,
        'beta': 2,
        'gamma': 3,
        'delta': 4,
        'x_1_0': 1,
    }
    timepoints = np.linspace(0, 5, 100)

    # SBML model
    sbml_document, sbml_model = create_sbml_model(
        initial_assignments=initial_assignments,
        parameters=parameters,
        rate_rules=rate_rules,
        species=species,
        # uncomment `to_file` to save SBML model to file for inspection
        to_file=sbml_test_models / (model_name + '.sbml'),
    )

    # AMICI model
    model = create_amici_model(
        sbml_model=sbml_model,
        model_name=model_name,
    )

    # Analytical solution
    def x_1(t, x_1_0, alpha, beta, gamma, delta):
        if t < alpha:
            return x_1_0
        elif alpha <= t < beta:
            return x_1_0 + (t - alpha)
        elif beta <= t < gamma:
            return x_1_0 + (beta - alpha)
        elif gamma <= t < delta:
            return x_1_0 + (beta - alpha) + (t - gamma)
        else:
            return x_1_0 + (beta - alpha) + (delta - gamma)

    result_expected = np.array([
        [x_1(t, **parameters) for t in timepoints],
    ]).transpose()

    model.setTimepoints(timepoints)
    solver = model.getSolver()
    rdata = runAmiciSimulation(model, solver=solver)
    result_test = rdata['x']

    # The AMICI simulation matches the analytical solution.
    np.testing.assert_almost_equal(result_test, result_expected, decimal=5)
    # Show that we can do arbitrary precision here (test 8 digits)
    solver = model.getSolver()
    solver.setRelativeTolerance(1e-12)
    rdata = runAmiciSimulation(model, solver=solver)
    result_test = rdata['x']
    np.testing.assert_almost_equal(result_test, result_expected, decimal=8)

    # TODO test sensitivities directly
=======
    # Show that we can do arbitrary precision here (test 8 digits)
    solver = model.getSolver()
    solver.setSensitivityOrder(SensitivityOrder.first)
    solver.setSensitivityMethod(SensitivityMethod.forward)
    solver.setRelativeTolerance(1.e-12)
    rdata = runAmiciSimulation(model, solver=solver)
    np.testing.assert_almost_equal(rdata['sx'], result_expected_sx, decimal=8)
>>>>>>> 49c2e430
<|MERGE_RESOLUTION|>--- conflicted
+++ resolved
@@ -243,8 +243,13 @@
     np.testing.assert_almost_equal(rdata['x'], result_expected_x, decimal=5)
     np.testing.assert_almost_equal(rdata['sx'], result_expected_sx, decimal=5)
 
-<<<<<<< HEAD
-    # TODO test sensitivities directly
+    # Show that we can do arbitrary precision here (test 8 digits)
+    solver = model.getSolver()
+    solver.setSensitivityOrder(SensitivityOrder.first)
+    solver.setSensitivityMethod(SensitivityMethod.forward)
+    solver.setRelativeTolerance(1.e-12)
+    rdata = runAmiciSimulation(model, solver=solver)
+    np.testing.assert_almost_equal(rdata['sx'], result_expected_sx, decimal=8)
 
 
 def test_piecewise_complex_condition():
@@ -326,13 +331,4 @@
     result_test = rdata['x']
     np.testing.assert_almost_equal(result_test, result_expected, decimal=8)
 
-    # TODO test sensitivities directly
-=======
-    # Show that we can do arbitrary precision here (test 8 digits)
-    solver = model.getSolver()
-    solver.setSensitivityOrder(SensitivityOrder.first)
-    solver.setSensitivityMethod(SensitivityMethod.forward)
-    solver.setRelativeTolerance(1.e-12)
-    rdata = runAmiciSimulation(model, solver=solver)
-    np.testing.assert_almost_equal(rdata['sx'], result_expected_sx, decimal=8)
->>>>>>> 49c2e430
+    # TODO test sensitivities directly