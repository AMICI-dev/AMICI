"""
C++ object views
----------------
This module provides views on C++ objects for efficient access.
"""

import numpy as np
import copy
import collections

from . import ExpDataPtr, ReturnDataPtr, ExpData, ReturnData
from typing import Union, List, Dict, Iterator


class SwigPtrView(collections.abc.Mapping):
    """
    Interface class to expose std::vector<double> and scalar members of
    swig wrapped C++ objects as numpy array attributes and fields. This
    class is memory efficient as copies of the underlying C++ objects is
    only created when respective fields are accessed for the first time.
    Cached copies are used for all subsequent calls.

    :ivar _swigptr: pointer to the c++ object
    :ivar _field_names: names of members that will be exposed as numpy arrays
    :ivar _field_dimensions: dimensions of numpy arrays
    :ivar _cache: dictionary with cached values
    """

    _swigptr = None
    _field_names: List[str] = []
    _field_dimensions: Dict[str, List[int]] = dict()

    def __getitem__(self, item: str) -> Union[np.ndarray, float]:
        """
        Access to field names, copies data from C++ object into numpy
        array, reshapes according to field dimensions and stores values in
        cache.

        :param item: field name
        :return: value
        """
        if self._swigptr is None:
            raise NotImplementedError('Cannot get items from abstract class.')

        if item == 'ptr':
            return self._swigptr

        if item in self._cache:
            return self._cache[item]

        if item == 'id':
            return getattr(self._swigptr, item)

        if item not in self._field_names:
            self.__missing__(item)

        value = field_as_numpy(
            self._field_dimensions, item, self._swigptr
        )
        self._cache[item] = value
        return value

    def __missing__(self, key: str) -> None:
        """
        Default behaviour for missing keys

        :param key: field name
        """
        raise KeyError(f'Unknown field name {key}.')

    def __getattr__(self, item) -> Union[np.ndarray, float]:
        """
        Attribute accessor for field names

        :param item: field name

        :returns: value
        """
        return self.__getitem__(item)

    def __init__(self, swigptr):
        """
        Constructor

        :param swigptr: pointer to the C++ object
        """
        self._swigptr = swigptr
        self._cache = dict()
        super(SwigPtrView, self).__init__()

    def __len__(self) -> int:
        """
        Returns the number of available keys/fields

        :returns: length of _field_names
        """
        return len(self._field_names)

    def __iter__(self) -> Iterator:
        """
        Create an iterator of the keys/fields

        :returns: iterator over _field_names
        """
        return iter(self._field_names)

    def __copy__(self):
        """
        Create a shallow copy

        :return: SwigPtrView shallow copy
        """
        other = SwigPtrView(self._swigptr)
        other._field_names = self._field_names
        other._field_dimensions = self._field_dimensions
        other._cache = self._cache
        return other

    def __contains__(self, item) -> bool:
        """
        Faster implementation of __contains__ that avoids copy of the field

        :param item: item to check for

        :returns: whether item is available as key
        """
        return item in self._field_names

    def __deepcopy__(self, memo):
        """
        Create a deep copy

        :param memo: dict with id-to-object mapping

        :returns: SwigPtrView deep copy
        """
        other = SwigPtrView(self._swigptr)
        other._field_names = copy.deepcopy(self._field_names)
        other._field_dimensions = copy.deepcopy(self._field_dimensions)
        other._cache = copy.deepcopy(self._cache)
        return other


class ReturnDataView(SwigPtrView):
    """
    Interface class for C++ Return Data objects that avoids possibly costly
    copies of member data.
    """

    _field_names = [
        'ts', 'x', 'x0', 'x_ss', 'sx', 'sx0', 'sx_ss', 'y', 'sigmay',
        'sy', 'ssigmay', 'z', 'rz', 'sigmaz', 'sz', 'srz',
        'ssigmaz', 'sllh', 's2llh', 'J', 'xdot', 'status', 'llh',
<<<<<<< HEAD
        'chi2', 'res', 'sres', 'FIM', 'w',
        'preeq_wrms', 'preeq_t', 'preeq_numlinsteps', 'preeq_numsteps',
        'preeq_numstepsB', 'preeq_status', 'preeq_cpu_time',
        'preeq_cpu_timeB', 'posteq_wrms', 'posteq_t', 'posteq_numlinsteps',
        'posteq_numsteps', 'posteq_numstepsB', 'posteq_status',
        'posteq_cpu_time', 'posteq_cpu_timeB', 'numsteps', 'numrhsevals',
        'numerrtestfails', 'numnonlinsolvconvfails', 'order', 'cpu_time',
        'numstepsB', 'numrhsevalsB', 'numerrtestfailsB',
        'numnonlinsolvconvfailsB', 'cpu_timeB'
=======
        'chi2', 'res', 'sres', 'FIM', 'w', 'preeq_wrms', 'preeq_t',
        'preeq_numsteps', 'preeq_numstepsB', 'preeq_status', 'preeq_cpu_time',
        'preeq_cpu_timeB', 'posteq_wrms', 'posteq_t', 'posteq_numsteps',
        'posteq_numstepsB', 'posteq_status', 'posteq_cpu_time',
        'posteq_cpu_timeB', 'numsteps', 'numrhsevals',
        'numerrtestfails', 'numnonlinsolvconvfails', 'order', 'cpu_time',
        'numstepsB', 'numrhsevalsB', 'numerrtestfailsB',
        'numnonlinsolvconvfailsB', 'cpu_timeB', 'cpu_time_total'
>>>>>>> 995b03f2
    ]

    def __init__(self, rdata: Union[ReturnDataPtr, ReturnData]):
        """
        Constructor

        :param rdata: pointer to the ReturnData instance
        """
        if not isinstance(rdata, (ReturnDataPtr, ReturnData)):
            raise TypeError(f'Unsupported pointer {type(rdata)}, must be'
                            f'amici.ExpDataPtr!')
        self._field_dimensions = {
            'ts': [rdata.nt],
            'x': [rdata.nt, rdata.nx],
            'x0': [rdata.nx],
            'x_ss': [rdata.nx],
            'sx': [rdata.nt, rdata.nplist, rdata.nx],
            'sx0': [rdata.nplist, rdata.nx],
            'sx_ss': [rdata.nplist, rdata.nx],

            # observables
            'y': [rdata.nt, rdata.ny],
            'sigmay': [rdata.nt, rdata.ny],
            'sy': [rdata.nt, rdata.nplist, rdata.ny],
            'ssigmay': [rdata.nt, rdata.nplist, rdata.ny],

            # event observables
            'z': [rdata.nmaxevent, rdata.nz],
            'rz': [rdata.nmaxevent, rdata.nz],
            'sigmaz': [rdata.nmaxevent, rdata.nz],
            'sz': [rdata.nmaxevent, rdata.nplist, rdata.nz],
            'srz': [rdata.nmaxevent, rdata.nplist, rdata.nz],
            'ssigmaz': [rdata.nmaxevent, rdata.nplist, rdata.nz],

            # objective function
            'sllh': [rdata.nplist],
            's2llh': [rdata.np, rdata.nplist],

            'res': [rdata.nt * rdata.nytrue *
                    (2 if rdata.sigma_res else 1)],
            'sres': [rdata.nt * rdata.nytrue *
                     (2 if rdata.sigma_res else 1), rdata.nplist],
            'FIM': [rdata.nplist, rdata.nplist],

            # diagnosis
            'J': [rdata.nx_solver, rdata.nx_solver],
            'w': [rdata.nt, rdata.nw],
            'xdot': [rdata.nx_solver],
            'preeq_numlinsteps': [rdata.newton_maxsteps, 2],
            'preeq_numsteps': [1, 3],
            'preeq_status': [1, 3],
            'posteq_numlinsteps': [rdata.newton_maxsteps, 2],
            'posteq_numsteps': [1, 3],
            'posteq_status': [1, 3],
            'numsteps': [rdata.nt],
            'numrhsevals': [rdata.nt],
            'numerrtestfails': [rdata.nt],
            'numnonlinsolvconvfails': [rdata.nt],
            'order': [rdata.nt],
            'numstepsB': [rdata.nt],
            'numrhsevalsB': [rdata.nt],
            'numerrtestfailsB': [rdata.nt],
            'numnonlinsolvconvfailsB': [rdata.nt],
        }
        super(ReturnDataView, self).__init__(rdata)

    def __getitem__(self, item: str) -> Union[np.ndarray, ReturnDataPtr,
                                              ReturnData, float]:
        """
        Custom getitem implementation shim to map `t` to `ts`

        :param item: field/attribute key

        :returns: self[item]
        """
        if item == 't':
            item = 'ts'
        return super(ReturnDataView, self).__getitem__(item)


class ExpDataView(SwigPtrView):
    """
    Interface class for C++ Exp Data objects that avoids possibly costly
    copies of member data.
    """

    _field_names = [
        'observedData', 'observedDataStdDev', 'observedEvents',
        'observedEventsStdDev', 'fixedParameters',
        'fixedParametersPreequilibration',
        'fixedParametersPresimulation'
    ]

    def __init__(self, edata: Union[ExpDataPtr, ExpData]):
        """
        Constructor

        :param edata: pointer to the ExpData instance
        """
        if not isinstance(edata, (ExpDataPtr, ExpData)):
            raise TypeError(f'Unsupported pointer {type(edata)}, must be'
                            f'amici.ExpDataPtr!')
        self._field_dimensions = {  # observables
            'observedData': [edata.nt(), edata.nytrue()],
            'observedDataStdDev': [edata.nt(), edata.nytrue()],

            # event observables
            'observedEvents': [edata.nmaxevent(), edata.nztrue()],
            'observedEventsStdDev': [edata.nmaxevent(), edata.nztrue()],

            # fixed parameters
            'fixedParameters': [len(edata.fixedParameters)],
            'fixedParametersPreequilibration': [
                len(edata.fixedParametersPreequilibration)],
            'fixedParametersPresimulation': [
                len(edata.fixedParametersPreequilibration)],
        }
        edata.observedData = edata.getObservedData()
        edata.observedDataStdDev = edata.getObservedDataStdDev()
        edata.observedEvents = edata.getObservedEvents()
        edata.observedEventsStdDev = edata.getObservedEventsStdDev()
        super(ExpDataView, self).__init__(edata)


def field_as_numpy(field_dimensions: Dict[str, List[int]],
                   field: str, data: SwigPtrView) -> Union[np.ndarray,
                                                           float,
                                                           None]:
    """
    Convert data object field to numpy array with dimensions according to
    specified field dimensions

    :param field_dimensions: dimension specifications
            dict({field: list([dim1, dim2, ...])})
    :param data: object with fields
    :param field: Name of field

    :returns: Field Data as numpy array with dimensions according to
    specified field dimensions
    """
    attr = getattr(data, field)
<<<<<<< HEAD
    if field in field_dimensions.keys():
=======
    if field in field_dimensions:
>>>>>>> 995b03f2
        if len(attr) == 0:
            return None
        else:
            return np.array(attr).reshape(field_dimensions[field])
    else:
        return float(attr)<|MERGE_RESOLUTION|>--- conflicted
+++ resolved
@@ -151,17 +151,6 @@
         'ts', 'x', 'x0', 'x_ss', 'sx', 'sx0', 'sx_ss', 'y', 'sigmay',
         'sy', 'ssigmay', 'z', 'rz', 'sigmaz', 'sz', 'srz',
         'ssigmaz', 'sllh', 's2llh', 'J', 'xdot', 'status', 'llh',
-<<<<<<< HEAD
-        'chi2', 'res', 'sres', 'FIM', 'w',
-        'preeq_wrms', 'preeq_t', 'preeq_numlinsteps', 'preeq_numsteps',
-        'preeq_numstepsB', 'preeq_status', 'preeq_cpu_time',
-        'preeq_cpu_timeB', 'posteq_wrms', 'posteq_t', 'posteq_numlinsteps',
-        'posteq_numsteps', 'posteq_numstepsB', 'posteq_status',
-        'posteq_cpu_time', 'posteq_cpu_timeB', 'numsteps', 'numrhsevals',
-        'numerrtestfails', 'numnonlinsolvconvfails', 'order', 'cpu_time',
-        'numstepsB', 'numrhsevalsB', 'numerrtestfailsB',
-        'numnonlinsolvconvfailsB', 'cpu_timeB'
-=======
         'chi2', 'res', 'sres', 'FIM', 'w', 'preeq_wrms', 'preeq_t',
         'preeq_numsteps', 'preeq_numstepsB', 'preeq_status', 'preeq_cpu_time',
         'preeq_cpu_timeB', 'posteq_wrms', 'posteq_t', 'posteq_numsteps',
@@ -170,7 +159,6 @@
         'numerrtestfails', 'numnonlinsolvconvfails', 'order', 'cpu_time',
         'numstepsB', 'numrhsevalsB', 'numerrtestfailsB',
         'numnonlinsolvconvfailsB', 'cpu_timeB', 'cpu_time_total'
->>>>>>> 995b03f2
     ]
 
     def __init__(self, rdata: Union[ReturnDataPtr, ReturnData]):
@@ -312,11 +300,7 @@
     specified field dimensions
     """
     attr = getattr(data, field)
-<<<<<<< HEAD
-    if field in field_dimensions.keys():
-=======
     if field in field_dimensions:
->>>>>>> 995b03f2
         if len(attr) == 0:
             return None
         else:
