"""
PEtab Simulate
--------------
Functionality related to the use of AMICI for simulation with PEtab's
Simulator class.

Use cases:

- generate data for use with PEtab's plotting methods
- generate synthetic data
"""

import inspect
import sys
from typing import Callable

import pandas as pd

from amici import SensitivityMethod_none
from amici import AmiciModel
from amici.petab_import import import_petab_problem
from amici.petab_objective import (simulate_petab,
                                   rdatas_to_measurement_df,
                                   RDATAS)
import petab

AMICI_MODEL = 'amici_model'
AMICI_SOLVER = 'solver'
MODEL_NAME = 'model_name'
MODEL_OUTPUT_DIR = 'model_output_dir'

PETAB_PROBLEM = 'petab_problem'


class PetabSimulator(petab.simulate.Simulator):
    """Implementation of the PEtab `Simulator` class that uses AMICI."""
    def __init__(self, *args, amici_model: AmiciModel = None, **kwargs):
        super().__init__(*args, **kwargs)
        self.amici_model = amici_model

    def simulate_without_noise(self, **kwargs) -> pd.DataFrame:
        """
        See :py:func:`petab.simulate.Simulator.simulate()` docstring.

        Additional keyword arguments can be supplied to specify arguments for
        the AMICI PEtab import, simulate, and export methods. See the
        docstrings for the respective methods for argument options:
        - :py:func:`amici.petab_import.import_petab_problem`, and
        - :py:func:`amici.petab_objective.simulate_petab`.

        Note that some arguments are expected to have already been specified
        in the Simulator constructor (including the PEtab problem).
        """
        if AMICI_MODEL in {*kwargs, *dir(self)} and (
<<<<<<< HEAD
                any([k in kwargs for k in
                     inspect.signature(import_petab_problem).parameters])):
=======
                any(k in kwargs for k in
                    inspect.signature(import_petab_problem).parameters)):
>>>>>>> 995b03f2
            print('Arguments related to the PEtab import are unused if '
                  f'`{AMICI_MODEL}` is specified, or the '
                  '`PetabSimulator.simulate()` method was previously called.')

        kwargs[PETAB_PROBLEM] = self.petab_problem

        # The AMICI model instance for the PEtab problem is saved in the state,
        # such that it need not be supplied with each request for simulated
        # data. Any user-supplied AMICI model will overwrite the model saved
        # in the state.
        if AMICI_MODEL not in kwargs:
            if self.amici_model is None:
                if MODEL_NAME not in kwargs:
                    kwargs[MODEL_NAME] = AMICI_MODEL
                    # If the model name is the name of a module that is already
                    # cached, it can cause issues during import.
                    while kwargs[MODEL_NAME] in sys.modules:
                        kwargs[MODEL_NAME] += str(self.rng.integers(10))
                if MODEL_OUTPUT_DIR not in kwargs:
                    kwargs[MODEL_OUTPUT_DIR] = self.working_dir
                self.amici_model = subset_call(import_petab_problem, kwargs)
            kwargs[AMICI_MODEL] = self.amici_model
        self.amici_model = kwargs[AMICI_MODEL]

        if AMICI_SOLVER not in kwargs:
            kwargs[AMICI_SOLVER] = self.amici_model.getSolver()
            kwargs[AMICI_SOLVER].setSensitivityMethod(
                SensitivityMethod_none)

        result = subset_call(simulate_petab, kwargs)
        return rdatas_to_measurement_df(result[RDATAS],
                                        self.amici_model,
                                        self.petab_problem.measurement_df)


def subset_call(method: Callable, kwargs: dict):
    """
    Helper function to call a method with the intersection of arguments in the
    method signature and the supplied arguments.

    :param method:
        The method to be called.
    :param kwargs:
        The argument superset as a dictionary, similar to `**kwargs` in method
        signatures.
    :return:
        The output of `method`, called with the applicable arguments in
        `kwargs`.
    """
    method_args = inspect.signature(method).parameters
    subset_kwargs = {k: v
                     for k, v in kwargs.items()
                     if k in method_args}
    return method(**subset_kwargs)<|MERGE_RESOLUTION|>--- conflicted
+++ resolved
@@ -52,13 +52,8 @@
         in the Simulator constructor (including the PEtab problem).
         """
         if AMICI_MODEL in {*kwargs, *dir(self)} and (
-<<<<<<< HEAD
-                any([k in kwargs for k in
-                     inspect.signature(import_petab_problem).parameters])):
-=======
                 any(k in kwargs for k in
                     inspect.signature(import_petab_problem).parameters)):
->>>>>>> 995b03f2
             print('Arguments related to the PEtab import are unused if '
                   f'`{AMICI_MODEL}` is specified, or the '
                   '`PetabSimulator.simulate()` method was previously called.')
