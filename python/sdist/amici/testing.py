--- conflicted
+++ resolved
@@ -1,10 +1,4 @@
 """Test support functions"""
-<<<<<<< HEAD
-
-import sys
-from tempfile import TemporaryDirectory
-
-=======
 import os
 import sys
 from tempfile import TemporaryDirectory
@@ -26,7 +20,6 @@
 skip_on_valgrind = pytest.mark.skipif(
     ON_VALGRIND, reason="Takes too long or is meaningless under valgrind")
 
->>>>>>> 995b03f2
 
 class TemporaryDirectoryWinSafe(TemporaryDirectory):
     """TemporaryDirectory that will not raise if cleanup fails.
