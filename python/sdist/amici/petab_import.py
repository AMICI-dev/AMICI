--- conflicted
+++ resolved
@@ -22,21 +22,15 @@
 import pandas as pd
 import petab
 import sympy as sp
-<<<<<<< HEAD
-=======
 from _collections import OrderedDict
->>>>>>> b4add4a7
 from amici.logging import get_logger, log_execution_time, set_log_level
 from petab.C import *
 from petab.models import MODEL_TYPE_PYSB, MODEL_TYPE_SBML
 from petab.parameters import get_valid_parameters_for_parameter_table
 from sympy.abc import _clash
 
-<<<<<<< HEAD
-from .petab_util import get_states_in_condition_table, PREEQ_INDICATOR_ID
-
-=======
->>>>>>> b4add4a7
+from .petab_util import PREEQ_INDICATOR_ID, get_states_in_condition_table
+
 try:
     from amici.petab_import_pysb import import_model_pysb
 except ModuleNotFoundError:
