"""
PySB Import
------------
This module provides all necessary functionality to import a model specified
in the :class:`pysb.core.Model` format.
"""

<<<<<<< HEAD
from .ode_export import (
    ODEExporter, ODEModel, State, Constant, Parameter, Observable, SigmaY,
    Expression, LogLikelihood, generate_measurement_symbol
)
from .import_utils import (
    noise_distribution_to_cost_function, _get_str_symbol_identifiers,
    noise_distribution_to_observable_transformation, _parse_special_functions
)
import logging
from .logging import get_logger, log_execution_time, set_log_level

import sympy as sp
import numpy as np
import itertools
import os
import sys

from typing import (
    List, Union, Dict, Tuple, Set, Iterable, Any, Callable, Optional
)

CL_Prototype = Dict[str, Dict[str, Any]]
ConservationLaw = Dict[str, Union[str, sp.Basic]]

import pysb.bng
import pysb
import pysb.pattern
=======
import itertools
import logging
import os
import sys
from pathlib import Path
from typing import (Any, Callable, Dict, Iterable, List, Optional, Set, Tuple,
                    Union)

import numpy as np
import pysb
import pysb.bng
import pysb.pattern
import sympy as sp

from .import_utils import (_get_str_symbol_identifiers,
                           _parse_special_functions,
                           generate_measurement_symbol,
                           noise_distribution_to_cost_function,
                           noise_distribution_to_observable_transformation)
from .logging import get_logger, log_execution_time, set_log_level
from .ode_export import (Constant, Expression, LogLikelihoodY, ODEExporter,
                         ODEModel, Observable, Parameter, SigmaY, State)

CL_Prototype = Dict[str, Dict[str, Any]]
ConservationLaw = Dict[str, Union[Dict, str, sp.Basic]]
>>>>>>> 995b03f2

logger = get_logger(__name__, logging.ERROR)


def pysb2amici(
        model: pysb.Model,
<<<<<<< HEAD
        output_dir: str = None,
=======
        output_dir: Optional[Union[str, Path]] = None,
>>>>>>> 995b03f2
        observables: List[str] = None,
        constant_parameters: List[str] = None,
        sigmas: Dict[str, str] = None,
        noise_distributions: Optional[Dict[str, Union[str, Callable]]] = None,
        verbose: Union[int, bool] = False,
        assume_pow_positivity: bool = False,
        compiler: str = None,
        compute_conservation_laws: bool = True,
        compile: bool = True,
        simplify: Callable = lambda x: sp.powsimp(x, deep=True),
<<<<<<< HEAD
        generate_sensitivity_code: bool = True,
=======
        # Do not enable by default without testing.
        # See https://github.com/AMICI-dev/AMICI/pull/1672
        cache_simplify: bool = False,
        generate_sensitivity_code: bool = True,
        model_name: Optional[str] = None,
>>>>>>> 995b03f2
):
    r"""
    Generate AMICI C++ files for the provided model.

    .. warning::
        **PySB models with Compartments**

        When importing a PySB model with ``pysb.Compartment``\ s, BioNetGen
        scales reaction fluxes with the compartment size. Instead of using the
        respective symbols, the compartment size Parameter or Expression is
        evaluated when generating equations. This may lead to unexpected
        results if the compartment size parameter is changed for AMICI
        simulations.

    :param model:
        pysb model, :attr:`pysb.Model.name` will determine the name of the
        generated module

    :param output_dir:
        see :meth:`amici.ode_export.ODEExporter.set_paths`

    :param observables:
        list of :class:`pysb.core.Expression` or :class:`pysb.core.Observable`
        names in the provided model that should be mapped to observables

    :param sigmas:
        dict of :class:`pysb.core.Expression` names that should be mapped to
        sigmas

    :param noise_distributions:
        dict with names of observable Expressions as keys and a noise type
        identifier, or a callable generating a custom noise formula string
        (see :py:func:`amici.import_utils.noise_distribution_to_cost_function`
        ). If nothing is passed for some observable id, a normal model is
        assumed as default.

    :param constant_parameters:
        list of :class:`pysb.core.Parameter` names that should be mapped as
        fixed parameters

    :param verbose: verbosity level for logging, True/False default to
        :attr:`logging.DEBUG`/:attr:`logging.ERROR`

    :param assume_pow_positivity:
        if set to ``True``, a special pow function is used to avoid problems
        with state variables that may become negative due to numerical
        errors

    :param compiler:
        distutils/setuptools compiler selection to build the python
        extension

    :param compute_conservation_laws:
        if set to ``True``, conservation laws are automatically computed and
        applied such that the state-jacobian of the ODE right-hand-side has
        full rank. This option should be set to ``True`` when using the Newton
        algorithm to compute steadystates

    :param compile:
        If ``True``, build the python module for the generated model. If false,
        just generate the source code.

    :param simplify:
        see :attr:`amici.ODEModel._simplify`

<<<<<<< HEAD
    :param generate_sensitivity_code:
        if set to ``False``, code for sensitivity computation will not be
        generated
=======
    :param cache_simplify:
            see :func:`amici.ODEModel.__init__`
            Note that there are possible issues with PySB models:
            https://github.com/AMICI-dev/AMICI/pull/1672

    :param generate_sensitivity_code:
        if set to ``False``, code for sensitivity computation will not be
        generated

    :param model_name:
        Name for the generated model module. If None, :attr:`pysb.Model.name`
        will be used.
>>>>>>> 995b03f2
    """
    if observables is None:
        observables = []
    if constant_parameters is None:
        constant_parameters = []

    if sigmas is None:
        sigmas = {}

<<<<<<< HEAD
=======
    model_name = model_name or model.name

>>>>>>> 995b03f2
    set_log_level(logger, verbose)
    ode_model = ode_model_from_pysb_importer(
        model, constant_parameters=constant_parameters,
        observables=observables, sigmas=sigmas,
        noise_distributions=noise_distributions,
        compute_conservation_laws=compute_conservation_laws,
        simplify=simplify,
<<<<<<< HEAD
=======
        cache_simplify=cache_simplify,
>>>>>>> 995b03f2
        verbose=verbose,
    )
    exporter = ODEExporter(
        ode_model,
        outdir=output_dir,
<<<<<<< HEAD
        model_name=model.name,
=======
        model_name=model_name,
>>>>>>> 995b03f2
        verbose=verbose,
        assume_pow_positivity=assume_pow_positivity,
        compiler=compiler,
        generate_sensitivity_code=generate_sensitivity_code
    )
    exporter.generate_model_code()

    if compile:
        exporter.compile_model()


@log_execution_time('creating ODE model', logger)
def ode_model_from_pysb_importer(
        model: pysb.Model,
        constant_parameters: List[str] = None,
        observables: List[str] = None,
        sigmas: Dict[str, str] = None,
        noise_distributions: Optional[Dict[str, Union[str, Callable]]] = None,
        compute_conservation_laws: bool = True,
        simplify: Callable = sp.powsimp,
<<<<<<< HEAD
=======
        # Do not enable by default without testing.
        # See https://github.com/AMICI-dev/AMICI/pull/1672
        cache_simplify: bool = False,
>>>>>>> 995b03f2
        verbose: Union[int, bool] = False,
) -> ODEModel:
    """
    Creates an :class:`amici.ODEModel` instance from a :class:`pysb.Model`
    instance.

    :param model:
        see :func:`amici.pysb_import.pysb2amici`

    :param constant_parameters:
        see :func:`amici.pysb_import.pysb2amici`

    :param observables:
        see :func:`amici.pysb_import.pysb2amici`

    :param sigmas:
        dict with names of observable Expressions as keys and names of sigma
        Expressions as value sigma

    :param noise_distributions:
        see :func:`amici.pysb_import.pysb2amici`

    :param compute_conservation_laws:
        see :func:`amici.pysb_import.pysb2amici`

    :param simplify:
            see :attr:`amici.ODEModel._simplify`

<<<<<<< HEAD
=======
    :param cache_simplify:
            see :func:`amici.ODEModel.__init__`
            Note that there are possible issues with PySB models:
            https://github.com/AMICI-dev/AMICI/pull/1672

>>>>>>> 995b03f2
    :param verbose: verbosity level for logging, True/False default to
        :attr:`logging.DEBUG`/:attr:`logging.ERROR`

    :return:
        New ODEModel instance according to pysbModel
    """

<<<<<<< HEAD
    ode = ODEModel(verbose=verbose, simplify=simplify)
=======
    ode = ODEModel(
        verbose=verbose,
        simplify=simplify,
        cache_simplify=cache_simplify,
    )
    # Sympy code optimizations are incompatible with PySB objects, as
    #  `pysb.Observable` comes with its own `.match` which overrides
    #  `sympy.Basic.match()`, breaking `sympy.codegen.rewriting.optimize`.
    ode._code_printer._fpoptimizer = None
>>>>>>> 995b03f2

    if constant_parameters is None:
        constant_parameters = []

    if observables is None:
        observables = []

    if sigmas is None:
        sigmas = {}

    pysb.bng.generate_equations(model, verbose=verbose)

    _process_pysb_species(model, ode)
    _process_pysb_parameters(model, ode, constant_parameters)
    if compute_conservation_laws:
        _process_pysb_conservation_laws(model, ode)
    _process_pysb_observables(model, ode, observables, sigmas,
                              noise_distributions)
    _process_pysb_expressions(model, ode, observables, sigmas,
                              noise_distributions)
    ode._has_quadratic_nllh = not noise_distributions or all(
        noise_distr in ['normal', 'lin-normal', 'log-normal', 'log10-normal']
        for noise_distr in noise_distributions.values()
    )

<<<<<<< HEAD
=======
    _process_stoichiometric_matrix(model, ode, constant_parameters)

>>>>>>> 995b03f2
    ode.generate_basic_variables()

    return ode


<<<<<<< HEAD
=======
@log_execution_time('processing PySB stoich. matrix', logger)
def _process_stoichiometric_matrix(pysb_model: pysb.Model,
                                   ode_model: ODEModel,
                                   constant_parameters: List[str]) -> None:

    """
    Exploits the PySB stoichiometric matrix to generate xdot derivatives

    :param pysb_model:
        pysb model instance

    :param ode_model:
        ODEModel instance

    :param constant_parameters:
        list of constant parameters
    """

    x = ode_model.sym('x')
    w = list(ode_model.sym('w'))
    p = list(ode_model.sym('p'))
    x_rdata = list(ode_model.sym('x_rdata'))

    n_x = len(x)
    n_w = len(w)
    n_p = len(p)
    n_r = len(pysb_model.reactions)

    solver_index = ode_model.get_solver_indices()
    dflux_dx_dict = {}
    dflux_dw_dict = {}
    dflux_dp_dict = {}

    w_idx = dict()
    p_idx = dict()
    wx_idx = dict()

    def get_cached_index(symbol, sarray, index_cache):
        idx = index_cache.get(symbol, None)
        if idx is not None:
            return idx
        idx = sarray.index(symbol)
        index_cache[symbol] = idx
        return idx

    for ir, rxn in enumerate(pysb_model.reactions):
        for ix in np.unique(rxn['reactants']):
            idx = solver_index.get(ix, None)
            if idx is not None:
                # species
                values = dflux_dx_dict
            else:
                # conservation law
                idx = get_cached_index(x_rdata[ix], w, wx_idx)
                values = dflux_dw_dict

            values[(ir, idx)] = sp.diff(rxn['rate'], x_rdata[ix])

        # typically <= 3 free symbols in rate, we already account for
        # species above so we only need to account for propensity, which
        # can only be a parameter or expression
        for fs in rxn['rate'].free_symbols:
            # dw
            if isinstance(fs, pysb.Expression):
                var = w
                idx_cache = w_idx
                values = dflux_dw_dict
            # dp
            elif isinstance(fs, pysb.Parameter):
                if fs.name in constant_parameters:
                    continue
                var = p
                idx_cache = p_idx
                values = dflux_dp_dict
            else:
                continue

            idx = get_cached_index(fs, var, idx_cache)
            values[(ir, idx)] = sp.diff(rxn['rate'], fs)

    dflux_dx = sp.ImmutableSparseMatrix(n_r, n_x, dflux_dx_dict)
    dflux_dw = sp.ImmutableSparseMatrix(n_r, n_w, dflux_dw_dict)
    dflux_dp = sp.ImmutableSparseMatrix(n_r, n_p, dflux_dp_dict)

    # use dok format to convert numeric csc to sparse symbolic
    S = sp.ImmutableSparseMatrix(
        n_x, n_r, # don't use shape here as we are eliminating rows
        pysb_model.stoichiometry_matrix[
            np.asarray(list(solver_index.keys())),:
        ].todok()
    )
    # don't use `.dot` since it's awfully slow
    ode_model._eqs['dxdotdx_explicit'] = S*dflux_dx
    ode_model._eqs['dxdotdw'] = S*dflux_dw
    ode_model._eqs['dxdotdp_explicit'] = S*dflux_dp


>>>>>>> 995b03f2
@log_execution_time('processing PySB species', logger)
def _process_pysb_species(pysb_model: pysb.Model,
                          ode_model: ODEModel) -> None:
    """
    Converts pysb Species into States and adds them to the ODEModel instance

    :param pysb_model:
        pysb model instance

    :param ode_model:
        ODEModel instance
    """
    xdot = sp.Matrix(pysb_model.odes)

    for ix, specie in enumerate(pysb_model.species):
        init = sp.sympify('0.0')
        for ic in pysb_model.odes.model.initials:
            if pysb.pattern.match_complex_pattern(
                    ic.pattern, specie, exact=True):
                # we don't want to allow expressions in initial conditions
                if ic.value in pysb_model.expressions:
                    init = pysb_model.expressions[ic.value.name].expand_expr()
                else:
                    init = ic.value

        ode_model.add_component(
            State(
                sp.Symbol(f'__s{ix}'),
                f'{specie}',
                init,
                xdot[ix]
            )
        )
    logger.debug(f'Finished Processing PySB species ')


@log_execution_time('processing PySB parameters', logger)
def _process_pysb_parameters(pysb_model: pysb.Model,
                             ode_model: ODEModel,
                             constant_parameters: List[str]) -> None:
    """
    Converts pysb parameters into Parameters or Constants and adds them to
    the ODEModel instance

    :param pysb_model:
        pysb model

    :param constant_parameters:
        list of Parameters that should be constants

    :param ode_model:
        ODEModel instance
    """
    for par in pysb_model.parameters:
        if par.name in constant_parameters:
            comp = Constant
        else:
            comp = Parameter

        ode_model.add_component(
            comp(par, f'{par.name}', par.value)
        )


@log_execution_time('processing PySB expressions', logger)
def _process_pysb_expressions(
        pysb_model: pysb.Model,
        ode_model: ODEModel,
        observables: List[str],
        sigmas: Dict[str, str],
        noise_distributions: Optional[Dict[str, Union[str, Callable]]] = None,
) -> None:
    r"""
    Converts pysb expressions/observables into Observables (with
<<<<<<< HEAD
    corresponding standard deviation SigmaY and LogLikelihood) or
=======
    corresponding standard deviation SigmaY and LogLikelihoodY) or
>>>>>>> 995b03f2
    Expressions and adds them to the ODEModel instance

    :param pysb_model:
        pysb model

    :param observables:
        list of names of :class`pysb.Expression`\ s or
        :class:`pysb.Observable`\ s that are to be mapped to ODEModel
        observables

    :param sigmas:
        dict with names of observable pysb.Expressions/pysb.Observables
        names as keys and names of sigma pysb.Expressions as values

    :param noise_distributions:
        see :func:`amici.pysb_import.pysb2amici`

    :param ode_model:
        ODEModel instance
    """
    # we no longer expand expressions here. pysb/bng guarantees that
    # they are ordered according to their dependency and we can
    # evaluate them sequentially without reordering. Important to make
    # sure that observables are processed first though.

    # we use _constant and _dynamic functions to get access to derived
    # expressions that are otherwise only accessible as private attribute
    for expr in pysb_model.expressions_constant(include_derived=True)\
            | pysb_model.expressions_dynamic(include_derived=True):
        if any(
            isinstance(symbol, pysb.Tag)
            for symbol in expr.expand_expr().free_symbols
        ):
            # we only need explicit instantiations of expressions with tags,
            # which are defined in the derived expressions. The abstract
            # expressions are not needed and lead to compilation errors so
            # we skip them.
            continue
        _add_expression(expr, expr.name, expr.expr,
                        pysb_model, ode_model, observables, sigmas,
                        noise_distributions)


def _add_expression(
    sym: sp.Symbol,
    name: str,
    expr: sp.Basic,
    pysb_model: pysb.Model,
    ode_model: ODEModel,
    observables: List[str],
    sigmas: Dict[str, str],
    noise_distributions: Optional[Dict[str, Union[str, Callable]]] = None,
):
    """
    Adds expressions to the ODE model given and adds observables/sigmas if
    appropriate

    :param sym:
        symbol how the expression is referenced in the model

    :param name:
        name of the expression

    :param expr:
        symbolic expression that the symbol refers to

    :param pysb_model:
        see :py:func:`_process_pysb_expressions`

    :param observables:
        see :py:func:`_process_pysb_expressions`

    :param sigmas:
        see :py:func:`_process_pysb_expressions`

    :param noise_distributions:
        see :py:func:`amici.pysb_import.pysb2amici`

    :param ode_model:
        see :py:func:`_process_pysb_expressions`
    """
    ode_model.add_component(
        Expression(sym, name, _parse_special_functions(expr))
    )

    if name in observables:
        noise_dist = noise_distributions.get(name, 'normal') \
            if noise_distributions else 'normal'

        y = sp.Symbol(f'{name}')
        trafo = noise_distribution_to_observable_transformation(noise_dist)
        obs = Observable(y, name, sym, transformation=trafo)
        ode_model.add_component(obs)

        sigma_name, sigma_value = _get_sigma_name_and_value(
            pysb_model, name, sigmas
        )

        sigma = sp.Symbol(sigma_name)
        ode_model.add_component(SigmaY(sigma, f'{sigma_name}', sigma_value))


        cost_fun_str = noise_distribution_to_cost_function(noise_dist)(name)
        my = generate_measurement_symbol(obs.get_id())
        cost_fun_expr = sp.sympify(cost_fun_str,
                                   locals=dict(zip(
                                       _get_str_symbol_identifiers(name),
                                       (y, my, sigma))))
        ode_model.add_component(
<<<<<<< HEAD
            LogLikelihood(
=======
            LogLikelihoodY(
>>>>>>> 995b03f2
                sp.Symbol(f'llh_{name}'),
                f'llh_{name}',
                cost_fun_expr
            )
        )


def _get_sigma_name_and_value(
        pysb_model: pysb.Model,
        obs_name: str,
        sigmas: Dict[str, str]) -> Tuple[str, sp.Basic]:
    """
    Tries to extract standard deviation symbolic identifier and formula
    for a given observable name from the pysb model and if no specification is
    available sets default values

    :param pysb_model:
        pysb model

    :param obs_name:
        name of the observable

    :param sigmas:
        dict of :class:`pysb.core.Expression` names that should be mapped to
        sigmas

    :return:
        tuple containing symbolic identifier and formula for the specified
        observable
    """
    if obs_name in sigmas:
        sigma_name = sigmas[obs_name]
        try:
            # find corresponding Expression instance
            sigma_expr = next(x for x in pysb_model.expressions
                              if x.name == sigma_name)
        except StopIteration:
            raise ValueError(f'value of sigma {obs_name} is not a '
                             f'valid expression.')
        sigma_value = sigma_expr.expand_expr()
    else:
        sigma_name = f'sigma_{obs_name}'
        sigma_value = sp.sympify(1.0)

    return sigma_name, sigma_value


@log_execution_time('processing PySB observables', logger)
def _process_pysb_observables(
        pysb_model: pysb.Model,
        ode_model: ODEModel,
        observables: List[str],
        sigmas: Dict[str, str],
        noise_distributions: Optional[Dict[str, Union[str, Callable]]] = None,
) -> None:
    """
    Converts :class:`pysb.core.Observable` into
    :class:`ODEModel.Expressions` and adds them to the ODEModel instance

    :param pysb_model:
        pysb model

    :param ode_model:
        ODEModel instance

    :param observables:
        list of names of pysb.Expressions or pysb.Observables that are to be
        mapped to ODEModel observables

    :param sigmas:
        dict with names of observable pysb.Expressions/pysb.Observables
        names as keys and names of sigma pysb.Expressions as values

    :param noise_distributions:
        see :func:`amici.pysb_import.pysb2amici`
    """
    # only add those pysb observables that occur in the added
    # Observables as expressions
    for obs in pysb_model.observables:
        _add_expression(obs, obs.name, obs.expand_obs(),
                        pysb_model, ode_model, observables, sigmas,
                        noise_distributions)


@log_execution_time('computing PySB conservation laws', logger)
def _process_pysb_conservation_laws(pysb_model: pysb.Model,
                                    ode_model: ODEModel) -> None:
    """
    Removes species according to conservation laws to ensure that the
    jacobian has full rank

    :param pysb_model:
        pysb model

    :param ode_model:
        ODEModel instance
    """

    monomers_without_conservation_law = set()
    for rule in pysb_model.rules:
        monomers_without_conservation_law |= \
            _get_unconserved_monomers(rule, pysb_model)

    monomers_without_conservation_law |= \
        _compute_monomers_with_fixed_initial_conditions(pysb_model)

    cl_prototypes = _generate_cl_prototypes(
        monomers_without_conservation_law, pysb_model, ode_model
    )
    conservation_laws = _construct_conservation_from_prototypes(
        cl_prototypes, pysb_model
    )
    _add_conservation_for_constant_species(ode_model, conservation_laws)

    _flatten_conservation_laws(conservation_laws)

    for cl in conservation_laws:
        ode_model.add_conservation_law(**cl)


def _compute_monomers_with_fixed_initial_conditions(
        pysb_model: pysb.Model) -> Set[str]:
    """
    Computes the set of monomers in a model with species that have fixed
    initial conditions

    :param pysb_model: pysb model

    :return:
        set of monomer names with fixed initial conditions
    """
    monomers_with_fixed_initial_conditions = set()

    for monomer in pysb_model.monomers:
        # check if monomer has an initial condition that is fixed (means
        # that corresponding state is constant and all conservation
        # laws are broken)
        if any([
            ic.fixed  # true or false
            for ic in pysb_model.initials
            if monomer.name in extract_monomers(ic.pattern)
        ]):
            monomers_with_fixed_initial_conditions |= {monomer.name}

    return monomers_with_fixed_initial_conditions


def _generate_cl_prototypes(excluded_monomers: Iterable[str],
                            pysb_model: pysb.Model,
                            ode_model: ODEModel) -> CL_Prototype:
    """
    Constructs a dict that contains preprocessed information for the
    construction of conservation laws

    :param excluded_monomers:
        list of monomer names for which no prototypes
        should be computed

    :param pysb_model:
        pysb model

    :param ode_model:
        ODEModel instance

    :return:
        dict('monomer.name':{'possible_indices': ..., 'target_indices': ...}
    """
    cl_prototypes = dict()

    _compute_possible_indices(cl_prototypes, pysb_model, ode_model,
                              excluded_monomers)
    _compute_dependency_idx(cl_prototypes)
    _compute_target_index(cl_prototypes, ode_model)

    return cl_prototypes


def _compute_possible_indices(cl_prototypes: CL_Prototype,
                              pysb_model: pysb.Model,
                              ode_model: ODEModel,
                              excluded_monomers: Iterable[str]) -> None:
    """
    Computes viable choices for target_index, ie species that could be
    removed and replaced by an algebraic expression according to the
    conservation law

    :param cl_prototypes:
        dict in which possible indices will be written

    :param pysb_model:
        pysb model

    :param ode_model:
        ODEModel instance

    :param excluded_monomers:
        monomers for which no conservation laws will be
        computed
    """
    for monomer in pysb_model.monomers:
        if monomer.name not in excluded_monomers:
            compartments = [
                str(mp.compartment)  # string based comparison as
                # compartments are not hashable
                for cp in pysb_model.species
                for mp in cp.monomer_patterns
                if mp.monomer.name == monomer.name
            ]

            if len(set(compartments)) > 1:
                raise ValueError('Conservation laws involving species in '
                                 'multiple compartments are currently not '
                                 'supported! Please run pysb2amici with '
                                 'compute_conservation_laws=False')
                # TODO: implement this, multiply species by the volume of
                # their respective compartment and allow total_cl to depend
                # on parameters + constants and update the respective symbolic
                # derivative accordingly

            prototype = dict()
            prototype['possible_indices'] = [
                ix
                for ix, specie in enumerate(pysb_model.species)
                if monomer.name in extract_monomers(specie)
                   and not ode_model.state_is_constant(ix)
            ]

            prototype['species_count'] = len(
                prototype['possible_indices']
            )

            if prototype['possible_indices']:
                cl_prototypes[monomer.name] = prototype


def _compute_dependency_idx(cl_prototypes: CL_Prototype) -> None:
    """
    Compute connecting species, this allows us to efficiently compute
    whether the respective conservation law would induce a cyclic dependency.
    Adds a 'dependency_idx' field to the prototype dict that
    itself is a dict where keys correspond to indexes that, when used as
    target index yield dependencies on conservation laws of monomers in
    the respective values

    :param cl_prototypes:
        dict in which possible indices will be written
    """
    #
    for monomer_i, prototype_i in cl_prototypes.items():
        if 'dependency_idx' not in prototype_i:
            prototype_i['dependency_idx'] = dict()

        for monomer_j, prototype_j in cl_prototypes.items():
            if monomer_i == monomer_j:
                continue

            if 'dependency_idx' not in prototype_j:
                prototype_j['dependency_idx'] = dict()

            idx_overlap = set(prototype_i['possible_indices']).intersection(
                set(prototype_j['possible_indices'])
            )
            if len(idx_overlap) == 0:
                continue

            for idx in idx_overlap:
                if idx not in prototype_i['dependency_idx']:
                    prototype_i['dependency_idx'][idx] = set()

                if idx not in prototype_j['dependency_idx']:
                    prototype_j['dependency_idx'][idx] = set()

                prototype_i['dependency_idx'][idx] |= {monomer_j}
                prototype_j['dependency_idx'][idx] |= {monomer_i}


def _compute_target_index(cl_prototypes: CL_Prototype,
                          ode_model: ODEModel) -> None:
    """
    Computes the target index for every monomer

    :param cl_prototypes:
        dict that contains possible indices for every monomer

    :param ode_model:
        ODEModel instance
    """
    possible_indices = list(set(list(itertools.chain(*[
        cl_prototypes[monomer]['possible_indices']
        for monomer in cl_prototypes
    ]))))

    # Note: currently this function is supposed to also count appearances in
    # expressions. However, expressions are currently still empty as they
    # are also populated from conservation laws. In case there are many
    # state heavy expressions in the model (should not be the case for mass
    # action kinetics). This may lead to suboptimal results and could improved.
    # As this would require substantial code shuffling, this will only be
    # fixed if this becomes an actual problem
    appearance_counts = ode_model.get_appearance_counts(possible_indices)

    # in this initial guess we ignore the cost of having cyclic dependencies
    # between conservation laws
    for monomer in cl_prototypes:
        prototype = cl_prototypes[monomer]
        # extract monomer specific appearance counts
        prototype['appearance_counts'] = \
            [
                appearance_counts[possible_indices.index(idx)]
                for idx in prototype['possible_indices']
            ]
        # select target index as possible index with minimal appearance count
        if len(prototype['appearance_counts']) == 0:
            raise RuntimeError(f'Failed to compute conservation law for '
                               f'monomer {monomer}')

        idx = np.argmin(prototype['appearance_counts'])

        # remove entries from possible indices and appearance counts so we
        # do not consider them again in later iterations
        prototype['target_index'] = prototype['possible_indices'].pop(idx)
        prototype['appearance_count'] = prototype['appearance_counts'].pop(idx)

        # this is only an approximation as the effective species count
        # of other conservation laws may also be affected by the chosen
        # target index. As long as the number of unique monomers in
        # multimers has a low upper bound and the species count does not
        # vary too much across conservation laws, this approximation
        # should be fine
        prototype['fillin'] = \
            prototype['appearance_count'] * prototype['species_count']

    # we might end up with the same index for multiple monomers, so loop until
    # we have a set of unique target indices
    while not _cl_prototypes_are_valid(cl_prototypes):
        _greedy_target_index_update(cl_prototypes)


def _cl_prototypes_are_valid(cl_prototypes: CL_Prototype) -> bool:
    """
    Checks consistency of cl_prototypes by asserting that target indices
    are unique and there are no cyclic dependencies

    :param cl_prototypes:
        dict that contains dependency and target indexes for
        every monomer
    """
    # target indices are unique
    if len(cl_prototypes) != len(set(_get_target_indices(cl_prototypes))):
        return False
    # conservation law dependencies are cycle free
    if any(
            _cl_has_cycle(monomer, cl_prototypes)
            for monomer in cl_prototypes
    ):
        return False

    return True


def _cl_has_cycle(monomer: str, cl_prototypes: CL_Prototype) -> bool:
    """
    Checks whether monomer has a conservation law that is part of a
    cyclic dependency

    :param monomer:
        name of monomer for which conservation law is to be checked

    :param cl_prototypes:
        dict that contains dependency and target indexes for every monomer

    :return:
        boolean indicating whether the conservation law is cyclic
    """

    prototype = cl_prototypes[monomer]

    if prototype['target_index'] not in prototype['dependency_idx']:
        return False

    visited = [monomer]
    root = monomer
    return any(
        _is_in_cycle(
            connecting_monomer,
            cl_prototypes,
            visited,
            root
        )
        for connecting_monomer in prototype['dependency_idx'][
            prototype['target_index']
        ]
    )


def _is_in_cycle(monomer: str,
                 cl_prototypes: CL_Prototype,
                 visited: List[str],
                 root: str) -> bool:
    """
    Recursively checks for cycles in conservation law dependencies via
    Depth First Search

    :param monomer:
        current location in cl dependency graph

    :param cl_prototypes:
        dict that contains dependency and target indexes for
        every monomer

    :param visited:
        history of visited monomers with conservation laws

    :param root:
        monomer at which the cycle search was started

    :return:
        boolean indicating whether the specified monomer is part of a cyclic
        conservation law

    """
    if monomer == root:
        return True  # we found a cycle and root is part of it

    if monomer in visited:
        return False  # we found a cycle but root is not part of it

    visited.append(monomer)

    prototype = cl_prototypes[monomer]

    if prototype['target_index'] not in prototype['dependency_idx']:
        return False

    return any(
        _is_in_cycle(
            connecting_monomer,
            cl_prototypes,
            visited,
            root
        )
        for connecting_monomer in prototype['dependency_idx'][
            prototype['target_index']
        ]
    )


def _greedy_target_index_update(cl_prototypes: CL_Prototype) -> None:
    """
    Computes unique target indices for conservation laws from possible
    indices  such that expected fill in in symbolic derivatives is minimized

    :param cl_prototypes:
        dict that contains possible indices and non-unique target indices
        for every monomer
    """

    target_indices = _get_target_indices(cl_prototypes)

    for monomer, prototype in cl_prototypes.items():
        if target_indices.count(prototype['target_index']) > 1 or \
                _cl_has_cycle(monomer, cl_prototypes):
            # compute how much fillin the next best target_index would yield

            # we exclude already existing target indices to avoid that
            # updating the target index removes uniqueness from already unique
            # target indices, this may slightly reduce chances of finding a
            # solution but prevents infinite loops
            for target_index in list(set(target_indices)):
                try:
                    local_idx = prototype['possible_indices'].index(
                        target_index
                    )
                except ValueError:
                    local_idx = None

                if local_idx:
                    del prototype['possible_indices'][local_idx]
                    del prototype['appearance_counts'][local_idx]

            if len(prototype['possible_indices']) == 0:
                prototype['diff_fillin'] = -1
                continue

            idx = np.argmin(prototype['appearance_counts'])

            prototype['local_index'] = idx
            prototype['alternate_target_index'] = \
                prototype['possible_indices'][idx]
            prototype['alternate_appearance_count'] = \
                prototype['appearance_counts'][idx]

            prototype['alternate_fillin'] = \
                prototype['alternate_appearance_count'] \
                * prototype['species_count']

            prototype['diff_fillin'] = \
                prototype['alternate_fillin'] - prototype['fillin']
        else:
            prototype['diff_fillin'] = -1

    if all(
            prototype['diff_fillin'] == -1
            for prototype in cl_prototypes.values()
    ):
        raise RuntimeError('Could not compute a valid set of conservation '
                           'laws for this model!')

    # this puts prototypes with high diff_fillin last
    cl_prototypes = sorted(
        cl_prototypes.items(), key=lambda kv: kv[1]['diff_fillin']
    )
    cl_prototypes = {
        proto[0]: proto[1]
        for proto in cl_prototypes
    }

    for monomer in cl_prototypes:
        prototype = cl_prototypes[monomer]
        # we check that we
        # A) have an alternative index computed, i.e. that
        # that monomer originally had a non-unique target_index
        # B) that the target_index still is not unique or part of a cyclic
        # dependency. due to the sorting, this will always be the monomer
        # with the highest diff_fillin (note that the target index counts
        # are recomputed on the fly)

        if prototype['diff_fillin'] > -1 \
                and (
                _get_target_indices(cl_prototypes).count(
                    prototype['target_index']
                ) > 1
                or _cl_has_cycle(monomer, cl_prototypes)
        ):
            prototype['fillin'] = prototype['alternate_fillin']
            prototype['target_index'] = prototype['alternate_target_index']
            prototype['appearance_count'] = \
                prototype['alternate_appearance_count']

            del prototype['possible_indices'][prototype['local_index']]
            del prototype['appearance_counts'][prototype['local_index']]


def _get_target_indices(
        cl_prototypes: CL_Prototype) -> List[List[int]]:
    """
    Computes the list target indices for the current
    conservation law prototype

    :param cl_prototypes:
        dict that contains target indices for every monomer

    :return:
        List of lists of target indices
    """
    return [
        prototype['target_index'] for prototype in cl_prototypes.values()
    ]


def _construct_conservation_from_prototypes(
        cl_prototypes: CL_Prototype,
        pysb_model: pysb.Model
) -> List[ConservationLaw]:
    """
    Computes the algebraic expression for the total amount of a given
    monomer

    :param cl_prototypes:
        see return of :func:`_generate_cl_prototypes`

    :param pysb_model:
        pysb model

    :return:
        list of dicts describing conservation laws
    """
    conservation_laws = []
    for monomer_name in cl_prototypes:
        target_index = cl_prototypes[monomer_name]['target_index']
<<<<<<< HEAD

        # T = sum_i(a_i * x_i)
        # x_j = (T - sum_i≠j(a_i * x_i))/a_j
        # law: sum_i≠j(a_i * x_i))/a_j
        # state: x_j
        target_expression = sum(
            sp.Symbol(f'__s{ix}')
            * extract_monomers(specie).count(monomer_name)
            for ix, specie in enumerate(pysb_model.species)
            if ix != target_index
        ) / extract_monomers(pysb_model.species[
                                 target_index
                             ]).count(monomer_name)
        # normalize by the stoichiometry of the target species
        target_state = sp.Symbol(f'__s{target_index}')
        # = x_j

        total_abundance = sp.Symbol(f'tcl__s{target_index}')
        # = T/a_j

        state_expr = total_abundance - target_expression
        # x_j = T/a_j - sum_i≠j(a_i * x_i)/a_j

        abundance_expr = target_expression + target_state
        # T/a_j = sum_i≠j(a_i * x_i)/a_j + x_j

        conservation_laws.append({
            'state': target_state,
            'total_abundance': total_abundance,
            'state_expr': state_expr,
            'abundance_expr': abundance_expr,
=======
        coefficients = dict()

        for ix, specie in enumerate(pysb_model.species):
            count = extract_monomers(specie).count(monomer_name)
            if count > 0:
                coefficients[sp.Symbol(f'__s{ix}')] = count

        conservation_laws.append({
            'state': sp.Symbol(f'__s{target_index}'),
            'total_abundance': sp.Symbol(f'tcl__s{target_index}'),
            'coefficients': coefficients,
>>>>>>> 995b03f2
        })

    return conservation_laws


def _add_conservation_for_constant_species(
        ode_model: ODEModel,
        conservation_laws: List[ConservationLaw]
) -> None:
    """
    Computes the algebraic expression for the total amount of a given
    monomer

    :param ode_model:
        ODEModel instance to which the conservation laws will be added

    :param conservation_laws:
        see return of :func:`_construct_conservation_from_prototypes`

    """

    for ix in range(ode_model.num_states_rdata()):
        if ode_model.state_is_constant(ix):
<<<<<<< HEAD
            target_state = sp.Symbol(f'__s{ix}')
            total_abundance = sp.Symbol(f'tcl__s{ix}')

            conservation_laws.append({
                'state': target_state,
                'total_abundance': total_abundance,
                'state_expr': total_abundance,
                'abundance_expr': target_state,
=======
            conservation_laws.append({
                'state': sp.Symbol(f'__s{ix}'),
                'total_abundance': sp.Symbol(f'tcl__s{ix}'),
                'coefficients': {sp.Symbol(f'__s{ix}'): 1.0}
>>>>>>> 995b03f2
            })


def _flatten_conservation_laws(
        conservation_laws: List[ConservationLaw]) -> None:
    """
    Flatten the conservation laws such that the state_expr not longer
    depend on any states that are replaced by conservation laws

    :param conservation_laws:
        see return of :func:`_construct_conservation_from_prototypes`
    """
    conservation_law_subs = \
        _get_conservation_law_subs(conservation_laws)

<<<<<<< HEAD
    while len(conservation_law_subs):
        for cl in conservation_laws:
            if _sub_matches_cl(
                    conservation_law_subs,
                    cl['state_expr'],
                    cl['state']
            ):
                # this optimization is done by subs anyways, but we dont
                # want to recompute the subs if we did not change anything
                valid_subs = _select_valid_cls(
                    conservation_law_subs,
                    cl['state']
                )
                if len(valid_subs) > 0:
                    cl['state_expr'] = cl['state_expr'].subs(valid_subs)
                    conservation_law_subs = \
                        _get_conservation_law_subs(conservation_laws)


def _select_valid_cls(subs: Iterable[Tuple[sp.Symbol, sp.Basic]],
                      state: sp.Symbol) -> List[Tuple[sp.Symbol, sp.Basic]]:
    """
    Subselect substitutions such that we do not end up with conservation
    laws that are self-referential

    :param subs:
        substitutions in tuple format

    :param state:
        target symbolic state to which substitutions will be applied

    :return:
        list of valid substitutions
    """
    return [
        sub
        for sub in subs
        if str(state) not in [str(symbol) for symbol in sub[1].free_symbols]
    ]


def _sub_matches_cl(subs: Iterable[Tuple[sp.Symbol, sp.Basic]],
                    state_expr: sp.Basic,
                    state: sp.Basic) -> bool:
    """
    Checks whether any of the substitutions in subs will be applied to
    state_expr

    :param subs:
        substitutions in tuple format

    :param state_expr:
        target symbolic expressions in which substitutions will be applied

    :param state: target symbolic state to which substitutions will
        be applied

    :return:
        boolean indicating positive match
    """

    sub_symbols = set(
        sub[0]
        for sub in subs
        if str(state) not in [
            str(symbol) for symbol in sub[1].free_symbols
        ]
    )

    return len(sub_symbols.intersection(state_expr.free_symbols)) > 0
=======
    while conservation_law_subs:
        for cl in conservation_laws:
            # only update if we changed something
            if any(
                _apply_conseration_law_sub(cl, sub)
                for sub in conservation_law_subs
            ):
                conservation_law_subs = \
                    _get_conservation_law_subs(conservation_laws)


def _apply_conseration_law_sub(cl: ConservationLaw,
                               sub: Tuple[sp.Symbol, ConservationLaw]) -> bool:
    """
    Applies a substitution to a conservation law by replacing the
    coefficient of the state of the

    :param cl:
        conservation law

    :param sub:
        substitution to apply, tuple of (state to be replaced, conservation
        law)

    :return: boolean flag indicating whether the substitution was applied
    """
    if not _state_in_cl_formula(sub[0], cl):
        return False

    coeff = cl['coefficients'].pop(sub[0], 0.0)
    # x_j = T/b_j - sum_{i≠j}(x_i * b_i) / b_j
    # don't need to account for totals here as we can simply
    # absorb that into the new total
    for k, v in sub[1].items():
        if k == sub[0]:
            continue
        update = - coeff * v / sub[1][sub[0]]

        if k in cl['coefficients']:
            cl['coefficients'][k] += update
        else:
            cl['coefficients'][k] = update

    return True


def _state_in_cl_formula(
        state: sp.Symbol, cl: ConservationLaw
) -> bool:
    """
    Checks whether state appears in the formula the provided cl

    :param state:
        state

    :param cl:
        conservation law

    :return:
        boolean indicator
    """
    if cl['state'] == state:
        return False

    return cl['coefficients'].get(state, 0.0) != 0.0
>>>>>>> 995b03f2


def _get_conservation_law_subs(
        conservation_laws: List[ConservationLaw]
<<<<<<< HEAD
) -> List[Tuple[sp.Symbol, sp.Basic]]:
    """
    Computes a list of (state, law) tuples for conservation laws that still
=======
) -> List[Tuple[sp.Symbol, Dict[sp.Symbol, sp.Expr]]]:
    """
    Computes a list of (state, coeffs) tuples for conservation laws that still
>>>>>>> 995b03f2
    appear in other conservation laws

    :param conservation_laws:
        see return of :func:`_flatten_conservation_laws`

    :return:
        list of tuples containing substitution rules to be used with sympy
        subs
    """
<<<<<<< HEAD
    free_symbols_cl = _conservation_law_variables(conservation_laws)
    return [
        (cl['state'], cl['state_expr']) for cl in conservation_laws
        if cl['state'] in free_symbols_cl
    ]


def _conservation_law_variables(
        conservation_laws: List[ConservationLaw]) -> Set[sp.Symbol]:
    """
    Construct the set of all free variables from a list of conservation laws

    :param conservation_laws:
        list of conservation laws

    :return:
        free variables in conservation laws
    """
    variables = set()
    for cl in conservation_laws:
        variables |= cl['state_expr'].free_symbols
    return variables


=======
    return [
        (cl['state'], cl['coefficients']) for cl in conservation_laws
        if any(
            _state_in_cl_formula(cl['state'], other_cl)
            for other_cl in conservation_laws
        )
    ]

>>>>>>> 995b03f2
def has_fixed_parameter_ic(specie: pysb.core.ComplexPattern,
                           pysb_model: pysb.Model,
                           ode_model: ODEModel) -> bool:
    """
    Wrapper to interface
    :meth:`ode_export.ODEModel.state_has_fixed_parameter_initial_condition`
    from a pysb specie/model arguments

    :param specie:
        pysb species

    :param pysb_model:
        pysb model

    :param ode_model:
        ODE model

    :return:
        ``False`` if the species does not have an initial condition at all.
        Otherwise the return value of
        :meth:`ode_export.ODEModel.state_has_fixed_parameter_initial_condition`
    """
    # ComplexPatterns are not hashable, so we have to compare by string
    ic_index = next(
        (
            ic
            for ic, condition in enumerate(pysb_model.initials)
            if pysb.pattern.match_complex_pattern(condition[0],
                                                  specie, exact=True)
        ),
        None
    )
    if ic_index is None:
        return False
    else:
        return ode_model.state_has_fixed_parameter_initial_condition(
            ic_index
        )


def extract_monomers(
        complex_patterns: Union[pysb.ComplexPattern,
                                List[pysb.ComplexPattern]]
) -> List[str]:
    """
    Constructs a list of monomer names contained in complex patterns.
    Multiplicity of names corresponds to the stoichiometry in the complex.

    :param complex_patterns:
        (list of) complex pattern(s)

    :return:
        list of monomer names
    """
    if not isinstance(complex_patterns, list):
        complex_patterns = [complex_patterns]
    return [
        mp.monomer.name
        for cp in complex_patterns
        if cp is not None
        for mp in cp.monomer_patterns
    ]


def _get_unconserved_monomers(rule: pysb.Rule,
                              pysb_model: pysb.Model) -> Set[str]:
    """
    Constructs the set of monomer names for which the specified rule changes
    the stoichiometry of the monomer in the specified model.

    :param rule:
        the pysb rule

    :param pysb_model:
        pysb model

    :return:
        set of monomer names for which the stoichiometry is not conserved
    """
    unconserved_monomers = set()

    if not rule.delete_molecules \
            and len(rule.product_pattern.complex_patterns) == 0:
        # if delete_molecules is not True but we have a degradation rule,
        # we have to actually go through the reactions that are created by
        # the rule
        for reaction in [r for r in pysb_model.reactions
                         if rule.name in r['rule']]:
            unconserved_monomers |= _get_changed_stoichiometries(
                [pysb_model.species[ix] for ix in reaction['reactants']],
                [pysb_model.species[ix] for ix in reaction['products']]
            )
    else:
        # otherwise we can simply extract all information for the rule
        # itself, which is computationally much more efficient
        unconserved_monomers |= _get_changed_stoichiometries(
            rule.reactant_pattern.complex_patterns,
            rule.product_pattern.complex_patterns
        )

    return unconserved_monomers


def _get_changed_stoichiometries(
        reactants: Union[pysb.ComplexPattern, List[pysb.ComplexPattern]],
        products: Union[pysb.ComplexPattern, List[pysb.ComplexPattern]]
) -> Set[str]:
    """
    Constructs the set of monomer names which have different
    stoichiometries in reactants and products.

    :param reactants:
        (list of) complex pattern(s)
    :param products:
        (list of) complex pattern(s)

    :returns:
        set of monomer name for which the stoichiometry changed
    """

    changed_stoichiometries = set()

    reactant_monomers = extract_monomers(
        reactants
    )

    product_monomers = extract_monomers(
        products
    )

    for monomer in set(reactant_monomers + product_monomers):
        if reactant_monomers.count(monomer) != product_monomers.count(monomer):
            changed_stoichiometries.add(monomer)

    return changed_stoichiometries


<<<<<<< HEAD
def pysb_model_from_path(pysb_model_file: str) -> pysb.Model:
=======
def pysb_model_from_path(pysb_model_file: Union[str, Path]) -> pysb.Model:
>>>>>>> 995b03f2
    """Load a pysb model module and return the :class:`pysb.Model` instance

    :param pysb_model_file: Full or relative path to the PySB model module
    :return: The pysb Model instance
    """

    pysb_model_module_name = \
        os.path.splitext(os.path.split(pysb_model_file)[-1])[0]

    import importlib.util
    spec = importlib.util.spec_from_file_location(
        pysb_model_module_name, pysb_model_file)
    module = importlib.util.module_from_spec(spec)
    sys.modules[pysb_model_module_name] = module
    spec.loader.exec_module(module)

    return module.model<|MERGE_RESOLUTION|>--- conflicted
+++ resolved
@@ -5,35 +5,6 @@
 in the :class:`pysb.core.Model` format.
 """
 
-<<<<<<< HEAD
-from .ode_export import (
-    ODEExporter, ODEModel, State, Constant, Parameter, Observable, SigmaY,
-    Expression, LogLikelihood, generate_measurement_symbol
-)
-from .import_utils import (
-    noise_distribution_to_cost_function, _get_str_symbol_identifiers,
-    noise_distribution_to_observable_transformation, _parse_special_functions
-)
-import logging
-from .logging import get_logger, log_execution_time, set_log_level
-
-import sympy as sp
-import numpy as np
-import itertools
-import os
-import sys
-
-from typing import (
-    List, Union, Dict, Tuple, Set, Iterable, Any, Callable, Optional
-)
-
-CL_Prototype = Dict[str, Dict[str, Any]]
-ConservationLaw = Dict[str, Union[str, sp.Basic]]
-
-import pysb.bng
-import pysb
-import pysb.pattern
-=======
 import itertools
 import logging
 import os
@@ -59,18 +30,13 @@
 
 CL_Prototype = Dict[str, Dict[str, Any]]
 ConservationLaw = Dict[str, Union[Dict, str, sp.Basic]]
->>>>>>> 995b03f2
 
 logger = get_logger(__name__, logging.ERROR)
 
 
 def pysb2amici(
         model: pysb.Model,
-<<<<<<< HEAD
-        output_dir: str = None,
-=======
         output_dir: Optional[Union[str, Path]] = None,
->>>>>>> 995b03f2
         observables: List[str] = None,
         constant_parameters: List[str] = None,
         sigmas: Dict[str, str] = None,
@@ -81,15 +47,11 @@
         compute_conservation_laws: bool = True,
         compile: bool = True,
         simplify: Callable = lambda x: sp.powsimp(x, deep=True),
-<<<<<<< HEAD
-        generate_sensitivity_code: bool = True,
-=======
         # Do not enable by default without testing.
         # See https://github.com/AMICI-dev/AMICI/pull/1672
         cache_simplify: bool = False,
         generate_sensitivity_code: bool = True,
         model_name: Optional[str] = None,
->>>>>>> 995b03f2
 ):
     r"""
     Generate AMICI C++ files for the provided model.
@@ -155,11 +117,6 @@
     :param simplify:
         see :attr:`amici.ODEModel._simplify`
 
-<<<<<<< HEAD
-    :param generate_sensitivity_code:
-        if set to ``False``, code for sensitivity computation will not be
-        generated
-=======
     :param cache_simplify:
             see :func:`amici.ODEModel.__init__`
             Note that there are possible issues with PySB models:
@@ -172,7 +129,6 @@
     :param model_name:
         Name for the generated model module. If None, :attr:`pysb.Model.name`
         will be used.
->>>>>>> 995b03f2
     """
     if observables is None:
         observables = []
@@ -182,11 +138,8 @@
     if sigmas is None:
         sigmas = {}
 
-<<<<<<< HEAD
-=======
     model_name = model_name or model.name
 
->>>>>>> 995b03f2
     set_log_level(logger, verbose)
     ode_model = ode_model_from_pysb_importer(
         model, constant_parameters=constant_parameters,
@@ -194,20 +147,13 @@
         noise_distributions=noise_distributions,
         compute_conservation_laws=compute_conservation_laws,
         simplify=simplify,
-<<<<<<< HEAD
-=======
         cache_simplify=cache_simplify,
->>>>>>> 995b03f2
         verbose=verbose,
     )
     exporter = ODEExporter(
         ode_model,
         outdir=output_dir,
-<<<<<<< HEAD
-        model_name=model.name,
-=======
         model_name=model_name,
->>>>>>> 995b03f2
         verbose=verbose,
         assume_pow_positivity=assume_pow_positivity,
         compiler=compiler,
@@ -228,12 +174,9 @@
         noise_distributions: Optional[Dict[str, Union[str, Callable]]] = None,
         compute_conservation_laws: bool = True,
         simplify: Callable = sp.powsimp,
-<<<<<<< HEAD
-=======
         # Do not enable by default without testing.
         # See https://github.com/AMICI-dev/AMICI/pull/1672
         cache_simplify: bool = False,
->>>>>>> 995b03f2
         verbose: Union[int, bool] = False,
 ) -> ODEModel:
     """
@@ -262,14 +205,11 @@
     :param simplify:
             see :attr:`amici.ODEModel._simplify`
 
-<<<<<<< HEAD
-=======
     :param cache_simplify:
             see :func:`amici.ODEModel.__init__`
             Note that there are possible issues with PySB models:
             https://github.com/AMICI-dev/AMICI/pull/1672
 
->>>>>>> 995b03f2
     :param verbose: verbosity level for logging, True/False default to
         :attr:`logging.DEBUG`/:attr:`logging.ERROR`
 
@@ -277,9 +217,6 @@
         New ODEModel instance according to pysbModel
     """
 
-<<<<<<< HEAD
-    ode = ODEModel(verbose=verbose, simplify=simplify)
-=======
     ode = ODEModel(
         verbose=verbose,
         simplify=simplify,
@@ -289,7 +226,6 @@
     #  `pysb.Observable` comes with its own `.match` which overrides
     #  `sympy.Basic.match()`, breaking `sympy.codegen.rewriting.optimize`.
     ode._code_printer._fpoptimizer = None
->>>>>>> 995b03f2
 
     if constant_parameters is None:
         constant_parameters = []
@@ -315,18 +251,13 @@
         for noise_distr in noise_distributions.values()
     )
 
-<<<<<<< HEAD
-=======
     _process_stoichiometric_matrix(model, ode, constant_parameters)
 
->>>>>>> 995b03f2
     ode.generate_basic_variables()
 
     return ode
 
 
-<<<<<<< HEAD
-=======
 @log_execution_time('processing PySB stoich. matrix', logger)
 def _process_stoichiometric_matrix(pysb_model: pysb.Model,
                                    ode_model: ODEModel,
@@ -424,7 +355,6 @@
     ode_model._eqs['dxdotdp_explicit'] = S*dflux_dp
 
 
->>>>>>> 995b03f2
 @log_execution_time('processing PySB species', logger)
 def _process_pysb_species(pysb_model: pysb.Model,
                           ode_model: ODEModel) -> None:
@@ -499,11 +429,7 @@
 ) -> None:
     r"""
     Converts pysb expressions/observables into Observables (with
-<<<<<<< HEAD
-    corresponding standard deviation SigmaY and LogLikelihood) or
-=======
     corresponding standard deviation SigmaY and LogLikelihoodY) or
->>>>>>> 995b03f2
     Expressions and adds them to the ODEModel instance
 
     :param pysb_model:
@@ -613,11 +539,7 @@
                                        _get_str_symbol_identifiers(name),
                                        (y, my, sigma))))
         ode_model.add_component(
-<<<<<<< HEAD
-            LogLikelihood(
-=======
             LogLikelihoodY(
->>>>>>> 995b03f2
                 sp.Symbol(f'llh_{name}'),
                 f'llh_{name}',
                 cost_fun_expr
@@ -1198,39 +1120,6 @@
     conservation_laws = []
     for monomer_name in cl_prototypes:
         target_index = cl_prototypes[monomer_name]['target_index']
-<<<<<<< HEAD
-
-        # T = sum_i(a_i * x_i)
-        # x_j = (T - sum_i≠j(a_i * x_i))/a_j
-        # law: sum_i≠j(a_i * x_i))/a_j
-        # state: x_j
-        target_expression = sum(
-            sp.Symbol(f'__s{ix}')
-            * extract_monomers(specie).count(monomer_name)
-            for ix, specie in enumerate(pysb_model.species)
-            if ix != target_index
-        ) / extract_monomers(pysb_model.species[
-                                 target_index
-                             ]).count(monomer_name)
-        # normalize by the stoichiometry of the target species
-        target_state = sp.Symbol(f'__s{target_index}')
-        # = x_j
-
-        total_abundance = sp.Symbol(f'tcl__s{target_index}')
-        # = T/a_j
-
-        state_expr = total_abundance - target_expression
-        # x_j = T/a_j - sum_i≠j(a_i * x_i)/a_j
-
-        abundance_expr = target_expression + target_state
-        # T/a_j = sum_i≠j(a_i * x_i)/a_j + x_j
-
-        conservation_laws.append({
-            'state': target_state,
-            'total_abundance': total_abundance,
-            'state_expr': state_expr,
-            'abundance_expr': abundance_expr,
-=======
         coefficients = dict()
 
         for ix, specie in enumerate(pysb_model.species):
@@ -1242,7 +1131,6 @@
             'state': sp.Symbol(f'__s{target_index}'),
             'total_abundance': sp.Symbol(f'tcl__s{target_index}'),
             'coefficients': coefficients,
->>>>>>> 995b03f2
         })
 
     return conservation_laws
@@ -1266,21 +1154,10 @@
 
     for ix in range(ode_model.num_states_rdata()):
         if ode_model.state_is_constant(ix):
-<<<<<<< HEAD
-            target_state = sp.Symbol(f'__s{ix}')
-            total_abundance = sp.Symbol(f'tcl__s{ix}')
-
-            conservation_laws.append({
-                'state': target_state,
-                'total_abundance': total_abundance,
-                'state_expr': total_abundance,
-                'abundance_expr': target_state,
-=======
             conservation_laws.append({
                 'state': sp.Symbol(f'__s{ix}'),
                 'total_abundance': sp.Symbol(f'tcl__s{ix}'),
                 'coefficients': {sp.Symbol(f'__s{ix}'): 1.0}
->>>>>>> 995b03f2
             })
 
 
@@ -1296,78 +1173,6 @@
     conservation_law_subs = \
         _get_conservation_law_subs(conservation_laws)
 
-<<<<<<< HEAD
-    while len(conservation_law_subs):
-        for cl in conservation_laws:
-            if _sub_matches_cl(
-                    conservation_law_subs,
-                    cl['state_expr'],
-                    cl['state']
-            ):
-                # this optimization is done by subs anyways, but we dont
-                # want to recompute the subs if we did not change anything
-                valid_subs = _select_valid_cls(
-                    conservation_law_subs,
-                    cl['state']
-                )
-                if len(valid_subs) > 0:
-                    cl['state_expr'] = cl['state_expr'].subs(valid_subs)
-                    conservation_law_subs = \
-                        _get_conservation_law_subs(conservation_laws)
-
-
-def _select_valid_cls(subs: Iterable[Tuple[sp.Symbol, sp.Basic]],
-                      state: sp.Symbol) -> List[Tuple[sp.Symbol, sp.Basic]]:
-    """
-    Subselect substitutions such that we do not end up with conservation
-    laws that are self-referential
-
-    :param subs:
-        substitutions in tuple format
-
-    :param state:
-        target symbolic state to which substitutions will be applied
-
-    :return:
-        list of valid substitutions
-    """
-    return [
-        sub
-        for sub in subs
-        if str(state) not in [str(symbol) for symbol in sub[1].free_symbols]
-    ]
-
-
-def _sub_matches_cl(subs: Iterable[Tuple[sp.Symbol, sp.Basic]],
-                    state_expr: sp.Basic,
-                    state: sp.Basic) -> bool:
-    """
-    Checks whether any of the substitutions in subs will be applied to
-    state_expr
-
-    :param subs:
-        substitutions in tuple format
-
-    :param state_expr:
-        target symbolic expressions in which substitutions will be applied
-
-    :param state: target symbolic state to which substitutions will
-        be applied
-
-    :return:
-        boolean indicating positive match
-    """
-
-    sub_symbols = set(
-        sub[0]
-        for sub in subs
-        if str(state) not in [
-            str(symbol) for symbol in sub[1].free_symbols
-        ]
-    )
-
-    return len(sub_symbols.intersection(state_expr.free_symbols)) > 0
-=======
     while conservation_law_subs:
         for cl in conservation_laws:
             # only update if we changed something
@@ -1433,20 +1238,13 @@
         return False
 
     return cl['coefficients'].get(state, 0.0) != 0.0
->>>>>>> 995b03f2
 
 
 def _get_conservation_law_subs(
         conservation_laws: List[ConservationLaw]
-<<<<<<< HEAD
-) -> List[Tuple[sp.Symbol, sp.Basic]]:
-    """
-    Computes a list of (state, law) tuples for conservation laws that still
-=======
 ) -> List[Tuple[sp.Symbol, Dict[sp.Symbol, sp.Expr]]]:
     """
     Computes a list of (state, coeffs) tuples for conservation laws that still
->>>>>>> 995b03f2
     appear in other conservation laws
 
     :param conservation_laws:
@@ -1456,32 +1254,6 @@
         list of tuples containing substitution rules to be used with sympy
         subs
     """
-<<<<<<< HEAD
-    free_symbols_cl = _conservation_law_variables(conservation_laws)
-    return [
-        (cl['state'], cl['state_expr']) for cl in conservation_laws
-        if cl['state'] in free_symbols_cl
-    ]
-
-
-def _conservation_law_variables(
-        conservation_laws: List[ConservationLaw]) -> Set[sp.Symbol]:
-    """
-    Construct the set of all free variables from a list of conservation laws
-
-    :param conservation_laws:
-        list of conservation laws
-
-    :return:
-        free variables in conservation laws
-    """
-    variables = set()
-    for cl in conservation_laws:
-        variables |= cl['state_expr'].free_symbols
-    return variables
-
-
-=======
     return [
         (cl['state'], cl['coefficients']) for cl in conservation_laws
         if any(
@@ -1490,7 +1262,6 @@
         )
     ]
 
->>>>>>> 995b03f2
 def has_fixed_parameter_ic(specie: pysb.core.ComplexPattern,
                            pysb_model: pysb.Model,
                            ode_model: ODEModel) -> bool:
@@ -1628,11 +1399,7 @@
     return changed_stoichiometries
 
 
-<<<<<<< HEAD
-def pysb_model_from_path(pysb_model_file: str) -> pysb.Model:
-=======
 def pysb_model_from_path(pysb_model_file: Union[str, Path]) -> pysb.Model:
->>>>>>> 995b03f2
     """Load a pysb model module and return the :class:`pysb.Model` instance
 
     :param pysb_model_file: Full or relative path to the PySB model module
