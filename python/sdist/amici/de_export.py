"""
C++ Export
----------
This module provides all necessary functionality specify an DE model and
generate executable C++ simulation code. The user generally won't have to
directly call any function from this module as this will be done by
:py:func:`amici.pysb_import.pysb2amici`,
:py:func:`amici.sbml_import.SbmlImporter.sbml2amici` and
:py:func:`amici.petab_import.import_model`.
"""
import contextlib
import copy
import itertools
import logging
import os
import re
import shutil
import subprocess
import sys
from dataclasses import dataclass
from itertools import chain, starmap
from pathlib import Path
from string import Template
from typing import (
    TYPE_CHECKING,
    Any,
    Callable,
    Dict,
    List,
    Literal,
    Optional,
    Sequence,
    Set,
    Tuple,
    Union,
)

import numpy as np
import sympy as sp
from sympy.matrices.dense import MutableDenseMatrix
from sympy.matrices.immutable import ImmutableDenseMatrix

from . import (
    __commit__,
    __version__,
    amiciModulePath,
    amiciSrcPath,
    amiciSwigPath,
    splines,
)
from .constants import SymbolId
from .cxxcodeprinter import AmiciCxxCodePrinter, get_switch_statement
from .de_model import *
from .import_utils import (
    ObservableTransformation,
    SBMLException,
    amici_time_symbol,
    generate_flux_symbol,
    smart_subs_dict,
    strip_pysb,
    symbol_with_assumptions,
    toposort_symbols,
)
from .logging import get_logger, log_execution_time, set_log_level

if TYPE_CHECKING:
    from . import sbml_import


# Template for model simulation main.cpp file
CXX_MAIN_TEMPLATE_FILE = os.path.join(amiciSrcPath, "main.template.cpp")
# Template for model/swig/CMakeLists.txt
SWIG_CMAKE_TEMPLATE_FILE = os.path.join(
    amiciSwigPath, "CMakeLists_model.cmake"
)
# Template for model/CMakeLists.txt
MODEL_CMAKE_TEMPLATE_FILE = os.path.join(
    amiciSrcPath, "CMakeLists.template.cmake"
)

IDENTIFIER_PATTERN = re.compile(r"^[a-zA-Z_]\w*$")
DERIVATIVE_PATTERN = re.compile(r"^d(x_rdata|xdot|\w+?)d(\w+?)(?:_explicit)?$")


@dataclass
class _FunctionInfo:
    """Information on a model-specific generated C++ function

    :ivar ode_arguments: argument list of the ODE function. input variables should be
        ``const``.
    :ivar dae_arguments: argument list of the DAE function, if different from ODE
        function. input variables should be ``const``.
    :ivar return_type: the return type of the function
    :ivar assume_pow_positivity:
        identifies the functions on which ``assume_pow_positivity`` will have
        an effect when specified during model generation. generally these are
        functions that are used for solving the ODE, where negative values may
        negatively affect convergence of the integration algorithm
    :ivar sparse:
        specifies whether the result of this function will be stored in sparse
        format. sparse format means that the function will only return an
        array of nonzero values and not a full matrix.
    :ivar generate_body:
        indicates whether a model-specific implementation is to be generated
    :ivar body:
        the actual function body. will be filled later
    """

    ode_arguments: str = ""
    dae_arguments: str = ""
    return_type: str = "void"
    assume_pow_positivity: bool = False
    sparse: bool = False
    generate_body: bool = True
    body: str = ""

    def arguments(self, ode: bool = True) -> str:
        """Get the arguments for the ODE or DAE function"""
        if ode or not self.dae_arguments:
            return self.ode_arguments
        return self.dae_arguments


# Information on a model-specific generated C++ function
# prototype for generated C++ functions, keys are the names of functions
functions = {
    "Jy": _FunctionInfo(
        "realtype *Jy, const int iy, const realtype *p, "
        "const realtype *k, const realtype *y, const realtype *sigmay, "
        "const realtype *my"
    ),
    "dJydsigma": _FunctionInfo(
        "realtype *dJydsigma, const int iy, const realtype *p, "
        "const realtype *k, const realtype *y, const realtype *sigmay, "
        "const realtype *my"
    ),
    "dJydy": _FunctionInfo(
        "realtype *dJydy, const int iy, const realtype *p, "
        "const realtype *k, const realtype *y, "
        "const realtype *sigmay, const realtype *my",
        sparse=True,
    ),
    "Jz": _FunctionInfo(
        "realtype *Jz, const int iz, const realtype *p, const realtype *k, "
        "const realtype *z, const realtype *sigmaz, const realtype *mz"
    ),
    "dJzdsigma": _FunctionInfo(
        "realtype *dJzdsigma, const int iz, const realtype *p, "
        "const realtype *k, const realtype *z, const realtype *sigmaz, "
        "const realtype *mz"
    ),
    "dJzdz": _FunctionInfo(
        "realtype *dJzdz, const int iz, const realtype *p, "
        "const realtype *k, const realtype *z, const realtype *sigmaz, "
        "const double *mz",
    ),
    "Jrz": _FunctionInfo(
        "realtype *Jrz, const int iz, const realtype *p, "
        "const realtype *k, const realtype *rz, const realtype *sigmaz"
    ),
    "dJrzdsigma": _FunctionInfo(
        "realtype *dJrzdsigma, const int iz, const realtype *p, "
        "const realtype *k, const realtype *rz, const realtype *sigmaz"
    ),
    "dJrzdz": _FunctionInfo(
        "realtype *dJrzdz, const int iz, const realtype *p, "
        "const realtype *k, const realtype *rz, const realtype *sigmaz",
    ),
    "root": _FunctionInfo(
        "realtype *root, const realtype t, const realtype *x, "
        "const realtype *p, const realtype *k, const realtype *h, "
        "const realtype *tcl"
    ),
    "dwdp": _FunctionInfo(
        "realtype *dwdp, const realtype t, const realtype *x, "
        "const realtype *p, const realtype *k, const realtype *h, "
        "const realtype *w, const realtype *tcl, const realtype *dtcldp, "
        "const realtype *spl, const realtype *sspl",
        assume_pow_positivity=True,
        sparse=True,
    ),
    "dwdx": _FunctionInfo(
        "realtype *dwdx, const realtype t, const realtype *x, "
        "const realtype *p, const realtype *k, const realtype *h, "
        "const realtype *w, const realtype *tcl, const realtype *spl",
        assume_pow_positivity=True,
        sparse=True,
    ),
    "create_splines": _FunctionInfo(
        "const realtype *p, const realtype *k",
        return_type="std::vector<HermiteSpline>",
    ),
    "spl": _FunctionInfo(generate_body=False),
    "sspl": _FunctionInfo(generate_body=False),
    "spline_values": _FunctionInfo(
        "const realtype *p, const realtype *k", generate_body=False
    ),
    "spline_slopes": _FunctionInfo(
        "const realtype *p, const realtype *k", generate_body=False
    ),
    "dspline_valuesdp": _FunctionInfo(
        "realtype *dspline_valuesdp, const realtype *p, const realtype *k, const int ip"
    ),
    "dspline_slopesdp": _FunctionInfo(
        "realtype *dspline_slopesdp, const realtype *p, const realtype *k, const int ip"
    ),
    "dwdw": _FunctionInfo(
        "realtype *dwdw, const realtype t, const realtype *x, "
        "const realtype *p, const realtype *k, const realtype *h, "
        "const realtype *w, const realtype *tcl",
        assume_pow_positivity=True,
        sparse=True,
    ),
    "dxdotdw": _FunctionInfo(
        "realtype *dxdotdw, const realtype t, const realtype *x, "
        "const realtype *p, const realtype *k, const realtype *h, "
        "const realtype *w",
        "realtype *dxdotdw, const realtype t, const realtype *x, "
        "const realtype *p, const realtype *k, const realtype *h, "
        "const realtype *dx, const realtype *w",
        assume_pow_positivity=True,
        sparse=True,
    ),
    "dxdotdx_explicit": _FunctionInfo(
        "realtype *dxdotdx_explicit, const realtype t, "
        "const realtype *x, const realtype *p, const realtype *k, "
        "const realtype *h, const realtype *w",
        "realtype *dxdotdx_explicit, const realtype t, "
        "const realtype *x, const realtype *p, const realtype *k, "
        "const realtype *h, const realtype *dx, const realtype *w",
        assume_pow_positivity=True,
        sparse=True,
    ),
    "dxdotdp_explicit": _FunctionInfo(
        "realtype *dxdotdp_explicit, const realtype t, "
        "const realtype *x, const realtype *p, const realtype *k, "
        "const realtype *h, const realtype *w",
        "realtype *dxdotdp_explicit, const realtype t, "
        "const realtype *x, const realtype *p, const realtype *k, "
        "const realtype *h, const realtype *dx, const realtype *w",
        assume_pow_positivity=True,
        sparse=True,
    ),
    "dydx": _FunctionInfo(
        "realtype *dydx, const realtype t, const realtype *x, "
        "const realtype *p, const realtype *k, const realtype *h, "
        "const realtype *w, const realtype *dwdx",
    ),
    "dydp": _FunctionInfo(
        "realtype *dydp, const realtype t, const realtype *x, "
        "const realtype *p, const realtype *k, const realtype *h, "
        "const int ip, const realtype *w, const realtype *tcl, "
        "const realtype *dtcldp, const realtype *spl, const realtype *sspl"
    ),
    "dzdx": _FunctionInfo(
        "realtype *dzdx, const int ie, const realtype t, "
        "const realtype *x, const realtype *p, const realtype *k, "
        "const realtype *h",
    ),
    "dzdp": _FunctionInfo(
        "realtype *dzdp, const int ie, const realtype t, "
        "const realtype *x, const realtype *p, const realtype *k, "
        "const realtype *h, const int ip",
    ),
    "drzdx": _FunctionInfo(
        "realtype *drzdx, const int ie, const realtype t, "
        "const realtype *x, const realtype *p, const realtype *k, "
        "const realtype *h",
    ),
    "drzdp": _FunctionInfo(
        "realtype *drzdp, const int ie, const realtype t, "
        "const realtype *x, const realtype *p, const realtype *k, "
        "const realtype *h, const int ip",
    ),
    "dsigmaydy": _FunctionInfo(
        "realtype *dsigmaydy, const realtype t, const realtype *p, "
        "const realtype *k, const realtype *y"
    ),
    "dsigmaydp": _FunctionInfo(
        "realtype *dsigmaydp, const realtype t, const realtype *p, "
        "const realtype *k, const realtype *y, const int ip",
    ),
    "sigmay": _FunctionInfo(
        "realtype *sigmay, const realtype t, const realtype *p, "
        "const realtype *k, const realtype *y",
    ),
    "dsigmazdp": _FunctionInfo(
        "realtype *dsigmazdp, const realtype t, const realtype *p,"
        " const realtype *k, const int ip",
    ),
    "sigmaz": _FunctionInfo(
        "realtype *sigmaz, const realtype t, const realtype *p, "
        "const realtype *k",
    ),
    "sroot": _FunctionInfo(
        "realtype *stau, const realtype t, const realtype *x, "
        "const realtype *p, const realtype *k, const realtype *h, "
        "const realtype *sx, const int ip, const int ie, "
        "const realtype *tcl",
        generate_body=False,
    ),
    "drootdt": _FunctionInfo(generate_body=False),
    "drootdt_total": _FunctionInfo(generate_body=False),
    "drootdp": _FunctionInfo(generate_body=False),
    "drootdx": _FunctionInfo(generate_body=False),
    "stau": _FunctionInfo(
        "realtype *stau, const realtype t, const realtype *x, "
        "const realtype *p, const realtype *k, const realtype *h, "
        "const realtype *tcl, const realtype *sx, const int ip, "
        "const int ie"
    ),
    "deltax": _FunctionInfo(
        "double *deltax, const realtype t, const realtype *x, "
        "const realtype *p, const realtype *k, const realtype *h, "
        "const int ie, const realtype *xdot, const realtype *xdot_old"
    ),
    "ddeltaxdx": _FunctionInfo(generate_body=False),
    "ddeltaxdt": _FunctionInfo(generate_body=False),
    "ddeltaxdp": _FunctionInfo(generate_body=False),
    "deltasx": _FunctionInfo(
        "realtype *deltasx, const realtype t, const realtype *x, "
        "const realtype *p, const realtype *k, const realtype *h, "
        "const realtype *w, const int ip, const int ie, "
        "const realtype *xdot, const realtype *xdot_old, "
        "const realtype *sx, const realtype *stau, const realtype *tcl"
    ),
    "deltaxB": _FunctionInfo(
        "realtype *deltaxB, const realtype t, const realtype *x, "
        "const realtype *p, const realtype *k, const realtype *h, "
        "const int ie, const realtype *xdot, const realtype *xdot_old, "
        "const realtype *xB, const realtype *xBdot, const realtype *tcl"
    ),
    "deltaqB": _FunctionInfo(
        "realtype *deltaqB, const realtype t, const realtype *x, "
        "const realtype *p, const realtype *k, const realtype *h, "
        "const int ip, const int ie, const realtype *xdot, "
        "const realtype *xdot_old, const realtype *xB, "
        "const realtype *xBdot"
    ),
    "w": _FunctionInfo(
        "realtype *w, const realtype t, const realtype *x, "
        "const realtype *p, const realtype *k, "
        "const realtype *h, const realtype *tcl, const realtype *spl",
        assume_pow_positivity=True,
    ),
    "x0": _FunctionInfo(
        "realtype *x0, const realtype t, const realtype *p, "
        "const realtype *k"
    ),
    "x0_fixedParameters": _FunctionInfo(
        "realtype *x0_fixedParameters, const realtype t, "
        "const realtype *p, const realtype *k, "
        "gsl::span<const int> reinitialization_state_idxs",
    ),
    "sx0": _FunctionInfo(
        "realtype *sx0, const realtype t, const realtype *x, "
        "const realtype *p, const realtype *k, const int ip",
    ),
    "sx0_fixedParameters": _FunctionInfo(
        "realtype *sx0_fixedParameters, const realtype t, "
        "const realtype *x0, const realtype *p, const realtype *k, "
        "const int ip, gsl::span<const int> reinitialization_state_idxs",
    ),
    "xdot": _FunctionInfo(
        "realtype *xdot, const realtype t, const realtype *x, "
        "const realtype *p, const realtype *k, const realtype *h, "
        "const realtype *w",
        "realtype *xdot, const realtype t, const realtype *x, "
        "const realtype *p, const realtype *k, const realtype *h, "
        "const realtype *dx, const realtype *w",
        assume_pow_positivity=True,
    ),
    "xdot_old": _FunctionInfo(generate_body=False),
    "y": _FunctionInfo(
        "realtype *y, const realtype t, const realtype *x, "
        "const realtype *p, const realtype *k, "
        "const realtype *h, const realtype *w",
    ),
    "x_rdata": _FunctionInfo(
        "realtype *x_rdata, const realtype *x, const realtype *tcl, "
        "const realtype *p, const realtype *k"
    ),
    "total_cl": _FunctionInfo(
        "realtype *total_cl, const realtype *x_rdata, "
        "const realtype *p, const realtype *k"
    ),
    "dtotal_cldp": _FunctionInfo(
        "realtype *dtotal_cldp, const realtype *x_rdata, "
        "const realtype *p, const realtype *k, const int ip"
    ),
    "dtotal_cldx_rdata": _FunctionInfo(
        "realtype *dtotal_cldx_rdata, const realtype *x_rdata, "
        "const realtype *p, const realtype *k, const realtype *tcl",
        sparse=True,
    ),
    "x_solver": _FunctionInfo("realtype *x_solver, const realtype *x_rdata"),
    "dx_rdatadx_solver": _FunctionInfo(
        "realtype *dx_rdatadx_solver, const realtype *x, "
        "const realtype *tcl, const realtype *p, const realtype *k",
        sparse=True,
    ),
    "dx_rdatadp": _FunctionInfo(
        "realtype *dx_rdatadp, const realtype *x, "
        "const realtype *tcl, const realtype *p, const realtype *k, "
        "const int ip"
    ),
    "dx_rdatadtcl": _FunctionInfo(
        "realtype *dx_rdatadtcl, const realtype *x, "
        "const realtype *tcl, const realtype *p, const realtype *k",
        sparse=True,
    ),
    "z": _FunctionInfo(
        "realtype *z, const int ie, const realtype t, const realtype *x, "
        "const realtype *p, const realtype *k, const realtype *h"
    ),
    "rz": _FunctionInfo(
        "realtype *rz, const int ie, const realtype t, const realtype *x, "
        "const realtype *p, const realtype *k, const realtype *h"
    ),
}

# list of sparse functions
sparse_functions = [
    func_name for func_name, func_info in functions.items() if func_info.sparse
]
# list of nobody functions
nobody_functions = [
    func_name
    for func_name, func_info in functions.items()
    if not func_info.generate_body
]
# list of sensitivity functions
sensi_functions = [
    func_name
    for func_name, func_info in functions.items()
    if "const int ip" in func_info.arguments()
]
# list of sensitivity functions
sparse_sensi_functions = [
    func_name
    for func_name, func_info in functions.items()
    if "const int ip" not in func_info.arguments()
    and func_name.endswith("dp")
    or func_name.endswith("dp_explicit")
]
# list of event functions
event_functions = [
    func_name
    for func_name, func_info in functions.items()
    if "const int ie" in func_info.arguments()
    and "const int ip" not in func_info.arguments()
]
event_sensi_functions = [
    func_name
    for func_name, func_info in functions.items()
    if "const int ie" in func_info.arguments()
    and "const int ip" in func_info.arguments()
]
# list of multiobs functions
multiobs_functions = [
    func_name
    for func_name, func_info in functions.items()
    if "const int iy" in func_info.arguments()
    or "const int iz" in func_info.arguments()
]
# list of equations that have ids which may not be unique
non_unique_id_symbols = ["x_rdata", "y"]

# custom c++ function replacements
CUSTOM_FUNCTIONS = [
    {
        "sympy": "polygamma",
        "c++": "boost::math::polygamma",
        "include": "#include <boost/math/special_functions/polygamma.hpp>",
        "build_hint": "Using polygamma requires libboost-math header files.",
    },
    {"sympy": "Heaviside", "c++": "amici::heaviside"},
    {"sympy": "DiracDelta", "c++": "amici::dirac"},
]

# python log manager
logger = get_logger(__name__, logging.ERROR)


def var_in_function_signature(name: str, varname: str, ode: bool) -> bool:
    """
    Checks if the values for a symbolic variable is passed in the signature
    of a function

    :param name:
        name of the function
    :param varname:
        name of the symbolic variable
    :param ode:
        whether to check the ODE or DAE signature

    :return:
        boolean indicating whether the variable occurs in the function
        signature
    """
    return name in functions and re.search(
        rf"const (realtype|double) \*{varname}[0]*(,|$)+",
        functions[name].arguments(ode=ode),
    )


# defines the type of some attributes in DEModel
symbol_to_type = {
    SymbolId.SPECIES: DifferentialState,
    SymbolId.ALGEBRAIC_STATE: AlgebraicState,
    SymbolId.ALGEBRAIC_EQUATION: AlgebraicEquation,
    SymbolId.PARAMETER: Parameter,
    SymbolId.FIXED_PARAMETER: Constant,
    SymbolId.OBSERVABLE: Observable,
    SymbolId.EVENT_OBSERVABLE: EventObservable,
    SymbolId.SIGMAY: SigmaY,
    SymbolId.SIGMAZ: SigmaZ,
    SymbolId.LLHY: LogLikelihoodY,
    SymbolId.LLHZ: LogLikelihoodZ,
    SymbolId.LLHRZ: LogLikelihoodRZ,
    SymbolId.EXPRESSION: Expression,
    SymbolId.EVENT: Event,
}


@log_execution_time("running smart_jacobian", logger)
def smart_jacobian(
    eq: sp.MutableDenseMatrix, sym_var: sp.MutableDenseMatrix
) -> sp.MutableSparseMatrix:
    """
    Wrapper around symbolic jacobian with some additional checks that reduce
    computation time for large matrices

    :param eq:
        equation
    :param sym_var:
        differentiation variable
    :return:
        jacobian of eq wrt sym_var
    """
    nrow = eq.shape[0]
    ncol = sym_var.shape[0]
    if (
        not min(eq.shape)
        or not min(sym_var.shape)
        or smart_is_zero_matrix(eq)
        or smart_is_zero_matrix(sym_var)
    ):
        return sp.MutableSparseMatrix(nrow, ncol, dict())

    # preprocess sparsity pattern
    elements = (
        (i, j, a, b)
        for i, a in enumerate(eq)
        for j, b in enumerate(sym_var)
        if a.has(b)
    )

    if (n_procs := int(os.environ.get("AMICI_IMPORT_NPROCS", 1))) == 1:
        # serial
        return sp.MutableSparseMatrix(
            nrow, ncol, dict(starmap(_jacobian_element, elements))
        )

    # parallel
    from multiprocessing import get_context

    # "spawn" should avoid potential deadlocks occurring with fork
    #  see e.g. https://stackoverflow.com/a/66113051
    ctx = get_context("spawn")
    with ctx.Pool(n_procs) as p:
        mapped = p.starmap(_jacobian_element, elements)
    return sp.MutableSparseMatrix(nrow, ncol, dict(mapped))


@log_execution_time("running smart_multiply", logger)
def smart_multiply(
    x: Union[sp.MutableDenseMatrix, sp.MutableSparseMatrix],
    y: sp.MutableDenseMatrix,
) -> Union[sp.MutableDenseMatrix, sp.MutableSparseMatrix]:
    """
    Wrapper around symbolic multiplication with some additional checks that
    reduce computation time for large matrices

    :param x:
        educt 1
    :param y:
        educt 2
    :return:
        product
    """
    if (
        not x.shape[0]
        or not y.shape[1]
        or smart_is_zero_matrix(x)
        or smart_is_zero_matrix(y)
    ):
        return sp.zeros(x.shape[0], y.shape[1])
    return x.multiply(y)


def smart_is_zero_matrix(
    x: Union[sp.MutableDenseMatrix, sp.MutableSparseMatrix]
) -> bool:
    """A faster implementation of sympy's is_zero_matrix

    Avoids repeated indexer type checks and double iteration to distinguish
    False/None. Found to be about 100x faster for large matrices.

    :param x: Matrix to check
    """

    if isinstance(x, sp.MutableDenseMatrix):
        return all(xx.is_zero is True for xx in x.flat())

    if isinstance(x, list):
        return all(smart_is_zero_matrix(xx) for xx in x)

    return x.nnz() == 0


def _default_simplify(x):
    """Default simplification applied in DEModel"""
    # We need this as a free function instead of a lambda to have it picklable
    #  for parallel simplification
    return sp.powsimp(x, deep=True)


class DEModel:
    """
    Defines a Differential Equation as set of ModelQuantities.
    This class provides general purpose interfaces to compute arbitrary
    symbolic derivatives that are necessary for model simulation or
    sensitivity computation.

    :ivar _differential_states:
        list of differential state variables

    :ivar _algebraic_states:
        list of algebraic state variables

    :ivar _observables:
        list of observables

    :ivar _event_observables:
        list of event observables

    :ivar _sigma_ys:
        list of sigmas for observables

    :ivar _sigma_zs:
        list of sigmas for event observables

    :ivar _parameters:
        list of parameters

    :ivar _log_likelihood_ys:
        list of loglikelihoods for observables

    :ivar _log_likelihood_zs:
        list of loglikelihoods for event observables

    :ivar _log_likelihood_rzs:
        list of loglikelihoods for event observable regularizations

    :ivar _expressions:
        list of expressions instances

    :ivar _conservation_laws:
        list of conservation laws

    :ivar _symboldim_funs:
        define functions that compute model dimensions, these
        are functions as the underlying symbolic expressions have not been
        populated at compile time

    :ivar _eqs:
        carries symbolic formulas of the symbolic variables of the model

    :ivar _sparseeqs:
        carries linear list of all symbolic formulas for sparsified
        variables

    :ivar _vals:
        carries numeric values of symbolic identifiers of the symbolic
        variables of the model

    :ivar _names:
        carries the names of symbolic identifiers of the symbolic variables
        of the model

    :ivar _syms:
        carries symbolic identifiers of the symbolic variables of the
        model

    :ivar _sparsesyms:
        carries linear list of all symbolic identifiers for sparsified
        variables

    :ivar _colptrs:
        carries column pointers for sparsified variables. See
        SUNMatrixContent_Sparse definition in ``sunmatrix/sunmatrix_sparse.h``

    :ivar _rowvals:
        carries row values for sparsified variables. See
        SUNMatrixContent_Sparse definition in ``sunmatrix/sunmatrix_sparse.h``

    :ivar _equation_prototype:
        defines the attribute from which an equation should be generated via
        list comprehension (see :meth:`OEModel._generate_equation`)

    :ivar _variable_prototype:
        defines the attribute from which a variable should be generated via
        list comprehension (see :meth:`DEModel._generate_symbol`)

    :ivar _value_prototype:
        defines the attribute from which a value should be generated via
        list comprehension (see :meth:`DEModel._generate_value`)

    :ivar _total_derivative_prototypes:
        defines how a total derivative equation is computed for an equation,
        key defines the name and values should be arguments for
        :meth:`DEModel.totalDerivative`

    :ivar _lock_total_derivative:
        add chainvariables to this set when computing total derivative from
        a partial derivative call to enforce a partial derivative in the
        next recursion. prevents infinite recursion

    :ivar _simplify:
        If not None, this function will be used to simplify symbolic
        derivative expressions. Receives sympy expressions as only argument.
        To apply multiple simplifications, wrap them in a lambda expression.

    :ivar _x0_fixedParameters_idx:
        Index list of subset of states for which x0_fixedParameters was
        computed

    :ivar _w_recursion_depth:
        recursion depth in w, quantified as nilpotency of dwdw

    :ivar _has_quadratic_nllh:
        whether all observables have a gaussian noise model, i.e. whether
        res and FIM make sense.

    :ivar _code_printer:
        Code printer to generate C++ code

    :ivar _z2event:
        list of event indices for each event observable
    """

    def __init__(
        self,
        verbose: Optional[Union[bool, int]] = False,
        simplify: Optional[Callable] = _default_simplify,
        cache_simplify: bool = False,
    ):
        """
        Create a new DEModel instance.

        :param verbose:
            verbosity level for logging, True/False default to
            ``logging.DEBUG``/``logging.ERROR``

        :param simplify:
            see :meth:`DEModel._simplify`

        :param cache_simplify:
            Whether to cache calls to the simplify method. Can e.g. decrease
            import times for models with events.
        """
        self._differential_states: List[DifferentialState] = []
        self._algebraic_states: List[AlgebraicState] = []
        self._algebraic_equations: List[AlgebraicEquation] = []
        self._observables: List[Observable] = []
        self._event_observables: List[EventObservable] = []
        self._sigma_ys: List[SigmaY] = []
        self._sigma_zs: List[SigmaZ] = []
        self._parameters: List[Parameter] = []
        self._constants: List[Constant] = []
        self._log_likelihood_ys: List[LogLikelihoodY] = []
        self._log_likelihood_zs: List[LogLikelihoodZ] = []
        self._log_likelihood_rzs: List[LogLikelihoodRZ] = []
        self._expressions: List[Expression] = []
        self._conservation_laws: List[ConservationLaw] = []
        self._events: List[Event] = []
        self.splines = []
        self._symboldim_funs: Dict[str, Callable[[], int]] = {
            "sx": self.num_states_solver,
            "v": self.num_states_solver,
            "vB": self.num_states_solver,
            "xB": self.num_states_solver,
            "sigmay": self.num_obs,
            "sigmaz": self.num_eventobs,
        }
        self._eqs: Dict[
            str,
            Union[
                sp.Matrix,
                sp.SparseMatrix,
                List[Union[sp.Matrix, sp.SparseMatrix]],
            ],
        ] = dict()
        self._sparseeqs: Dict[str, Union[sp.Matrix, List[sp.Matrix]]] = dict()
        self._vals: Dict[str, List[sp.Expr]] = dict()
        self._names: Dict[str, List[str]] = dict()
        self._syms: Dict[str, Union[sp.Matrix, List[sp.Matrix]]] = dict()
        self._sparsesyms: Dict[str, Union[List[str], List[List[str]]]] = dict()
        self._colptrs: Dict[str, Union[List[int], List[List[int]]]] = dict()
        self._rowvals: Dict[str, Union[List[int], List[List[int]]]] = dict()

        self._equation_prototype: Dict[str, Callable] = {
            "total_cl": self.conservation_laws,
            "x0": self.states,
            "y": self.observables,
            "Jy": self.log_likelihood_ys,
            "Jz": self.log_likelihood_zs,
            "Jrz": self.log_likelihood_rzs,
            "w": self.expressions,
            "root": self.events,
            "sigmay": self.sigma_ys,
            "sigmaz": self.sigma_zs,
        }
        self._variable_prototype: Dict[str, Callable] = {
            "tcl": self.conservation_laws,
            "x_rdata": self.states,
            "y": self.observables,
            "z": self.event_observables,
            "p": self.parameters,
            "k": self.constants,
            "w": self.expressions,
            "sigmay": self.sigma_ys,
            "sigmaz": self.sigma_zs,
            "h": self.events,
        }
        self._value_prototype: Dict[str, Callable] = {
            "p": self.parameters,
            "k": self.constants,
        }
        self._total_derivative_prototypes: Dict[
            str, Dict[str, Union[str, List[str]]]
        ] = {
            "sroot": {
                "eq": "root",
                "chainvars": ["x"],
                "var": "p",
                "dxdz_name": "sx",
            },
        }

        self._lock_total_derivative: List[str] = list()
        self._simplify: Callable = simplify
        if cache_simplify and simplify is not None:

            def cached_simplify(
                expr: sp.Expr,
                _simplified: Dict[str, sp.Expr] = {},
                _simplify: Callable = simplify,
            ) -> sp.Expr:
                """Speed up expression simplification with caching.

                NB: This can decrease model import times for models that have
                    many repeated expressions during C++ file generation.
                    For example, this can be useful for models with events.
                    However, for other models, this may increase model import
                    times.

                :param expr:
                    The SymPy expression.
                :param _simplified:
                    The cache.
                :param _simplify:
                    The simplification method.

                :return:
                    The simplified expression.
                """
                expr_str = repr(expr)
                if expr_str not in _simplified:
                    _simplified[expr_str] = _simplify(expr)
                return _simplified[expr_str]

            self._simplify = cached_simplify
        self._x0_fixedParameters_idx: Union[None, Sequence[int]]
        self._w_recursion_depth: int = 0
        self._has_quadratic_nllh: bool = True
        set_log_level(logger, verbose)

        self._code_printer = AmiciCxxCodePrinter()
        for fun in CUSTOM_FUNCTIONS:
            self._code_printer.known_functions[fun["sympy"]] = fun["c++"]

    def differential_states(self) -> List[DifferentialState]:
        """Get all differential states."""
        return self._differential_states

    def algebraic_states(self) -> List[AlgebraicState]:
        """Get all algebraic states."""
        return self._algebraic_states

    def observables(self) -> List[Observable]:
        """Get all observables."""
        return self._observables

    def parameters(self) -> List[Parameter]:
        """Get all parameters."""
        return self._parameters

    def constants(self) -> List[Constant]:
        """Get all constants."""
        return self._constants

    def expressions(self) -> List[Expression]:
        """Get all expressions."""
        return self._expressions

    def events(self) -> List[Event]:
        """Get all events."""
        return self._events

    def event_observables(self) -> List[EventObservable]:
        """Get all event observables."""
        return self._event_observables

    def sigma_ys(self) -> List[SigmaY]:
        """Get all observable sigmas."""
        return self._sigma_ys

    def sigma_zs(self) -> List[SigmaZ]:
        """Get all event observable sigmas."""
        return self._sigma_zs

    def conservation_laws(self) -> List[ConservationLaw]:
        """Get all conservation laws."""
        return self._conservation_laws

    def log_likelihood_ys(self) -> List[LogLikelihoodY]:
        """Get all observable log likelihoodss."""
        return self._log_likelihood_ys

    def log_likelihood_zs(self) -> List[LogLikelihoodZ]:
        """Get all event observable log likelihoods."""
        return self._log_likelihood_zs

    def log_likelihood_rzs(self) -> List[LogLikelihoodRZ]:
        """Get all event observable regularization log likelihoods."""
        return self._log_likelihood_rzs

    def is_ode(self) -> bool:
        """Check if model is ODE model."""
        return len(self._algebraic_equations) == 0

    def states(self) -> List[State]:
        """Get all states."""
        return self._differential_states + self._algebraic_states

    @log_execution_time("importing SbmlImporter", logger)
    def import_from_sbml_importer(
        self,
        si: "sbml_import.SbmlImporter",
        compute_cls: Optional[bool] = True,
    ) -> None:
        """
        Imports a model specification from a
        :class:`amici.sbml_import.SbmlImporter` instance.

        :param si:
            imported SBML model
        :param compute_cls:
            whether to compute conservation laws
        """

        # add splines as expressions to the model
        # saved for later substituting into the fluxes
        spline_subs = {}

        for ispl, spl in enumerate(si.splines):
            spline_expr = spl.ode_model_symbol(si)
            spline_subs[spl.sbml_id] = spline_expr
            self.add_component(
                Expression(
                    identifier=spl.sbml_id,
                    name=str(spl.sbml_id),
                    value=spline_expr,
                )
            )
        self.splines = si.splines

        # get symbolic expression from SBML importers
        symbols = copy.copy(si.symbols)

        # assemble fluxes and add them as expressions to the model
        assert len(si.flux_ids) == len(si.flux_vector)
        fluxes = [
            generate_flux_symbol(ir, name=flux_id)
            for ir, flux_id in enumerate(si.flux_ids)
        ]

        # correct time derivatives for compartment changes
        def transform_dxdt_to_concentration(species_id, dxdt):
            """
            Produces the appropriate expression for the first derivative of a
            species with respect to time, for species that reside in
            compartments with a constant volume, or a volume that is defined by
            an assignment or rate rule.

            :param species_id:
                The identifier of the species (generated in "sbml_import.py").

            :param dxdt:
                The element-wise product of the row in the stoichiometric
                matrix that corresponds to the species (row x_index) and the
                flux (kinetic laws) vector. Ignored in the case of rate rules.
            """
            # The derivation of the below return expressions can be found in
            # the documentation. They are found by rearranging
            # $\frac{d}{dt} (vx) = Sw$ for $\frac{dx}{dt}$, where $v$ is the
            # vector of species compartment volumes, $x$ is the vector of
            # species concentrations, $S$ is the stoichiometric matrix, and $w$
            # is the flux vector. The conditional below handles the cases of
            # species in (i) compartments with a rate rule, (ii) compartments
            # with an assignment rule, and (iii) compartments with a constant
            # volume, respectively.
            species = si.symbols[SymbolId.SPECIES][species_id]

            comp = species["compartment"]
            if comp in si.symbols[SymbolId.SPECIES]:
                dv_dt = si.symbols[SymbolId.SPECIES][comp]["dt"]
                xdot = (dxdt - dv_dt * species_id) / comp
                return xdot
            elif comp in si.compartment_assignment_rules:
                v = si.compartment_assignment_rules[comp]

                # we need to flatten out assignments in the compartment in
                # order to ensure that we catch all species dependencies
                v = smart_subs_dict(
                    v, si.symbols[SymbolId.EXPRESSION], "value"
                )
                dv_dt = v.diff(amici_time_symbol)
                # we may end up with a time derivative of the compartment
                # volume due to parameter rate rules
                comp_rate_vars = [
                    p
                    for p in v.free_symbols
                    if p in si.symbols[SymbolId.SPECIES]
                ]
                for var in comp_rate_vars:
                    dv_dt += (
                        v.diff(var) * si.symbols[SymbolId.SPECIES][var]["dt"]
                    )
                dv_dx = v.diff(species_id)
                xdot = (dxdt - dv_dt * species_id) / (dv_dx * species_id + v)
                return xdot
            elif comp in si.symbols[SymbolId.ALGEBRAIC_STATE]:
                raise SBMLException(
                    f"Species {species_id} is in a compartment {comp} that is"
                    f" defined by an algebraic equation. This is not"
                    f" supported."
                )
            else:
                v = si.compartments[comp]

                if v == 1.0:
                    return dxdt

                return dxdt / v

        # create dynamics without respecting conservation laws first
        dxdt = smart_multiply(
            si.stoichiometric_matrix, MutableDenseMatrix(fluxes)
        )
        for ix, ((species_id, species), formula) in enumerate(
            zip(symbols[SymbolId.SPECIES].items(), dxdt)
        ):
            # rate rules and amount species don't need to be updated
            if "dt" in species:
                continue
            if species["amount"]:
                species["dt"] = formula
            else:
                species["dt"] = transform_dxdt_to_concentration(
                    species_id, formula
                )

        # create all basic components of the DE model and add them.
        for symbol_name in symbols:
            # transform dict of lists into a list of dicts
            args = ["name", "identifier"]

            if symbol_name == SymbolId.SPECIES:
                args += ["dt", "init"]
            elif symbol_name == SymbolId.ALGEBRAIC_STATE:
                args += ["init"]
            else:
                args += ["value"]

            if symbol_name == SymbolId.EVENT:
                args += ["state_update", "initial_value"]
            elif symbol_name == SymbolId.OBSERVABLE:
                args += ["transformation"]
            elif symbol_name == SymbolId.EVENT_OBSERVABLE:
                args += ["event"]

            comp_kwargs = [
                {
                    "identifier": var_id,
                    **{k: v for k, v in var.items() if k in args},
                }
                for var_id, var in symbols[symbol_name].items()
            ]

            for comp_kwarg in comp_kwargs:
                self.add_component(symbol_to_type[symbol_name](**comp_kwarg))

        # add fluxes as expressions, this needs to happen after base
        # expressions from symbols have been parsed
        for flux_id, flux in zip(fluxes, si.flux_vector):
            # replace splines inside fluxes
            flux = flux.subs(spline_subs)
            self.add_component(
                Expression(identifier=flux_id, name=str(flux_id), value=flux)
            )

        # process conservation laws
        if compute_cls:
            si.process_conservation_laws(self)

        # fill in 'self._sym' based on prototypes and components in ode_model
        self.generate_basic_variables()
        self._has_quadratic_nllh = all(
            llh["dist"]
            in ["normal", "lin-normal", "log-normal", "log10-normal"]
            for llh in si.symbols[SymbolId.LLHY].values()
        )

        self._process_sbml_rate_of(
            symbols
        )  # substitute SBML-rateOf constructs

    def _process_sbml_rate_of(self, symbols) -> None:
        """Substitute any SBML-rateOf constructs in the model equations"""
        rate_of_func = sp.core.function.UndefinedFunction("rateOf")
        species_sym_to_xdot = dict(zip(self.sym("x"), self.sym("xdot")))
        species_sym_to_idx = {x: i for i, x in enumerate(self.sym("x"))}

        def get_rate(symbol: sp.Symbol):
            """Get rate of change of the given symbol"""
            nonlocal symbols

            if symbol.find(rate_of_func):
                raise SBMLException("Nesting rateOf() is not allowed.")

            # Replace all rateOf(some_species) by their respective xdot equation
            with contextlib.suppress(KeyError):
                return self._eqs["xdot"][species_sym_to_idx[symbol]]

            # For anything other than a state, rateOf(.) is 0 or invalid
            return 0

        # replace rateOf-instances in xdot by xdot symbols
        for i_state in range(len(self.eq("xdot"))):
            if rate_ofs := self._eqs["xdot"][i_state].find(rate_of_func):
                self._eqs["xdot"][i_state] = self._eqs["xdot"][i_state].subs(
                    {
                        # either the rateOf argument is a state, or it's 0
                        rate_of: species_sym_to_xdot.get(rate_of.args[0], 0)
                        for rate_of in rate_ofs
                    }
                )
        # substitute in topological order
        subs = toposort_symbols(dict(zip(self.sym("xdot"), self.eq("xdot"))))
        self._eqs["xdot"] = smart_subs_dict(self.eq("xdot"), subs)

        # replace rateOf-instances in x0 by xdot equation
        for i_state in range(len(self.eq("x0"))):
            if rate_ofs := self._eqs["x0"][i_state].find(rate_of_func):
                self._eqs["x0"][i_state] = self._eqs["x0"][i_state].subs(
                    {
                        rate_of: get_rate(rate_of.args[0])
                        for rate_of in rate_ofs
                    }
                )

        for component in chain(
            self.observables(),
            self.expressions(),
            self.events(),
            self._algebraic_equations,
        ):
            if rate_ofs := component.get_val().find(rate_of_func):
                if isinstance(component, Event):
                    # TODO froot(...) can currently not depend on `w`, so this substitution fails for non-zero rates
                    #  see, e.g., sbml test case 01293
                    raise SBMLException(
                        "AMICI does currently not support rateOf(.) inside event trigger functions."
                    )

                if isinstance(component, AlgebraicEquation):
                    # TODO IDACalcIC fails with
                    #   "The linesearch algorithm failed: step too small or too many backtracks."
                    #  see, e.g., sbml test case 01482
                    raise SBMLException(
                        "AMICI does currently not support rateOf(.) inside AlgebraicRules."
                    )

                component.set_val(
                    component.get_val().subs(
                        {
                            rate_of: get_rate(rate_of.args[0])
                            for rate_of in rate_ofs
                        }
                    )
                )

        for event in self.events():
            if event._state_update is None:
                continue

            for i_state in range(len(event._state_update)):
                if rate_ofs := event._state_update[i_state].find(rate_of_func):
                    raise SBMLException(
                        "AMICI does currently not support rateOf(.) inside event state updates."
                    )
                    # TODO here we need xdot sym, not eqs
                    # event._state_update[i_state] = event._state_update[i_state].subs(
                    #     {rate_of: get_rate(rate_of.args[0]) for rate_of in rate_ofs}
                    # )

    def add_component(
        self, component: ModelQuantity, insert_first: Optional[bool] = False
    ) -> None:
        """
        Adds a new ModelQuantity to the model.

        :param component:
            model quantity to be added

        :param insert_first:
            whether to add quantity first or last, relevant when components
            may refer to other components of the same type.
        """
        if type(component) not in {
            Observable,
            Expression,
            Parameter,
            Constant,
            DifferentialState,
            AlgebraicState,
            AlgebraicEquation,
            LogLikelihoodY,
            LogLikelihoodZ,
            LogLikelihoodRZ,
            SigmaY,
            SigmaZ,
            ConservationLaw,
            Event,
            EventObservable,
        }:
            raise ValueError(f"Invalid component type {type(component)}")

        component_list = getattr(
            self,
            "_"
            + "_".join(
                s.lower()
                for s in re.split(r"([A-Z][^A-Z]+)", type(component).__name__)
                if s
            )
            + "s",
        )
        if insert_first:
            component_list.insert(0, component)
        else:
            component_list.append(component)

    def add_conservation_law(
        self,
        state: sp.Symbol,
        total_abundance: sp.Symbol,
        coefficients: Dict[sp.Symbol, sp.Expr],
    ) -> None:
        r"""
        Adds a new conservation law to the model. A conservation law is defined
        by the conserved quantity :math:`T = \sum_i(a_i * x_i)`, where
        :math:`a_i` are coefficients and :math:`x_i` are different state
        variables.

        :param state:
            symbolic identifier of the state that should be replaced by
            the conservation law (:math:`x_j`)

        :param total_abundance:
            symbolic identifier of the total abundance (:math:`T/a_j`)

        :param coefficients:
            Dictionary of coefficients {x_i: a_i}
        """
        try:
            ix = next(
                filter(
                    lambda is_s: is_s[1].get_id() == state,
                    enumerate(self._differential_states),
                )
            )[0]
        except StopIteration:
            raise ValueError(
                f"Specified state {state} was not found in the "
                f"model states."
            )

        state_id = self._differential_states[ix].get_id()

        # \sum_{i≠j}(a_i * x_i)/a_j
        target_expression = (
            sp.Add(
                *(
                    c_i * x_i
                    for x_i, c_i in coefficients.items()
                    if x_i != state
                )
            )
            / coefficients[state]
        )

        # x_j = T/a_j - \sum_{i≠j}(a_i * x_i)/a_j
        state_expr = total_abundance - target_expression

        # T/a_j = \sum_{i≠j}(a_i * x_i)/a_j + x_j
        abundance_expr = target_expression + state_id

        self.add_component(
            Expression(state_id, str(state_id), state_expr), insert_first=True
        )

        cl = ConservationLaw(
            total_abundance,
            f"total_{state_id}",
            abundance_expr,
            coefficients,
            state_id,
        )

        self.add_component(cl)
        self._differential_states[ix].set_conservation_law(cl)

    def get_observable_transformations(self) -> List[ObservableTransformation]:
        """
        List of observable transformations

        :return:
            list of transformations
        """
        return [obs.trafo for obs in self._observables]

    def num_states_rdata(self) -> int:
        """
        Number of states.

        :return:
            number of state variable symbols
        """
        return len(self.sym("x_rdata"))

    def num_states_solver(self) -> int:
        """
        Number of states after applying conservation laws.

        :return:
            number of state variable symbols
        """
        return len(self.sym("x"))

    def num_cons_law(self) -> int:
        """
        Number of conservation laws.

        :return:
            number of conservation laws
        """
        return self.num_states_rdata() - self.num_states_solver()

    def num_state_reinits(self) -> int:
        """
        Number of solver states which would be reinitialized after
        preequilibration

        :return:
            number of state variable symbols with reinitialization
        """
        reinit_states = self.eq("x0_fixedParameters")
        solver_states = self.eq("x_solver")
        return sum(ix in solver_states for ix in reinit_states)

    def num_obs(self) -> int:
        """
        Number of Observables.

        :return:
            number of observable symbols
        """
        return len(self.sym("y"))

    def num_eventobs(self) -> int:
        """
        Number of Event Observables.

        :return:
            number of event observable symbols
        """
        return len(self.sym("z"))

    def num_const(self) -> int:
        """
        Number of Constants.

        :return:
            number of constant symbols
        """
        return len(self.sym("k"))

    def num_par(self) -> int:
        """
        Number of Parameters.

        :return:
            number of parameter symbols
        """
        return len(self.sym("p"))

    def num_expr(self) -> int:
        """
        Number of Expressions.

        :return:
            number of expression symbols
        """
        return len(self.sym("w"))

    def num_events(self) -> int:
        """
        Total number of Events (those for which root-functions are added and those without).

        :return:
            number of events
        """
        return len(self.sym("h"))

    def num_events_solver(self) -> int:
        """
        Number of Events.

        :return:
            number of event symbols (length of the root vector in AMICI)
        """
        return sum(
            not event.triggers_at_fixed_timepoint() for event in self.events()
        )

    def sym(self, name: str) -> sp.Matrix:
        """
        Returns (and constructs if necessary) the identifiers for a symbolic
        entity.

        :param name:
            name of the symbolic variable

        :return:
            matrix of symbolic identifiers
        """
        if name not in self._syms:
            self._generate_symbol(name)

        return self._syms[name]

    def sparsesym(self, name: str, force_generate: bool = True) -> List[str]:
        """
        Returns (and constructs if necessary) the sparsified identifiers for
        a sparsified symbolic variable.

        :param name:
            name of the symbolic variable

        :param force_generate:
            whether the symbols should be generated if not available

        :return:
            linearized Matrix containing the symbolic identifiers
        """
        if name not in sparse_functions:
            raise ValueError(f"{name} is not marked as sparse")
        if name not in self._sparsesyms and force_generate:
            self._generate_sparse_symbol(name)
        return self._sparsesyms.get(name, [])

    def eq(self, name: str) -> sp.Matrix:
        """
        Returns (and constructs if necessary) the formulas for a symbolic
        entity.

        :param name:
            name of the symbolic variable

        :return:
            matrix of symbolic formulas
        """

        if name not in self._eqs:
            dec = log_execution_time(f"computing {name}", logger)
            dec(self._compute_equation)(name)
        return self._eqs[name]

    def sparseeq(self, name) -> sp.Matrix:
        """
        Returns (and constructs if necessary) the sparsified formulas for a
        sparsified symbolic variable.

        :param name:
            name of the symbolic variable

        :return:
            linearized matrix containing the symbolic formulas
        """
        if name not in sparse_functions:
            raise ValueError(f"{name} is not marked as sparse")
        if name not in self._sparseeqs:
            self._generate_sparse_symbol(name)
        return self._sparseeqs[name]

    def colptrs(
        self, name: str
    ) -> Union[List[sp.Number], List[List[sp.Number]]]:
        """
        Returns (and constructs if necessary) the column pointers for
        a sparsified symbolic variable.

        :param name:
            name of the symbolic variable

        :return:
            list containing the column pointers
        """
        if name not in sparse_functions:
            raise ValueError(f"{name} is not marked as sparse")
        if name not in self._sparseeqs:
            self._generate_sparse_symbol(name)
        return self._colptrs[name]

    def rowvals(
        self, name: str
    ) -> Union[List[sp.Number], List[List[sp.Number]]]:
        """
        Returns (and constructs if necessary) the row values for a
        sparsified symbolic variable.

        :param name:
            name of the symbolic variable

        :return:
            list containing the row values
        """
        if name not in sparse_functions:
            raise ValueError(f"{name} is not marked as sparse")
        if name not in self._sparseeqs:
            self._generate_sparse_symbol(name)
        return self._rowvals[name]

    def val(self, name: str) -> List[sp.Number]:
        """
        Returns (and constructs if necessary) the numeric values of a
        symbolic entity

        :param name:
            name of the symbolic variable

        :return:
            list containing the numeric values
        """
        if name not in self._vals:
            self._generate_value(name)
        return self._vals[name]

    def name(self, name: str) -> List[str]:
        """
        Returns (and constructs if necessary) the names of a symbolic
        variable

        :param name:
            name of the symbolic variable

        :return:
            list of names
        """
        if name not in self._names:
            self._generate_name(name)
        return self._names[name]

    def free_symbols(self) -> Set[sp.Basic]:
        """
        Returns list of free symbols that appear in RHS and initial
        conditions.
        """
        return set(
            chain.from_iterable(
                state.get_free_symbols()
                for state in self.states() + self.algebraic_equations()
            )
        )

    def _generate_symbol(self, name: str) -> None:
        """
        Generates the symbolic identifiers for a symbolic variable

        :param name:
            name of the symbolic variable
        """
        if name in self._variable_prototype:
            components = self._variable_prototype[name]()
            self._syms[name] = sp.Matrix(
                [comp.get_id() for comp in components]
            )
            if name == "y":
                self._syms["my"] = sp.Matrix(
                    [comp.get_measurement_symbol() for comp in components]
                )
            if name == "z":
                self._syms["mz"] = sp.Matrix(
                    [comp.get_measurement_symbol() for comp in components]
                )
                self._syms["rz"] = sp.Matrix(
                    [comp.get_regularization_symbol() for comp in components]
                )
            return
        elif name == "x":
            self._syms[name] = sp.Matrix(
                [
                    state.get_id()
                    for state in self.states()
                    if not state.has_conservation_law()
                ]
            )
            return
        elif name == "xdot":
            self._syms[name] = sp.Matrix(
                [
                    f"d{x.get_id()}dt" if self.is_ode() else f"de_{ix}"
                    for ix, x in enumerate(self._differential_states)
                    if not x.has_conservation_law()
                ]
                + [f"ae_{ix}" for ix in range(len(self._algebraic_equations))]
            )
            return
        elif name == "dx":
            self._syms[name] = sp.Matrix(
                [
                    f"d{state.get_id()}dt"
                    for state in self.states()
                    if not state.has_conservation_law()
                ]
            )
            return
        elif name == "sx0":
            self._syms[name] = sp.Matrix(
                [
                    f"s{state.get_id()}_0"
                    for state in self.states()
                    if not state.has_conservation_law()
                ]
            )
            return
        elif name == "sx_rdata":
            self._syms[name] = sp.Matrix(
                [f"sx_rdata_{i}" for i in range(len(self.states()))]
            )
            return
        elif name == "dtcldp":
            # check, whether the CL consists of only one state. Then,
            # sensitivities drop out, otherwise generate symbols
            self._syms[name] = sp.Matrix(
                [
                    [
                        sp.Symbol(
                            f"s{strip_pysb(tcl.get_id())}__"
                            f"{strip_pysb(par.get_id())}",
                            real=True,
                        )
                        for par in self._parameters
                    ]
                    if self.conservation_law_has_multispecies(tcl)
                    else [0] * self.num_par()
                    for tcl in self._conservation_laws
                ]
            )
            return
        elif name == "xdot_old":
            length = len(self.eq("xdot"))
        elif name == "xBdot":
            length = len(self.eq("xdot"))
        elif name in sparse_functions:
            self._generate_sparse_symbol(name)
            return
        elif name in self._symboldim_funs:
            length = self._symboldim_funs[name]()
        elif name == "stau":
            length = self.eq(name)[0].shape[1]
        elif name in sensi_functions:
            length = self.eq(name).shape[0]
        elif name == "spl":
            # placeholders for the numeric spline values.
            # Need to create symbols
            self._syms[name] = sp.Matrix(
                [[f"spl_{isp}" for isp in range(len(self.splines))]]
            )
            return
        elif name == "sspl":
            # placeholders for spline sensitivities. Need to create symbols
            self._syms[name] = sp.Matrix(
                [
                    [f"sspl_{isp}_{ip}" for ip in range(len(self._syms["p"]))]
                    for isp in range(len(self.splines))
                ]
            )
            return
        else:
            length = len(self.eq(name))
        self._syms[name] = sp.Matrix(
            [
                sp.Symbol(f'{name}{0 if name == "stau" else i}', real=True)
                for i in range(length)
            ]
        )

    def generate_basic_variables(self) -> None:
        """
        Generates the symbolic identifiers for all variables in
        ``DEModel._variable_prototype``
        """
        # We need to process events and Heaviside functions in the ``DEModel`,
        # before adding it to DEExporter
        self.parse_events()

        for var in self._variable_prototype:
            if var not in self._syms:
                self._generate_symbol(var)
        # symbols for spline values need to be created in addition
        for var in ["spl", "sspl"]:
            self._generate_symbol(var)

        self._generate_symbol("x")

    def parse_events(self) -> None:
        """
        This function checks the right-hand side for roots of Heaviside
        functions or events, collects the roots, removes redundant roots,
        and replaces the formulae of the found roots by identifiers of AMICI's
        Heaviside function implementation in the right-hand side
        """
        # Track all roots functions in the right-hand side
        roots = copy.deepcopy(self._events)
        for state in self._differential_states:
            state.set_dt(self._process_heavisides(state.get_dt(), roots))

        for expr in self._expressions:
            expr.set_val(self._process_heavisides(expr.get_val(), roots))

        # remove all possible Heavisides from roots, which may arise from
        # the substitution of `'w'` in `_collect_heaviside_roots`
        for root in roots:
            root.set_val(self._process_heavisides(root.get_val(), roots))

        # Now add the found roots to the model components
        for root in roots:
            # skip roots of SBML events, as these have already been added
            if root in self._events:
                continue
            # add roots of heaviside functions
            self.add_component(root)

        # re-order events - first those that require root tracking, then the others
        self._events = list(
            chain(
                itertools.filterfalse(
                    Event.triggers_at_fixed_timepoint, self._events
                ),
                filter(Event.triggers_at_fixed_timepoint, self._events),
            )
        )

    def get_appearance_counts(self, idxs: List[int]) -> List[int]:
        """
        Counts how often a state appears in the time derivative of
        another state and expressions for a subset of states

        :param idxs:
            list of state indices for which counts are to be computed

        :return:
            list of counts for the states ordered according to the provided
            indices
        """
        free_symbols_dt = list(
            itertools.chain.from_iterable(
                [str(symbol) for symbol in state.get_dt().free_symbols]
                for state in self.states()
            )
        )

        free_symbols_expr = list(
            itertools.chain.from_iterable(
                [str(symbol) for symbol in expr.get_val().free_symbols]
                for expr in self._expressions
            )
        )

        return [
            free_symbols_dt.count(str(self._differential_states[idx].get_id()))
            + free_symbols_expr.count(
                str(self._differential_states[idx].get_id())
            )
            for idx in idxs
        ]

    def _generate_sparse_symbol(self, name: str) -> None:
        """
        Generates the sparse symbolic identifiers, symbolic identifiers,
        sparse equations, column pointers and row values for a symbolic
        variable

        :param name:
            name of the symbolic variable
        """
        matrix = self.eq(name)

        if match_deriv := DERIVATIVE_PATTERN.match(name):
            eq = match_deriv[1]
            var = match_deriv[2]

            rownames = self.sym(eq)
            colnames = self.sym(var)

        if name == "dJydy":
            # One entry per y-slice
            self._colptrs[name] = []
            self._rowvals[name] = []
            self._sparseeqs[name] = []
            self._sparsesyms[name] = []
            self._syms[name] = []

            for iy in range(self.num_obs()):
                (
                    symbol_col_ptrs,
                    symbol_row_vals,
                    sparse_list,
                    symbol_list,
                    sparse_matrix,
                ) = self._code_printer.csc_matrix(
                    matrix[iy, :],
                    rownames=rownames,
                    colnames=colnames,
                    identifier=iy,
                )
                self._colptrs[name].append(symbol_col_ptrs)
                self._rowvals[name].append(symbol_row_vals)
                self._sparseeqs[name].append(sparse_list)
                self._sparsesyms[name].append(symbol_list)
                self._syms[name].append(sparse_matrix)
        else:
            (
                symbol_col_ptrs,
                symbol_row_vals,
                sparse_list,
                symbol_list,
                sparse_matrix,
            ) = self._code_printer.csc_matrix(
                matrix,
                rownames=rownames,
                colnames=colnames,
                pattern_only=name in nobody_functions,
            )

            self._colptrs[name] = symbol_col_ptrs
            self._rowvals[name] = symbol_row_vals
            self._sparseeqs[name] = sparse_list
            self._sparsesyms[name] = symbol_list
            self._syms[name] = sparse_matrix

    def _compute_equation(self, name: str) -> None:
        """
        Computes the symbolic formula for a symbolic variable

        :param name:
            name of the symbolic variable
        """
        # replacement ensures that we don't have to adapt name in abstract
        # model and keep backwards compatibility with matlab
        match_deriv = DERIVATIVE_PATTERN.match(
            re.sub(r"dJ(y|z|rz)dsigma", r"dJ\1dsigma\1", name)
            .replace("sigmarz", "sigmaz")
            .replace("dJrzdz", "dJrzdrz")
        )
        time_symbol = sp.Matrix([amici_time_symbol])

        if name in self._equation_prototype:
            self._equation_from_components(
                name, self._equation_prototype[name]()
            )

        elif name in self._total_derivative_prototypes:
            args = self._total_derivative_prototypes[name]
            args["name"] = name
            self._lock_total_derivative += args["chainvars"]
            self._total_derivative(**args)
            for cv in args["chainvars"]:
                self._lock_total_derivative.remove(cv)

        elif name == "xdot":
            if self.is_ode():
                self._eqs[name] = sp.Matrix(
                    [
                        state.get_dt()
                        for state in self._differential_states
                        if not state.has_conservation_law()
                    ]
                )
            else:
                self._eqs[name] = sp.Matrix(
                    [
                        x.get_dt() - dx
                        for x, dx in zip(
                            (
                                s
                                for s in self._differential_states
                                if not s.has_conservation_law()
                            ),
                            self.sym("dx"),
                        )
                    ]
                    + [eq.get_val() for eq in self._algebraic_equations]
                )

        elif name == "x_rdata":
            self._eqs[name] = sp.Matrix(
                [state.get_x_rdata() for state in self.states()]
            )

        elif name == "x_solver":
            self._eqs[name] = sp.Matrix(
                [
                    state.get_id()
                    for state in self.states()
                    if not state.has_conservation_law()
                ]
            )

        elif name == "sx_solver":
            self._eqs[name] = sp.Matrix(
                [
                    self.sym("sx_rdata")[ix]
                    for ix, state in enumerate(self.states())
                    if not state.has_conservation_law()
                ]
            )

        elif name == "sx0":
            self._derivative(name[1:], "p", name=name)

        elif name == "sx0_fixedParameters":
            # deltax = -x+x0_fixedParameters if x0_fixedParameters>0 else 0
            # deltasx = -sx+dx0_fixed_parametersdx*sx+dx0_fixedParametersdp
            # if x0_fixedParameters>0 else 0
            # sx0_fixedParameters = sx+deltasx =
            # dx0_fixed_parametersdx*sx+dx0_fixedParametersdp
            self._eqs[name] = smart_jacobian(
                self.eq("x0_fixedParameters"), self.sym("p")
            )

            dx0_fixed_parametersdx = smart_jacobian(
                self.eq("x0_fixedParameters"), self.sym("x")
            )

            if not smart_is_zero_matrix(dx0_fixed_parametersdx):
                if isinstance(self._eqs[name], ImmutableDenseMatrix):
                    self._eqs[name] = MutableDenseMatrix(self._eqs[name])
                tmp = smart_multiply(dx0_fixed_parametersdx, self.sym("sx0"))
                for ip in range(self._eqs[name].shape[1]):
                    self._eqs[name][:, ip] += tmp

        elif name == "x0_fixedParameters":
            k = self.sym("k")
            self._x0_fixedParameters_idx = [
                ix
                for ix, eq in enumerate(self.eq("x0"))
                if any(sym in eq.free_symbols for sym in k)
            ]
            eq = self.eq("x0")
            self._eqs[name] = sp.Matrix(
                [eq[ix] for ix in self._x0_fixedParameters_idx]
            )

        elif name == "dtotal_cldx_rdata":
            x_rdata = self.sym("x_rdata")
            self._eqs[name] = sp.Matrix(
                [
                    [cl.get_ncoeff(xr) for xr in x_rdata]
                    for cl in self._conservation_laws
                ]
            )

        elif name == "dtcldx":
            # this is always zero
            self._eqs[name] = sp.zeros(
                self.num_cons_law(), self.num_states_solver()
            )

        elif name == "dtcldp":
            # force symbols
            self._eqs[name] = self.sym(name)

        elif name == "dx_rdatadx_solver":
            if self.num_cons_law():
                x_solver = self.sym("x")
                self._eqs[name] = sp.Matrix(
                    [
                        [state.get_dx_rdata_dx_solver(xs) for xs in x_solver]
                        for state in self.states()
                    ]
                )
            else:
                # so far, dx_rdatadx_solver is only required for sx_rdata
                # in case of no conservation laws, C++ code will directly use
                # sx, we don't need this
                self._eqs[name] = sp.zeros(
                    self.num_states_rdata(), self.num_states_solver()
                )

        elif name == "dx_rdatadp":
            if self.num_cons_law():
                self._eqs[name] = smart_jacobian(
                    self.eq("x_rdata"), self.sym("p")
                )
            else:
                # so far, dx_rdatadp is only required for sx_rdata
                # in case of no conservation laws, C++ code will directly use
                # sx, we don't need this
                self._eqs[name] = sp.zeros(
                    self.num_states_rdata(), self.num_par()
                )

        elif name == "dx_rdatadtcl":
            self._eqs[name] = smart_jacobian(
                self.eq("x_rdata"), self.sym("tcl")
            )

        elif name == "dxdotdx_explicit":
            # force symbols
            self._derivative("xdot", "x", name=name)

        elif name == "dxdotdp_explicit":
            # force symbols
            self._derivative("xdot", "p", name=name)

        elif name == "spl":
            self._eqs[name] = self.sym(name)

        elif name == "sspl":
            # force symbols
            self._eqs[name] = self.sym(name)

        elif name == "spline_values":
            # force symbols
            self._eqs[name] = sp.Matrix(
                [y for spline in self.splines for y in spline.values_at_nodes]
            )

        elif name == "spline_slopes":
            # force symbols
            self._eqs[name] = sp.Matrix(
                [
                    d
                    for spline in self.splines
                    for d in (
                        sp.zeros(len(spline.derivatives_at_nodes), 1)
                        if spline.derivatives_by_fd
                        else spline.derivatives_at_nodes
                    )
                ]
            )

        elif name == "drootdt":
            self._eqs[name] = smart_jacobian(self.eq("root"), time_symbol)

        elif name == "drootdt_total":
            # backsubstitution of optimized right-hand side terms into RHS
            # calling subs() is costly. Due to looping over events though, the
            # following lines are only evaluated if a model has events
            w_sorted = toposort_symbols(dict(zip(self.sym("w"), self.eq("w"))))
            tmp_xdot = smart_subs_dict(self.eq("xdot"), w_sorted)
            self._eqs[name] = self.eq("drootdt")
            if self.num_states_solver():
                self._eqs[name] += smart_multiply(self.eq("drootdx"), tmp_xdot)

        elif name == "deltax":
            # fill boluses for Heaviside functions, as empty state updates
            # would cause problems when writing the function file later
            event_eqs = []
            for event in self._events:
                if event._state_update is None:
                    event_eqs.append(sp.zeros(self.num_states_solver(), 1))
                else:
                    event_eqs.append(event._state_update)

            self._eqs[name] = event_eqs

        elif name == "z":
            event_observables = [
                sp.zeros(self.num_eventobs(), 1) for _ in self._events
            ]
            event_ids = [e.get_id() for e in self._events]
            # TODO: get rid of this stupid 1-based indexing as soon as we can
            # the matlab interface
            z2event = [
                event_ids.index(event_obs.get_event()) + 1
                for event_obs in self._event_observables
            ]
            for (iz, ie), event_obs in zip(
                enumerate(z2event), self._event_observables
            ):
                event_observables[ie - 1][iz] = event_obs.get_val()

            self._eqs[name] = event_observables
            self._z2event = z2event

        elif name in ["ddeltaxdx", "ddeltaxdp", "ddeltaxdt", "dzdp", "dzdx"]:
            if match_deriv[2] == "t":
                var = time_symbol
            else:
                var = self.sym(match_deriv[2])

            self._eqs[name] = [
                smart_jacobian(self.eq(match_deriv[1])[ie], var)
                for ie in range(self.num_events())
            ]
            if name == "dzdx":
                dtaudx = self.eq("dtaudx")
                for ie in range(self.num_events()):
<<<<<<< HEAD
=======
                    dtaudx = (
                        -self.eq("drootdx")[ie, :]
                        / self.eq("drootdt_total")[ie]
                    )
>>>>>>> 0bc2f2ad
                    for iz in range(self.num_eventobs()):
                        if ie != self._z2event[iz] - 1:
                            continue
                        dzdt = sp.diff(self.eq("z")[ie][iz], time_symbol)
                        self._eqs[name][ie][iz, :] += dzdt * -dtaudx[ie]

        elif name in ["rz", "drzdx", "drzdp"]:
            eq_events = []
            for ie in range(self.num_events()):
                val = sp.zeros(
                    self.num_eventobs(),
                    1 if name == "rz" else len(self.sym(match_deriv[2])),
                )
                # match event observables to root function
                for iz in range(self.num_eventobs()):
                    if ie == self._z2event[iz] - 1:
                        val[iz, :] = self.eq(name.replace("rz", "root"))[ie, :]
                eq_events.append(val)

            self._eqs[name] = eq_events

        elif name == "stau":
            self._eqs[name] = [
                self.eq("sroot")[ie, :] / self.eq("drootdt_total")[ie]
                if not self.eq("drootdt_total")[ie].is_zero
                else sp.zeros(*self.eq("sroot")[ie, :].shape)
                for ie in range(self.num_events())
            ]

        elif name == "dtaudx":
            self._eqs[name] = [
                self.eq("drootdx")[ie, :] / self.eq("drootdt_total")[ie]
                for ie in range(self.num_events())
            ]

        elif name == "dtaudp":
            self._eqs[name] = [
                self.eq("drootdp")[ie, :] / self.eq("drootdt_total")[ie]
                for ie in range(self.num_events())
            ]

        elif name == "deltasx":
            if self.num_states_solver() * self.num_par() == 0:
                self._eqs[name] = []
                return

            event_eqs = []
            for ie, event in enumerate(self._events):
                tmp_eq = sp.zeros(self.num_states_solver(), self.num_par())

                # need to check if equations are zero since we are using
                # symbols
                if not smart_is_zero_matrix(
                    self.eq("stau")[ie]
                ) and not smart_is_zero_matrix(self.eq("xdot")):
                    tmp_eq += smart_multiply(
                        self.sym("xdot") - self.sym("xdot_old"),
                        self.sym("stau").T,
                    )

                # only add deltax part if there is state update
                if event._state_update is not None:
                    # partial derivative for the parameters
                    tmp_eq += self.eq("ddeltaxdp")[ie]

                    # initial part of chain rule state variables
                    tmp_dxdp = self.sym("sx") * sp.ones(1, self.num_par())

                    # need to check if equations are zero since we are using
                    # symbols
                    if not smart_is_zero_matrix(self.eq("stau")[ie]):
                        # chain rule for the time point
                        tmp_eq += smart_multiply(
                            self.eq("ddeltaxdt")[ie],
                            -self.sym("stau").T,
                        )

                        # additional part of chain rule state variables
                        tmp_dxdp += smart_multiply(
<<<<<<< HEAD
                            self.sym("xdot_old"),
                            -self.sym("stau").T,
                        )

                    # finish chain rule for the state variables
                    tmp_eq += smart_multiply(self.eq("ddeltaxdx")[ie], tmp_dxdp)
                else:
                    tmp_eq = smart_multiply(
                        self.sym("xdot") - self.sym("xdot_old"),
                        self.eq("stau")[ie],
=======
                            self.sym("xdot_old"), self.sym("stau").T
                        )

                    # finish chain rule for the state variables
                    tmp_eq += smart_multiply(
                        self.eq("ddeltaxdx")[ie], tmp_dxdp
>>>>>>> 0bc2f2ad
                    )

                event_eqs.append(tmp_eq)

            self._eqs[name] = event_eqs

        elif name == "deltaxB":
            event_eqs = []
            for ie, event in enumerate(self._events):
                if event._state_update is not None:
                    # ==== 1st group of terms : Heaviside functions ===========
                    tmp_eq = smart_multiply(
                        self.sym("xdot") - self.sym("xdot_old"),
                        self.eq("dtaudx")[ie],
                    )
                    # ==== 2nd group of terms : Derivatives of Dirac deltas ===
                    # Part 2a: explicit time dependence of bolus function
                    tmp_eq -= smart_multiply(
                        self.eq("ddeltaxdt")[ie], self.eq("dtaudx")[ie]
                    )
                    # Part 2b: implicit time dependence of bolus function
                    tmp_eq -= smart_multiply(
                        smart_multiply(
                            self.eq("ddeltaxdx")[ie], self.sym("xdot_old")
                        ),
                        self.eq("dtaudx")[ie],
                    )
                    # ==== 3rd group of terms : Dirac deltas ==================
                    tmp_eq += self.eq("ddeltaxdx")[ie]
                    tmp_eq = smart_multiply(self.sym("xB").T, tmp_eq)
                else:
                    tmp_eq = smart_multiply(
                        self.sym("xdot") - self.sym("xdot_old"),
                        self.eq("dtaudx")[ie],
                    )
                    tmp_eq = smart_multiply(self.sym("xB").T, tmp_eq)
                event_eqs.append(tmp_eq)
            self._eqs[name] = event_eqs

        elif name == "deltaqB":
            event_eqs = []
            for ie, event in enumerate(self._events):
                if event._state_update is not None:
                    # ==== 1st group of terms : Heaviside functions ===========
                    tmp_eq = smart_multiply(
                        self.sym("xdot") - self.sym("xdot_old"),
                        self.eq("dtaudp")[ie],
                    )
                    # ==== 2nd group of terms : Derivatives of Dirac deltas ===
                    # Part 2a: explicit time dependence of bolus function
                    tmp_eq -= smart_multiply(
                        self.eq("ddeltaxdt")[ie], self.eq("dtaudp")[ie]
                    )
                    # Part 2b: implicit time dependence of bolus function
                    tmp_eq -= smart_multiply(
                        smart_multiply(
                            self.eq("ddeltaxdx")[ie], self.sym("xdot_old")
                        ),
                        self.eq("dtaudp")[ie],
                    )
                    # ==== 3rd group of terms : Dirac deltas ==================
                    tmp_eq += self.eq("ddeltaxdp")[ie]
                else:
                    tmp_eq = smart_multiply(
                        self.sym("xdot") - self.sym("xdot_old"),
                        self.eq("dtaudp")[ie],
                    )
                event_eqs.append(smart_multiply(self.sym("xB").T, tmp_eq))
            self._eqs[name] = event_eqs

        elif name == "xdot_old":
            # force symbols
            self._eqs[name] = self.sym(name)

        elif name == "xBdot":
            # force symbols
            self._eqs[name] = self.sym(name)

        elif name == "dwdx":
            x = self.sym("x")
            self._eqs[name] = sp.Matrix(
                [
                    [-cl.get_ncoeff(xs) for xs in x]
                    # the insert first in ode_model._add_conservation_law() means
                    # that we need to reverse the order here
                    for cl in reversed(self._conservation_laws)
                ]
            ).col_join(
                smart_jacobian(self.eq("w")[self.num_cons_law() :, :], x)
            )

        elif match_deriv:
            self._derivative(match_deriv[1], match_deriv[2], name)

        else:
            raise ValueError(f"Unknown equation {name}")

        if name == "root":
            # Events are processed after the model has been set up.
            # Equations are there, but symbols for roots must be added
            self.sym("h")

        if name in {"Jy", "dydx"}:
            # do not transpose if we compute the partial derivative as part of
            # a total derivative
            if not len(self._lock_total_derivative):
                self._eqs[name] = self._eqs[name].transpose()

        if name in {"dzdx", "drzdx"}:
            self._eqs[name] = [e.T for e in self._eqs[name]]

        if self._simplify:
            dec = log_execution_time(f"simplifying {name}", logger)
            if isinstance(self._eqs[name], list):
                self._eqs[name] = [
                    dec(_parallel_applyfunc)(sub_eq, self._simplify)
                    for sub_eq in self._eqs[name]
                ]
            else:
                self._eqs[name] = dec(_parallel_applyfunc)(
                    self._eqs[name], self._simplify
                )

    def sym_names(self) -> List[str]:
        """
        Returns a list of names of generated symbolic variables

        :return:
            list of names
        """
        return list(self._syms.keys())

    def _derivative(self, eq: str, var: str, name: str = None) -> None:
        """
        Creates a new symbolic variable according to a derivative

        :param eq:
            name of the symbolic variable that defines the formula

        :param var:
            name of the symbolic variable that defines the identifiers
            with respect to which the derivatives are to be computed

        :param name:
            name of resulting symbolic variable, default is ``d{eq}d{var}``
        """
        if not name:
            name = f"d{eq}d{var}"

        ignore_chainrule = {
            ("xdot", "p"): "w",  # has generic implementation in c++ code
            ("xdot", "x"): "w",  # has generic implementation in c++ code
            ("w", "w"): "tcl",  # dtcldw = 0
            ("w", "x"): "tcl",  # dtcldx = 0
        }
        # automatically detect chainrule
        chainvars = [
            cv
            for cv in ["w", "tcl"]
            if var_in_function_signature(eq, cv, self.is_ode())
            and cv not in self._lock_total_derivative
            and var != cv
            and min(self.sym(cv).shape)
            and (
                (eq, var) not in ignore_chainrule
                or ignore_chainrule[(eq, var)] != cv
            )
        ]
        if len(chainvars):
            self._lock_total_derivative += chainvars
            self._total_derivative(name, eq, chainvars, var)
            for cv in chainvars:
                self._lock_total_derivative.remove(cv)
            return

        # partial derivative
        sym_eq = self.eq(eq).transpose() if eq == "Jy" else self.eq(eq)

        sym_var = self.sym(var)

        derivative = smart_jacobian(sym_eq, sym_var)

        self._eqs[name] = derivative

        # compute recursion depth based on nilpotency of jacobian. computing
        # nilpotency can be done more efficiently on numerical sparsity pattern
        if name == "dwdw":
            nonzeros = np.asarray(
                derivative.applyfunc(lambda x: int(not x.is_zero))
            ).astype(np.int64)
            recursion = nonzeros.copy()
            if max(recursion.shape):
                while recursion.max():
                    recursion = recursion.dot(nonzeros)
                    self._w_recursion_depth += 1
                    if self._w_recursion_depth > len(sym_eq):
                        raise RuntimeError(
                            "dwdw is not nilpotent. Something, somewhere went "
                            "terribly wrong. Please file a bug report at "
                            "https://github.com/AMICI-dev/AMICI/issues and "
                            "attach this model."
                        )

        if name == "dydw" and not smart_is_zero_matrix(derivative):
            dwdw = self.eq("dwdw")
            # h(k) = d{eq}dw*dwdw^k* (k=1)
            h = smart_multiply(derivative, dwdw)
            while not smart_is_zero_matrix(h):
                self._eqs[name] += h
                # h(k+1) = d{eq}dw*dwdw^(k+1) = h(k)*dwdw
                h = smart_multiply(h, dwdw)

    def _total_derivative(
        self,
        name: str,
        eq: str,
        chainvars: List[str],
        var: str,
        dydx_name: str = None,
        dxdz_name: str = None,
    ) -> None:
        """
        Creates a new symbolic variable according to a total derivative
        using the chain rule

        :param name:
            name of resulting symbolic variable

        :param eq:
            name of the symbolic variable that defines the formula

        :param chainvars:
            names of the symbolic variable that define the
            identifiers with respect to which the chain rules are applied

        :param var:
            name of the symbolic variable that defines the identifiers
            with respect to which the derivatives are to be computed

        :param dydx_name:
            defines the name of the symbolic variable that
            defines the derivative of the ``eq`` with respect to ``chainvar``,
            default is ``d{eq}d{chainvar}``

        :param dxdz_name:
            defines the name of the symbolic variable that
            defines the derivative of the ``chainvar`` with respect to ``var``,
            default is d{chainvar}d{var}
        """
        # compute total derivative according to chainrule
        # Dydz = dydx*dxdz + dydz

        # initialize with partial derivative dydz without chain rule
        self._eqs[name] = self.sym_or_eq(name, f"d{eq}d{var}")
        if not isinstance(self._eqs[name], sp.Symbol):
            # if not a Symbol, create a copy using sympy API
            # NB deepcopy does not work safely, see sympy issue #7672
            self._eqs[name] = self._eqs[name].copy()

        for chainvar in chainvars:
            if dydx_name is None:
                dydx_name = f"d{eq}d{chainvar}"
            if dxdz_name is None:
                dxdz_name = f"d{chainvar}d{var}"

            dydx = self.sym_or_eq(name, dydx_name)
            dxdz = self.sym_or_eq(name, dxdz_name)
            # Save time for large models if one multiplicand is zero,
            # which is not checked for by sympy
            if not smart_is_zero_matrix(dydx) and not smart_is_zero_matrix(
                dxdz
            ):
                dydx_times_dxdz = smart_multiply(dydx, dxdz)
                if (
                    dxdz.shape[1] == 1
                    and self._eqs[name].shape[1] != dxdz.shape[1]
                ):
                    for iz in range(self._eqs[name].shape[1]):
                        self._eqs[name][:, iz] += dydx_times_dxdz
                else:
                    self._eqs[name] += dydx_times_dxdz

    def sym_or_eq(self, name: str, varname: str) -> sp.Matrix:
        """
        Returns symbols or equations depending on whether a given
        variable appears in the function signature or not.

        :param name:
            name of function for which the signature should be checked

        :param varname:
            name of the variable which should be contained in the
            function signature

        :return:
            the variable symbols if the variable is part of the signature and
            the variable equations otherwise.
        """
        # dwdx and dwdp will be dynamically computed and their ordering
        # within a column may differ from the initialization of symbols here,
        # so those are not safe to use. Not removing them from signature as
        # this would break backwards compatibility.
        if var_in_function_signature(
            name, varname, self.is_ode()
        ) and varname not in [
            "dwdx",
            "dwdp",
        ]:
            return self.sym(varname)
        else:
            return self.eq(varname)

    def _multiplication(
        self,
        name: str,
        x: str,
        y: str,
        transpose_x: Optional[bool] = False,
        sign: Optional[int] = 1,
    ):
        """
        Creates a new symbolic variable according to a multiplication

        :param name:
            name of resulting symbolic variable, default is ``d{eq}d{var}``

        :param x:
            name of the symbolic variable that defines the first factor

        :param y:
            name of the symbolic variable that defines the second factor

        :param transpose_x:
            indicates whether the first factor should be
            transposed before multiplication

        :param sign:
            defines the sign of the product, should be +1 or -1
        """
        if sign not in [-1, 1]:
            raise TypeError(f"sign must be +1 or -1, was {sign}")

        variables = {
            varname: self.sym(varname)
            if var_in_function_signature(name, varname, self.is_ode())
            else self.eq(varname)
            for varname in [x, y]
        }

        xx = variables[x].transpose() if transpose_x else variables[x]
        yy = variables[y]

        self._eqs[name] = sign * smart_multiply(xx, yy)

    def _equation_from_components(
        self, name: str, components: List[ModelQuantity]
    ) -> None:
        """
        Generates the formulas of a symbolic variable from the attributes

        :param name:
            name of resulting symbolic variable

        :param component:
            name of the attribute
        """
        self._eqs[name] = sp.Matrix([comp.get_val() for comp in components])

    def get_conservation_laws(self) -> List[Tuple[sp.Symbol, sp.Expr]]:
        """Returns a list of states with conservation law set

        :return:
            list of state identifiers
        """
        return [
            (state.get_id(), state.get_x_rdata())
            for state in self.states()
            if state.has_conservation_law()
        ]

    def _generate_value(self, name: str) -> None:
        """
        Generates the numeric values of a symbolic variable from value
        prototypes

        :param name:
            name of resulting symbolic variable
        """
        if name in self._value_prototype:
            components = self._value_prototype[name]()
        else:
            raise ValueError(f"No values for {name}")

        self._vals[name] = [comp.get_val() for comp in components]

    def _generate_name(self, name: str) -> None:
        """
        Generates the names of a symbolic variable from variable prototypes or
        equation prototypes

        :param name:
            name of resulting symbolic variable
        """
        if name in self._variable_prototype:
            components = self._variable_prototype[name]()
        elif name in self._equation_prototype:
            components = self._equation_prototype[name]()
        else:
            raise ValueError(f"No names for {name}")

        self._names[name] = [comp.get_name() for comp in components]

    def state_has_fixed_parameter_initial_condition(self, ix: int) -> bool:
        """
        Checks whether the state at specified index has a fixed parameter
        initial condition

        :param ix:
            state index

        :return:
            boolean indicating if any of the initial condition free
            variables is contained in the model constants
        """
        ic = self.states()[ix].get_val()
        if not isinstance(ic, sp.Basic):
            return False
        return any(
            fp in (c.get_id() for c in self._constants)
            for fp in ic.free_symbols
        )

    def state_has_conservation_law(self, ix: int) -> bool:
        """
        Checks whether the state at specified index has a conservation
        law set

        :param ix:
            state index

        :return:
            boolean indicating if conservation_law is not None
        """
        return self.states()[ix].has_conservation_law()

    def get_solver_indices(self) -> Dict[int, int]:
        """
        Returns a mapping that maps rdata species indices to solver indices

        :return:
            dictionary mapping rdata species indices to solver indices
        """
        solver_index = {}
        ix_solver = 0
        for ix in range(len(self.states())):
            if self.state_has_conservation_law(ix):
                continue
            solver_index[ix] = ix_solver
            ix_solver += 1
        return solver_index

    def state_is_constant(self, ix: int) -> bool:
        """
        Checks whether the temporal derivative of the state is zero

        :param ix:
            state index

        :return:
            boolean indicating if constant over time
        """
        state = self.states()[ix]
        if isinstance(state, AlgebraicState):
            return False

        return state.get_dt() == 0.0

    def conservation_law_has_multispecies(self, tcl: ConservationLaw) -> bool:
        """
        Checks whether a conservation law has multiple species or it just
        defines one constant species

        :param tcl:
            conservation law

        :return:
            boolean indicating if conservation_law is not None
        """
        state_set = set(self.sym("x_rdata"))
        n_species = len(state_set.intersection(tcl.get_val().free_symbols))
        return n_species > 1

    def _expr_is_time_dependent(self, expr: sp.Expr) -> bool:
        """Determine whether an expression is time-dependent.

        :param expr:
            The expression.

        :returns:
            Whether the expression is time-dependent.
        """
        # `expr.free_symbols` will be different to `self._states.keys()`, so
        # it's easier to compare as `str`.
        expr_syms = {str(sym) for sym in expr.free_symbols}

        # Check if the time variable is in the expression.
        if "t" in expr_syms:
            return True

        # Check if any time-dependent states are in the expression.
        state_syms = [str(sym) for sym in self.states()]
        return any(
            not self.state_is_constant(state_syms.index(state))
            for state in expr_syms.intersection(state_syms)
        )

    def _get_unique_root(
        self,
        root_found: sp.Expr,
        roots: List[Event],
    ) -> Union[sp.Symbol, None]:
        """
        Collects roots of Heaviside functions and events and stores them in
        the roots list. It checks for redundancy to not store symbolically
        equivalent root functions more than once.

        :param root_found:
            equation of the root function
        :param roots:
            list of already known root functions with identifier

        :returns:
            unique identifier for root, or ``None`` if the root is not
            time-dependent
        """
        if not self._expr_is_time_dependent(root_found):
            return None

        for root in roots:
            if sp.simplify(root_found - root.get_val()) == 0:
                return root.get_id()

        # create an event for a new root function
        root_symstr = f"Heaviside_{len(roots)}"
        roots.append(
            Event(
                identifier=sp.Symbol(root_symstr),
                name=root_symstr,
                value=root_found,
                state_update=None,
            )
        )
        return roots[-1].get_id()

    def _collect_heaviside_roots(
        self,
        args: Sequence[sp.Expr],
    ) -> List[sp.Expr]:
        """
        Recursively checks an expression for the occurrence of Heaviside
        functions and return all roots found

        :param args:
            args attribute of the expanded expression

        :returns:
            root functions that were extracted from Heaviside function
            arguments
        """
        root_funs = []
        for arg in args:
            if arg.func == sp.Heaviside:
                root_funs.append(arg.args[0])
            elif arg.has(sp.Heaviside):
                root_funs.extend(self._collect_heaviside_roots(arg.args))

        # substitute 'w' expressions into root expressions now, to avoid
        # rewriting 'root.cpp' and 'stau.cpp' headers
        # to include 'w.h'
        w_sorted = toposort_symbols(
            dict(
                zip(
                    [expr.get_id() for expr in self._expressions],
                    [expr.get_val() for expr in self._expressions],
                )
            )
        )
        root_funs = [r.subs(w_sorted) for r in root_funs]

        return root_funs

    def _process_heavisides(
        self,
        dxdt: sp.Expr,
        roots: List[Event],
    ) -> sp.Expr:
        """
        Parses the RHS of a state variable, checks for Heaviside functions,
        collects unique roots functions that can be tracked by SUNDIALS and
        replaces Heaviside Functions by amici helper variables that will be
        updated based on SUNDIALS root tracking.

        :param dxdt:
            right-hand side of state variable
        :param roots:
            list of known root functions with identifier

        :returns:
            dxdt with Heaviside functions replaced by amici helper variables
        """

        # expanding the rhs will in general help to collect the same
        # heaviside function
        dt_expanded = dxdt.expand()
        # track all the old Heaviside expressions in tmp_roots_old
        # replace them later by the new expressions
        heavisides = []
        # run through the expression tree and get the roots
        tmp_roots_old = self._collect_heaviside_roots(dt_expanded.args)
        for tmp_old in tmp_roots_old:
            # we want unique identifiers for the roots
            tmp_new = self._get_unique_root(tmp_old, roots)
            # `tmp_new` is None if the root is not time-dependent.
            if tmp_new is None:
                continue
            # For Heavisides, we need to add the negative function as well
            self._get_unique_root(sp.sympify(-tmp_old), roots)
            heavisides.append((sp.Heaviside(tmp_old), tmp_new))

        if heavisides:
            # only apply subs if necessary
            for heaviside_sympy, heaviside_amici in heavisides:
                dxdt = dxdt.subs(heaviside_sympy, heaviside_amici)

        return dxdt


class DEExporter:
    """
    The DEExporter class generates AMICI C++ files for a model as
    defined in symbolic expressions.

    :ivar model:
        DE definition

    :ivar verbose:
        more verbose output if True

    :ivar assume_pow_positivity:
        if set to true, a special pow function is
        used to avoid problems with state variables that may become negative
        due to numerical errors

    :ivar compiler:
        Absolute path to the compiler executable to be used to build the Python
        extension, e.g. ``/usr/bin/clang``.

    :ivar functions:
        carries C++ function signatures and other specifications

    :ivar model_name:
        name of the model that will be used for compilation

    :ivar model_path:
        path to the generated model specific files

    :ivar model_swig_path:
        path to the generated swig files

    :ivar allow_reinit_fixpar_initcond:
        indicates whether reinitialization of
        initial states depending on fixedParameters is allowed for this model

    :ivar _build_hints:
        If the given model uses special functions, this set contains hints for
        model building.

    :ivar generate_sensitivity_code:
        Specifies whether code for sensitivity computation is to be generated

    .. note::
        When importing large models (several hundreds of species or
        parameters), import time can potentially be reduced by using multiple
        CPU cores. This is controlled by setting the ``AMICI_IMPORT_NPROCS``
        environment variable to the number of parallel processes that are to be
        used (default: 1). Note that for small models this may (slightly)
        increase import times.
    """

    def __init__(
        self,
        de_model: DEModel,
        outdir: Optional[Union[Path, str]] = None,
        verbose: Optional[Union[bool, int]] = False,
        assume_pow_positivity: Optional[bool] = False,
        compiler: Optional[str] = None,
        allow_reinit_fixpar_initcond: Optional[bool] = True,
        generate_sensitivity_code: Optional[bool] = True,
        model_name: Optional[str] = "model",
    ):
        """
        Generate AMICI C++ files for the DE provided to the constructor.

        :param de_model:
            DE model definition

        :param outdir:
            see :meth:`amici.de_export.DEExporter.set_paths`

        :param verbose:
            verbosity level for logging, ``True``/``False`` default to
            :data:`logging.Error`/:data:`logging.DEBUG`

        :param assume_pow_positivity:
            if set to true, a special pow function is
            used to avoid problems with state variables that may become
            negative due to numerical errors

        :param compiler: Absolute path to the compiler executable to be used
            to build the Python extension, e.g. ``/usr/bin/clang``.

        :param allow_reinit_fixpar_initcond:
            see :class:`amici.de_export.DEExporter`

        :param generate_sensitivity_code:
            specifies whether code required for sensitivity computation will be
            generated

        :param model_name:
            name of the model to be used during code generation
        """
        set_log_level(logger, verbose)

        self.verbose: bool = logger.getEffectiveLevel() <= logging.DEBUG
        self.assume_pow_positivity: bool = assume_pow_positivity
        self.compiler: str = compiler

        self.model_path: str = ""
        self.model_swig_path: str = ""

        self.set_name(model_name)
        self.set_paths(outdir)

        # Signatures and properties of generated model functions (see
        # include/amici/model.h for details)
        self.model: DEModel = de_model
        self.model._code_printer.known_functions.update(
            splines.spline_user_functions(
                self.model.splines, self._get_index("p")
            )
        )

        # To only generate a subset of functions, apply subselection here
        self.functions: Dict[str, _FunctionInfo] = copy.deepcopy(functions)

        self.allow_reinit_fixpar_initcond: bool = allow_reinit_fixpar_initcond
        self._build_hints = set()
        self.generate_sensitivity_code: bool = generate_sensitivity_code

    @log_execution_time("generating cpp code", logger)
    def generate_model_code(self) -> None:
        """
        Generates the native C++ code for the loaded model and a Matlab
        script that can be run to compile a mex file from the C++ code
        """
        with _monkeypatched(
            sp.Pow, "_eval_derivative", _custom_pow_eval_derivative
        ):
            self._prepare_model_folder()
            self._generate_c_code()
            self._generate_m_code()

    @log_execution_time("compiling cpp code", logger)
    def compile_model(self) -> None:
        """
        Compiles the generated code it into a simulatable module
        """
        self._compile_c_code(compiler=self.compiler, verbose=self.verbose)

    def _prepare_model_folder(self) -> None:
        """
        Create model directory or remove all files if the output directory
        already exists.
        """
        os.makedirs(self.model_path, exist_ok=True)

        for file in os.listdir(self.model_path):
            file_path = os.path.join(self.model_path, file)
            if os.path.isfile(file_path):
                os.remove(file_path)

    def _generate_c_code(self) -> None:
        """
        Create C++ code files for the model based on
        :attribute:`DEExporter.model`.
        """
        for func_name, func_info in self.functions.items():
            if (
                func_name in sensi_functions + sparse_sensi_functions
                and not self.generate_sensitivity_code
            ):
                continue

            if func_info.generate_body:
                dec = log_execution_time(f"writing {func_name}.cpp", logger)
                dec(self._write_function_file)(func_name)

        for name in self.model.sym_names():
            # only generate for those that have nontrivial implementation,
            # check for both basic variables (not in functions) and function
            # computed values
            if (
                (
                    name in self.functions
                    and not self.functions[name].body
                    and name not in nobody_functions
                )
                or name not in self.functions
            ) and len(self.model.sym(name)) == 0:
                continue
            self._write_index_files(name)

        self._write_wrapfunctions_cpp()
        self._write_wrapfunctions_header()
        self._write_model_header_cpp()
        self._write_c_make_file()
        self._write_swig_files()
        self._write_module_setup()

        shutil.copy(
            CXX_MAIN_TEMPLATE_FILE, os.path.join(self.model_path, "main.cpp")
        )

    def _compile_c_code(
        self,
        verbose: Optional[Union[bool, int]] = False,
        compiler: Optional[str] = None,
    ) -> None:
        """
        Compile the generated model code

        :param verbose:
            Make model compilation verbose

        :param compiler:
            Absolute path to the compiler executable to be used to build the Python
            extension, e.g. ``/usr/bin/clang``.
        """
        # setup.py assumes it is run from within the model directory
        module_dir = self.model_path
        script_args = [sys.executable, os.path.join(module_dir, "setup.py")]

        if verbose:
            script_args.append("--verbose")
        else:
            script_args.append("--quiet")

        script_args.extend(
            [
                "build_ext",
                f"--build-lib={module_dir}",
                # This is generally not required, but helps to reduce the path
                # length of intermediate build files, that may easily become
                # problematic on Windows, due to its ridiculous 255-character path
                # length limit.
                f'--build-temp={Path(module_dir, "build")}',
            ]
        )

        env = os.environ.copy()
        if compiler is not None:
            # CMake will use the compiler specified in the CXX environment variable
            env["CXX"] = compiler

        # distutils.core.run_setup looks nicer, but does not let us check the
        # result easily
        try:
            result = subprocess.run(
                script_args,
                cwd=module_dir,
                stdout=subprocess.PIPE,
                stderr=subprocess.STDOUT,
                check=True,
                env=env,
            )
        except subprocess.CalledProcessError as e:
            print(e.output.decode("utf-8"))
            print("Failed building the model extension.")
            if self._build_hints:
                print("Note:")
                print("\n".join(self._build_hints))
            raise

        if verbose:
            print(result.stdout.decode("utf-8"))

    def _generate_m_code(self) -> None:
        """
        Create a Matlab script for compiling code files to a mex file
        """

        # Second order code is not yet implemented. Once this is done,
        # those variables will have to be replaced by
        # "self.model.<var>true()", or the corresponding "model.self.o2flag"
        nxtrue_rdata = self.model.num_states_rdata()
        nytrue = self.model.num_obs()
        nztrue = self.model.num_eventobs()
        o2flag = 0

        lines = [
            "% This compile script was automatically created from"
            " Python SBML import.",
            "% If mex compiler is set up within MATLAB, it can be run"
            " from MATLAB ",
            "% in order to compile a mex-file from the Python"
            " generated C++ files.",
            "",
            f"modelName = '{self.model_name}';",
            "amimodel.compileAndLinkModel(modelName, '', [], [], [], []);",
            f"amimodel.generateMatlabWrapper({nxtrue_rdata}, "
            f"{nytrue}, {self.model.num_par()}, "
            f"{self.model.num_const()}, {nztrue}, {o2flag}, ...",
            "    [], ['simulate_' modelName '.m'], modelName, ...",
            "    'lin', 1, 1);",
        ]

        # write compile script (for mex)
        compile_script = os.path.join(self.model_path, "compileMexFile.m")
        with open(compile_script, "w") as fileout:
            fileout.write("\n".join(lines))

    def _get_index(self, name: str) -> Dict[sp.Symbol, int]:
        """
        Compute indices for a symbolic array.
        :param name:
            key in self.model._syms for which to obtain the index.
        :return:
            a dictionary of symbol/index pairs.
        """
        if name in self.model.sym_names():
            if name in sparse_functions:
                symbols = self.model.sparsesym(name)
            else:
                symbols = self.model.sym(name).T
        else:
            raise ValueError(f"Unknown symbolic array: {name}")

        return {
            strip_pysb(symbol).name: index
            for index, symbol in enumerate(symbols)
        }

    def _write_index_files(self, name: str) -> None:
        """
        Write index file for a symbolic array.

        :param name:
            key in ``self.model._syms`` for which the respective file should
            be written
        """
        if name not in self.model.sym_names():
            raise ValueError(f"Unknown symbolic array: {name}")

        symbols = (
            self.model.sparsesym(name)
            if name in sparse_functions
            else self.model.sym(name).T
        )
        if not len(symbols):
            return

        # flatten multiobs
        if isinstance(next(iter(symbols), None), list):
            symbols = [symbol for obs in symbols for symbol in obs]

        lines = []
        for index, symbol in enumerate(symbols):
            symbol_name = strip_pysb(symbol)
            if str(symbol) == "0":
                continue
            if str(symbol_name) == "":
                raise ValueError(f'{name} contains a symbol called ""')
            lines.append(f"#define {symbol_name} {name}[{index}]")
            if name == "stau":
                # we only need a single macro, as all entries have the same symbol
                break

        filename = os.path.join(self.model_path, f"{name}.h")
        with open(filename, "w") as fileout:
            fileout.write("\n".join(lines))

    def _write_function_file(self, function: str) -> None:
        """
        Generate equations and write the C++ code for the function
        ``function``.

        :param function:
            name of the function to be written (see ``self.functions``)
        """

        # first generate the equations to make sure we have everything we
        # need in subsequent steps
        if function in sparse_functions:
            equations = self.model.sparseeq(function)
        elif (
            not self.allow_reinit_fixpar_initcond
            and function == "sx0_fixedParameters"
        ):
            # Not required. Will create empty function body.
            equations = sp.Matrix()
        elif function == "create_splines":
            # nothing to do
            pass
        else:
            equations = self.model.eq(function)

        # function body
        if function == "create_splines":
            body = self._get_create_splines_body()
        else:
            body = self._get_function_body(function, equations)
        if not body:
            return

        # colptrs / rowvals for sparse matrices
        if function in sparse_functions:
            lines = self._generate_function_index(function, "colptrs")
            lines.extend(self._generate_function_index(function, "rowvals"))
            lines.append("\n\n")
        else:
            lines = []

        # function header
        lines.extend(
            [
                '#include "amici/symbolic_functions.h"',
                '#include "amici/defines.h"',
                '#include "sundials/sundials_types.h"',
                "",
                "#include <gsl/gsl-lite.hpp>",
                "#include <algorithm>",
                "",
            ]
        )
        if function == "create_splines":
            lines += [
                '#include "amici/splinefunctions.h"',
                "#include <vector>",
            ]

        func_info = self.functions[function]

        # extract symbols that need definitions from signature
        # don't add includes for files that won't be generated.
        # Unfortunately we cannot check for `self.functions[sym].body`
        # here since it may not have been generated yet.
        for sym in re.findall(
            r"const (?:realtype|double) \*([\w]+)[0]*(?:,|$)",
            func_info.arguments(self.model.is_ode()),
        ):
            if sym not in self.model.sym_names():
                continue

            if sym in sparse_functions:
                iszero = smart_is_zero_matrix(self.model.sparseeq(sym))
            elif sym in self.functions:
                iszero = smart_is_zero_matrix(self.model.eq(sym))
            else:
                iszero = len(self.model.sym(sym)) == 0

            if iszero and not (
                (sym == "y" and "Jy" in function)
                or (
                    sym == "w"
                    and "xdot" in function
                    and len(self.model.sym(sym))
                )
            ):
                continue

            lines.append(f'#include "{sym}.h"')

        # include return symbols
        if (
            function in self.model.sym_names()
            and function not in non_unique_id_symbols
        ):
            lines.append(f'#include "{function}.h"')

        lines.extend(
            [
                "",
                "namespace amici {",
                f"namespace model_{self.model_name} {{",
                "",
                f"{func_info.return_type} {function}_{self.model_name}"
                f"({func_info.arguments(self.model.is_ode())}){{",
            ]
        )

        if self.assume_pow_positivity and func_info.assume_pow_positivity:
            pow_rx = re.compile(r"(^|\W)std::pow\(")
            body = [
                # execute this twice to catch cases where the ending '(' would
                #  be the starting (^|\W) for the following match
                pow_rx.sub(
                    r"\1amici::pos_pow(",
                    pow_rx.sub(r"\1amici::pos_pow(", line),
                )
                for line in body
            ]

        self.functions[function].body = body

        lines += body
        lines.extend(
            [
                "}",
                "",
                f"}} // namespace model_{self.model_name}",
                "} // namespace amici\n",
            ]
        )

        # check custom functions
        for fun in CUSTOM_FUNCTIONS:
            if "include" in fun and any(fun["c++"] in line for line in lines):
                if "build_hint" in fun:
                    self._build_hints.add(fun["build_hint"])
                lines.insert(0, fun["include"])

        # if not body is None:
        filename = os.path.join(self.model_path, f"{function}.cpp")
        with open(filename, "w") as fileout:
            fileout.write("\n".join(lines))

    def _generate_function_index(
        self, function: str, indextype: Literal["colptrs", "rowvals"]
    ) -> List[str]:
        """
        Generate equations and C++ code for the function ``function``.

        :param function:
            name of the function to be written (see ``self.functions``)

        :param indextype:
            type of index {'colptrs', 'rowvals'}

        :returns:
            The code lines for the respective function index file
        """
        if indextype == "colptrs":
            values = self.model.colptrs(function)
            setter = "indexptrs"
        elif indextype == "rowvals":
            values = self.model.rowvals(function)
            setter = "indexvals"
        else:
            raise ValueError(
                "Invalid value for indextype, must be colptrs or "
                f"rowvals: {indextype}"
            )

        # function signature
        if function in multiobs_functions:
            signature = f"(SUNMatrixWrapper &{function}, int index)"
        else:
            signature = f"(SUNMatrixWrapper &{function})"

        lines = [
            '#include "amici/sundials_matrix_wrapper.h"',
            '#include "sundials/sundials_types.h"',
            "",
            "#include <array>",
            "#include <algorithm>",
            "",
            "namespace amici {",
            f"namespace model_{self.model_name} {{",
            "",
        ]

        # Generate static array with indices
        if len(values):
            static_array_name = f"{function}_{indextype}_{self.model_name}_"
            if function in multiobs_functions:
                # list of index vectors
                lines.append(
                    "static constexpr std::array<std::array<sunindextype, "
                    f"{len(values[0])}>, {len(values)}> "
                    f"{static_array_name} = {{{{"
                )
                lines.extend(
                    [
                        "    {" + ", ".join(map(str, index_vector)) + "}, "
                        for index_vector in values
                    ]
                )
                lines.append("}};")
            else:
                # single index vector
                lines.extend(
                    [
                        "static constexpr std::array<sunindextype, "
                        f"{len(values)}> {static_array_name} = {{",
                        "    " + ", ".join(map(str, values)),
                        "};",
                    ]
                )

        lines.extend(
            [
                "",
                f"void {function}_{indextype}_{self.model_name}{signature}{{",
            ]
        )

        if len(values):
            if function in multiobs_functions:
                lines.append(
                    f"    {function}.set_{setter}"
                    f"(gsl::make_span({static_array_name}[index]));"
                )
            else:
                lines.append(
                    f"    {function}.set_{setter}"
                    f"(gsl::make_span({static_array_name}));"
                )

        lines.extend(
            [
                "}" "",
                f"}} // namespace model_{self.model_name}",
                "} // namespace amici\n",
            ]
        )

        return lines

    def _get_function_body(
        self, function: str, equations: sp.Matrix
    ) -> List[str]:
        """
        Generate C++ code for body of function ``function``.

        :param function:
            name of the function to be written (see ``self.functions``)

        :param equations:
            symbolic definition of the function body

        :return:
            generated C++ code
        """
        lines = []

        if len(equations) == 0 or (
            isinstance(equations, (sp.Matrix, sp.ImmutableDenseMatrix))
            and min(equations.shape) == 0
        ):
            # dJydy is a list
            return lines

        if not self.allow_reinit_fixpar_initcond and function in {
            "sx0_fixedParameters",
            "x0_fixedParameters",
        }:
            return lines

        if function == "sx0_fixedParameters":
            # here we only want to overwrite values where x0_fixedParameters
            # was applied

            lines.extend(
                [
                    # Keep list of indices of fixed parameters occurring in x0
                    "    static const std::array<int, "
                    + str(len(self.model._x0_fixedParameters_idx))
                    + "> _x0_fixedParameters_idxs = {",
                    "        "
                    + ", ".join(
                        str(x) for x in self.model._x0_fixedParameters_idx
                    ),
                    "    };",
                    "",
                    # Set all parameters that are to be reset to 0, so that the
                    #  switch statement below only needs to handle non-zero entries
                    #  (which usually reduces file size and speeds up
                    #  compilation significantly).
                    "    for(auto idx: reinitialization_state_idxs) {",
                    "        if(std::find(_x0_fixedParameters_idxs.cbegin(), "
                    "_x0_fixedParameters_idxs.cend(), idx) != "
                    "_x0_fixedParameters_idxs.cend())\n"
                    "            sx0_fixedParameters[idx] = 0.0;",
                    "    }",
                ]
            )

            cases = {}
            for ipar in range(self.model.num_par()):
                expressions = []
                for index, formula in zip(
                    self.model._x0_fixedParameters_idx, equations[:, ipar]
                ):
                    if not formula.is_zero:
                        expressions.extend(
                            [
                                f"if(std::find("
                                "reinitialization_state_idxs.cbegin(), "
                                f"reinitialization_state_idxs.cend(), {index}) != "
                                "reinitialization_state_idxs.cend())",
                                f"    {function}[{index}] = "
                                f"{self.model._code_printer.doprint(formula)};",
                            ]
                        )
                cases[ipar] = expressions
            lines.extend(get_switch_statement("ip", cases, 1))

        elif function == "x0_fixedParameters":
            for index, formula in zip(
                self.model._x0_fixedParameters_idx, equations
            ):
                lines.append(
                    f"    if(std::find(reinitialization_state_idxs.cbegin(), "
                    f"reinitialization_state_idxs.cend(), {index}) != "
                    "reinitialization_state_idxs.cend())\n        "
                    f"{function}[{index}] = "
                    f"{self.model._code_printer.doprint(formula)};"
                )

        elif function in event_functions:
            cases = {
                ie: self.model._code_printer._get_sym_lines_array(
                    equations[ie], function, 0
                )
                for ie in range(self.model.num_events())
                if not smart_is_zero_matrix(equations[ie])
            }
            lines.extend(get_switch_statement("ie", cases, 1))

        elif function in event_sensi_functions:
            outer_cases = {}
            for ie, inner_equations in enumerate(equations):
                inner_lines = []
                inner_cases = {
                    ipar: self.model._code_printer._get_sym_lines_array(
                        inner_equations[:, ipar], function, 0
                    )
                    for ipar in range(self.model.num_par())
                    if not smart_is_zero_matrix(inner_equations[:, ipar])
                }
                inner_lines.extend(get_switch_statement("ip", inner_cases, 0))
                outer_cases[ie] = copy.copy(inner_lines)
            lines.extend(get_switch_statement("ie", outer_cases, 1))

        elif (
            function in sensi_functions
            and equations.shape[1] == self.model.num_par()
        ):
            cases = {
                ipar: self.model._code_printer._get_sym_lines_array(
                    equations[:, ipar], function, 0
                )
                for ipar in range(self.model.num_par())
                if not smart_is_zero_matrix(equations[:, ipar])
            }
            lines.extend(get_switch_statement("ip", cases, 1))
        elif function in multiobs_functions:
            if function == "dJydy":
                cases = {
                    iobs: self.model._code_printer._get_sym_lines_array(
                        equations[iobs], function, 0
                    )
                    for iobs in range(self.model.num_obs())
                    if not smart_is_zero_matrix(equations[iobs])
                }
            else:
                cases = {
                    iobs: self.model._code_printer._get_sym_lines_array(
                        equations[:, iobs], function, 0
                    )
                    for iobs in range(equations.shape[1])
                    if not smart_is_zero_matrix(equations[:, iobs])
                }
            if function.startswith(("Jz", "dJz", "Jrz", "dJrz")):
                iterator = "iz"
            else:
                iterator = "iy"
            lines.extend(get_switch_statement(iterator, cases, 1))

        elif (
            function in self.model.sym_names()
            and function not in non_unique_id_symbols
        ):
            if function in sparse_functions:
                symbols = list(map(sp.Symbol, self.model.sparsesym(function)))
            else:
                symbols = self.model.sym(function)
            lines += self.model._code_printer._get_sym_lines_symbols(
                symbols, equations, function, 4
            )

        else:
            lines += self.model._code_printer._get_sym_lines_array(
                equations, function, 4
            )

        return [line for line in lines if line]

    def _get_create_splines_body(self):
        if not self.model.splines:
            return ["    return {};"]

        ind4 = " " * 4
        ind8 = " " * 8

        body = ["return {"]
        for ispl, spline in enumerate(self.model.splines):
            if isinstance(spline.nodes, splines.UniformGrid):
                nodes = (
                    f"{ind8}{{{spline.nodes.start}, {spline.nodes.stop}}}, "
                )
            else:
                nodes = f"{ind8}{{{', '.join(map(str, spline.nodes))}}}, "

            # vector with the node values
            values = (
                f"{ind8}{{{', '.join(map(str, spline.values_at_nodes))}}}, "
            )
            # vector with the slopes
            if spline.derivatives_by_fd:
                slopes = f"{ind8}{{}},"
            else:
                slopes = f"{ind8}{{{', '.join(map(str, spline.derivatives_at_nodes))}}},"

            body.extend(
                [
                    f"{ind4}HermiteSpline(",
                    nodes,
                    values,
                    slopes,
                ]
            )

            bc_to_cpp = {
                None: "SplineBoundaryCondition::given, ",
                "zeroderivative": "SplineBoundaryCondition::zeroDerivative, ",
                "natural": "SplineBoundaryCondition::natural, ",
                "zeroderivative+natural": "SplineBoundaryCondition::naturalZeroDerivative, ",
                "periodic": "SplineBoundaryCondition::periodic, ",
            }
            for bc in spline.bc:
                try:
                    body.append(ind8 + bc_to_cpp[bc])
                except KeyError:
                    raise ValueError(
                        f"Unknown boundary condition '{bc}' "
                        "found in spline object"
                    )
            extrapolate_to_cpp = {
                None: "SplineExtrapolation::noExtrapolation, ",
                "polynomial": "SplineExtrapolation::polynomial, ",
                "constant": "SplineExtrapolation::constant, ",
                "linear": "SplineExtrapolation::linear, ",
                "periodic": "SplineExtrapolation::periodic, ",
            }
            for extr in spline.extrapolate:
                try:
                    body.append(ind8 + extrapolate_to_cpp[extr])
                except KeyError:
                    raise ValueError(
                        f"Unknown extrapolation '{extr}' "
                        "found in spline object"
                    )
            line = ind8
            line += "true, " if spline.derivatives_by_fd else "false, "
            line += (
                "true, "
                if isinstance(spline.nodes, splines.UniformGrid)
                else "false, "
            )
            line += "true" if spline.logarithmic_parametrization else "false"
            body.append(line)
            body.append(f"{ind4}),")

        body.append("};")
        return ["    " + line for line in body]

    def _write_wrapfunctions_cpp(self) -> None:
        """
        Write model-specific 'wrapper' file (``wrapfunctions.cpp``).
        """
        template_data = {"MODELNAME": self.model_name}
        apply_template(
            os.path.join(amiciSrcPath, "wrapfunctions.template.cpp"),
            os.path.join(self.model_path, "wrapfunctions.cpp"),
            template_data,
        )

    def _write_wrapfunctions_header(self) -> None:
        """
        Write model-specific header file (``wrapfunctions.h``).
        """
        template_data = {"MODELNAME": str(self.model_name)}
        apply_template(
            os.path.join(amiciSrcPath, "wrapfunctions.template.h"),
            os.path.join(self.model_path, "wrapfunctions.h"),
            template_data,
        )

    def _write_model_header_cpp(self) -> None:
        """
        Write model-specific header and cpp file (MODELNAME.{h,cpp}).
        """
        model_type = "ODE" if self.model.is_ode() else "DAE"
        tpl_data = {
            "MODEL_TYPE_LOWER": model_type.lower(),
            "MODEL_TYPE_UPPER": model_type,
            "MODELNAME": self.model_name,
            "NX_RDATA": self.model.num_states_rdata(),
            "NXTRUE_RDATA": self.model.num_states_rdata(),
            "NX_SOLVER": self.model.num_states_solver(),
            "NXTRUE_SOLVER": self.model.num_states_solver(),
            "NX_SOLVER_REINIT": self.model.num_state_reinits(),
            "NY": self.model.num_obs(),
            "NYTRUE": self.model.num_obs(),
            "NZ": self.model.num_eventobs(),
            "NZTRUE": self.model.num_eventobs(),
            "NEVENT": self.model.num_events(),
            "NEVENT_SOLVER": self.model.num_events_solver(),
            "NOBJECTIVE": "1",
            "NSPL": len(self.model.splines),
            "NW": len(self.model.sym("w")),
            "NDWDP": len(
                self.model.sparsesym(
                    "dwdp", force_generate=self.generate_sensitivity_code
                )
            ),
            "NDWDX": len(self.model.sparsesym("dwdx")),
            "NDWDW": len(self.model.sparsesym("dwdw")),
            "NDXDOTDW": len(self.model.sparsesym("dxdotdw")),
            "NDXDOTDP_EXPLICIT": len(
                self.model.sparsesym(
                    "dxdotdp_explicit",
                    force_generate=self.generate_sensitivity_code,
                )
            ),
            "NDXDOTDX_EXPLICIT": len(self.model.sparsesym("dxdotdx_explicit")),
            "NDJYDY": "std::vector<int>{%s}"
            % ",".join(str(len(x)) for x in self.model.sparsesym("dJydy")),
            "NDXRDATADXSOLVER": len(self.model.sparsesym("dx_rdatadx_solver")),
            "NDXRDATADTCL": len(self.model.sparsesym("dx_rdatadtcl")),
            "NDTOTALCLDXRDATA": len(self.model.sparsesym("dtotal_cldx_rdata")),
            "UBW": self.model.num_states_solver(),
            "LBW": self.model.num_states_solver(),
            "NP": self.model.num_par(),
            "NK": self.model.num_const(),
            "O2MODE": "amici::SecondOrderMode::none",
            # using code printer ensures proper handling of nan/inf
            "PARAMETERS": self.model._code_printer.doprint(
                self.model.val("p")
            )[1:-1],
            "FIXED_PARAMETERS": self.model._code_printer.doprint(
                self.model.val("k")
            )[1:-1],
            "PARAMETER_NAMES_INITIALIZER_LIST": self._get_symbol_name_initializer_list(
                "p"
            ),
            "STATE_NAMES_INITIALIZER_LIST": self._get_symbol_name_initializer_list(
                "x_rdata"
            ),
            "FIXED_PARAMETER_NAMES_INITIALIZER_LIST": self._get_symbol_name_initializer_list(
                "k"
            ),
            "OBSERVABLE_NAMES_INITIALIZER_LIST": self._get_symbol_name_initializer_list(
                "y"
            ),
            "OBSERVABLE_TRAFO_INITIALIZER_LIST": "\n".join(
                f"ObservableScaling::{trafo.value}, // y[{idx}]"
                for idx, trafo in enumerate(
                    self.model.get_observable_transformations()
                )
            ),
            "EXPRESSION_NAMES_INITIALIZER_LIST": self._get_symbol_name_initializer_list(
                "w"
            ),
            "PARAMETER_IDS_INITIALIZER_LIST": self._get_symbol_id_initializer_list(
                "p"
            ),
            "STATE_IDS_INITIALIZER_LIST": self._get_symbol_id_initializer_list(
                "x_rdata"
            ),
            "FIXED_PARAMETER_IDS_INITIALIZER_LIST": self._get_symbol_id_initializer_list(
                "k"
            ),
            "OBSERVABLE_IDS_INITIALIZER_LIST": self._get_symbol_id_initializer_list(
                "y"
            ),
            "EXPRESSION_IDS_INITIALIZER_LIST": self._get_symbol_id_initializer_list(
                "w"
            ),
            "STATE_IDXS_SOLVER_INITIALIZER_LIST": ", ".join(
                str(idx)
                for idx, state in enumerate(self.model.states())
                if not state.has_conservation_law()
            ),
            "REINIT_FIXPAR_INITCOND": AmiciCxxCodePrinter.print_bool(
                self.allow_reinit_fixpar_initcond
            ),
            "AMICI_VERSION_STRING": __version__,
            "AMICI_COMMIT_STRING": __commit__,
            "W_RECURSION_DEPTH": self.model._w_recursion_depth,
            "QUADRATIC_LLH": AmiciCxxCodePrinter.print_bool(
                self.model._has_quadratic_nllh
            ),
            "ROOT_INITIAL_VALUES": ", ".join(
                map(
                    lambda event: AmiciCxxCodePrinter.print_bool(
                        event.get_initial_value()
                    ),
                    self.model.events(),
                )
            ),
            "Z2EVENT": ", ".join(map(str, self.model._z2event)),
            "STATE_INDEPENDENT_EVENTS": self._get_state_independent_event_intializer(),
            "ID": ", ".join(
                (
                    str(float(isinstance(s, DifferentialState)))
                    for s in self.model.states()
                    if not s.has_conservation_law()
                )
            ),
        }

        for func_name, func_info in self.functions.items():
            if func_name in nobody_functions:
                continue

            if not func_info.body:
                tpl_data[f"{func_name.upper()}_DEF"] = ""

                if (
                    func_name in sensi_functions + sparse_sensi_functions
                    and not self.generate_sensitivity_code
                ):
                    impl = ""
                else:
                    impl = get_model_override_implementation(
                        func_name,
                        self.model_name,
                        self.model.is_ode(),
                        nobody=True,
                    )

                tpl_data[f"{func_name.upper()}_IMPL"] = impl

                if func_name in sparse_functions:
                    for indexfield in ["colptrs", "rowvals"]:
                        if (
                            func_name in sparse_sensi_functions
                            and not self.generate_sensitivity_code
                        ):
                            impl = ""
                        else:
                            impl = get_sunindex_override_implementation(
                                func_name,
                                self.model_name,
                                indexfield,
                                nobody=True,
                            )
                        tpl_data[
                            f"{func_name.upper()}_{indexfield.upper()}_DEF"
                        ] = ""
                        tpl_data[
                            f"{func_name.upper()}_{indexfield.upper()}_IMPL"
                        ] = impl
                continue

            tpl_data[
                f"{func_name.upper()}_DEF"
            ] = get_function_extern_declaration(
                func_name, self.model_name, self.model.is_ode()
            )
            tpl_data[
                f"{func_name.upper()}_IMPL"
            ] = get_model_override_implementation(
                func_name, self.model_name, self.model.is_ode()
            )
            if func_name in sparse_functions:
                tpl_data[
                    f"{func_name.upper()}_COLPTRS_DEF"
                ] = get_sunindex_extern_declaration(
                    func_name, self.model_name, "colptrs"
                )
                tpl_data[
                    f"{func_name.upper()}_COLPTRS_IMPL"
                ] = get_sunindex_override_implementation(
                    func_name, self.model_name, "colptrs"
                )
                tpl_data[
                    f"{func_name.upper()}_ROWVALS_DEF"
                ] = get_sunindex_extern_declaration(
                    func_name, self.model_name, "rowvals"
                )
                tpl_data[
                    f"{func_name.upper()}_ROWVALS_IMPL"
                ] = get_sunindex_override_implementation(
                    func_name, self.model_name, "rowvals"
                )

        if self.model.num_states_solver() == self.model.num_states_rdata():
            tpl_data["X_RDATA_DEF"] = ""
            tpl_data["X_RDATA_IMPL"] = ""

        tpl_data = {k: str(v) for k, v in tpl_data.items()}

        apply_template(
            os.path.join(amiciSrcPath, "model_header.template.h"),
            os.path.join(self.model_path, f"{self.model_name}.h"),
            tpl_data,
        )

        apply_template(
            os.path.join(amiciSrcPath, "model.template.cpp"),
            os.path.join(self.model_path, f"{self.model_name}.cpp"),
            tpl_data,
        )

    def _get_symbol_name_initializer_list(self, name: str) -> str:
        """
        Get SBML name initializer list for vector of names for the given
        model entity

        :param name:
            any key present in ``self.model._syms``

        :return:
            Template initializer list of names
        """
        return "\n".join(
            f'"{symbol}", // {name}[{idx}]'
            for idx, symbol in enumerate(self.model.name(name))
        )

    def _get_symbol_id_initializer_list(self, name: str) -> str:
        """
        Get C++ initializer list for vector of names for the given model
        entity

        :param name:
            any key present in ``self.model._syms``

        :return:
            Template initializer list of ids
        """
        return "\n".join(
            f'"{self.model._code_printer.doprint(symbol)}", // {name}[{idx}]'
            for idx, symbol in enumerate(self.model.sym(name))
        )

    def _get_state_independent_event_intializer(self) -> str:
        """Get initializer list for state independent events in amici::Model."""
        map_time_to_event_idx = {}
        for event_idx, event in enumerate(self.model.events()):
            if not event.triggers_at_fixed_timepoint():
                continue
            trigger_time = float(event.get_trigger_time())
            try:
                map_time_to_event_idx[trigger_time].append(event_idx)
            except KeyError:
                map_time_to_event_idx[trigger_time] = [event_idx]

        def vector_initializer(v):
            """std::vector initializer list with elements from `v`"""
            return f"{{{', '.join(map(str, v))}}}"

        return ", ".join(
            f"{{{trigger_time}, {vector_initializer(event_idxs)}}}"
            for trigger_time, event_idxs in map_time_to_event_idx.items()
        )

    def _write_c_make_file(self):
        """Write CMake ``CMakeLists.txt`` file for this model."""
        sources = "\n".join(
            f + " "
            for f in os.listdir(self.model_path)
            if f.endswith(
                (".cpp", ".h"),
            )
            and f != "main.cpp"
        )

        template_data = {
            "MODELNAME": self.model_name,
            "SOURCES": sources,
            "AMICI_VERSION": __version__,
        }
        apply_template(
            MODEL_CMAKE_TEMPLATE_FILE,
            Path(self.model_path, "CMakeLists.txt"),
            template_data,
        )

    def _write_swig_files(self) -> None:
        """Write SWIG interface files for this model."""
        Path(self.model_swig_path).mkdir(exist_ok=True)
        template_data = {"MODELNAME": self.model_name}
        apply_template(
            Path(amiciSwigPath, "modelname.template.i"),
            Path(self.model_swig_path, self.model_name + ".i"),
            template_data,
        )
        shutil.copy(
            SWIG_CMAKE_TEMPLATE_FILE,
            Path(self.model_swig_path, "CMakeLists.txt"),
        )

    def _write_module_setup(self) -> None:
        """
        Create a setuptools ``setup.py`` file for compile the model module.
        """

        template_data = {
            "MODELNAME": self.model_name,
            "AMICI_VERSION": __version__,
            "PACKAGE_VERSION": "0.1.0",
        }
        apply_template(
            Path(amiciModulePath, "setup.template.py"),
            Path(self.model_path, "setup.py"),
            template_data,
        )
        apply_template(
            Path(amiciModulePath, "MANIFEST.template.in"),
            Path(self.model_path, "MANIFEST.in"),
            {},
        )
        # write __init__.py for the model module
        Path(self.model_path, self.model_name).mkdir(exist_ok=True)

        apply_template(
            Path(amiciModulePath, "__init__.template.py"),
            Path(self.model_path, self.model_name, "__init__.py"),
            template_data,
        )

    def set_paths(self, output_dir: Optional[Union[str, Path]] = None) -> None:
        """
        Set output paths for the model and create if necessary

        :param output_dir:
            relative or absolute path where the generated model
            code is to be placed. If ``None``, this will default to
            ``amici-{self.model_name}`` in the current working directory.
            will be created if it does not exist.

        """
        if output_dir is None:
            output_dir = os.path.join(os.getcwd(), f"amici-{self.model_name}")

        self.model_path = os.path.abspath(output_dir)
        self.model_swig_path = os.path.join(self.model_path, "swig")

    def set_name(self, model_name: str) -> None:
        """
        Sets the model name

        :param model_name:
            name of the model (may only contain upper and lower case letters,
            digits and underscores, and must not start with a digit)
        """
        if not is_valid_identifier(model_name):
            raise ValueError(
                f"'{model_name}' is not a valid model name. "
                "Model name may only contain upper and lower case letters, "
                "digits and underscores, and must not start with a digit."
            )

        self.model_name = model_name


class TemplateAmici(Template):
    """
    Template format used in AMICI (see :class:`string.Template` for more
    details).

    :cvar delimiter:
        delimiter that identifies template variables
    """

    delimiter = "TPL_"


def apply_template(
    source_file: Union[str, Path],
    target_file: Union[str, Path],
    template_data: Dict[str, str],
) -> None:
    """
    Load source file, apply template substitution as provided in
    templateData and save as targetFile.

    :param source_file:
        relative or absolute path to template file

    :param target_file:
        relative or absolute path to output file

    :param template_data:
        template keywords to substitute (key is template
        variable without :attr:`TemplateAmici.delimiter`)
    """
    with open(source_file) as filein:
        src = TemplateAmici(filein.read())
    result = src.safe_substitute(template_data)
    with open(target_file, "w") as fileout:
        fileout.write(result)


def get_function_extern_declaration(fun: str, name: str, ode: bool) -> str:
    """
    Constructs the extern function declaration for a given function

    :param fun:
        function name
    :param name:
        model name
    :param ode:
        whether to generate declaration for DAE or ODE

    :return:
        C++ function definition string
    """
    f = functions[fun]
    return f"extern {f.return_type} {fun}_{name}({f.arguments(ode)});"


def get_sunindex_extern_declaration(
    fun: str, name: str, indextype: str
) -> str:
    """
    Constructs the function declaration for an index function of a given
    function

    :param fun:
        function name

    :param name:
        model name

    :param indextype:
        index function {'colptrs', 'rowvals'}

    :return:
        C++ function declaration string
    """
    index_arg = ", int index" if fun in multiobs_functions else ""
    return (
        f"extern void {fun}_{indextype}_{name}"
        f"(SUNMatrixWrapper &{indextype}{index_arg});"
    )


def get_model_override_implementation(
    fun: str, name: str, ode: bool, nobody: bool = False
) -> str:
    """
    Constructs ``amici::Model::*`` override implementation for a given function

    :param fun:
        function name

    :param name:
        model name

    :param nobody:
        whether the function has a nontrivial implementation

    :return:
        C++ function implementation string
    """
    func_info = functions[fun]
    body = (
        ""
        if nobody
        else "\n{ind8}{maybe_return}{fun}_{name}({eval_signature});{ind4}\n".format(
            ind4=" " * 4,
            ind8=" " * 8,
            maybe_return="" if func_info.return_type == "void" else "return ",
            fun=fun,
            name=name,
            eval_signature=remove_argument_types(func_info.arguments(ode)),
        )
    )
    return "{return_type} f{fun}({signature}) override {{{body}}}\n".format(
        return_type=func_info.return_type,
        fun=fun,
        signature=func_info.arguments(ode),
        body=body,
    )


def get_sunindex_override_implementation(
    fun: str, name: str, indextype: str, nobody: bool = False
) -> str:
    """
    Constructs the ``amici::Model`` function implementation for an index
    function of a given function

    :param fun:
        function name

    :param name:
        model name

    :param indextype:
        index function {'colptrs', 'rowvals'}

    :param nobody:
        whether the corresponding function has a nontrivial implementation

    :return:
        C++ function implementation string
    """
    index_arg = ", int index" if fun in multiobs_functions else ""
    index_arg_eval = ", index" if fun in multiobs_functions else ""

    impl = "void f{fun}_{indextype}({signature}) override {{"

    if nobody:
        impl += "}}\n"
    else:
        impl += "{ind8}{fun}_{indextype}_{name}({eval_signature});\n{ind4}}}\n"

    return impl.format(
        ind4=" " * 4,
        ind8=" " * 8,
        fun=fun,
        indextype=indextype,
        name=name,
        signature=f"SUNMatrixWrapper &{indextype}{index_arg}",
        eval_signature=f"{indextype}{index_arg_eval}",
    )


def remove_argument_types(signature: str) -> str:
    """
    Strips argument types from a function signature

    :param signature:
        function signature

    :return:
        string that can be used to construct function calls with the same
        variable names and ordering as in the function signature
    """
    # remove * prefix for pointers (pointer must always be removed before
    # values otherwise we will inadvertently dereference values,
    # same applies for const specifications)
    #
    # always add whitespace after type definition for cosmetic reasons
    known_types = [
        "const realtype *",
        "const double *",
        "const realtype ",
        "double *",
        "realtype *",
        "const int ",
        "int ",
        "SUNMatrixContent_Sparse ",
        "gsl::span<const int>",
    ]

    for type_str in known_types:
        signature = signature.replace(type_str, "")

    return signature


def is_valid_identifier(x: str) -> bool:
    """
    Check whether `x` is a valid identifier for conditions, parameters,
    observables... . Identifiers may only contain upper and lower case letters,
    digits and underscores, and must not start with a digit.

    :param x:
        string to check

    :return:
        ``True`` if valid, ``False`` otherwise
    """

    return IDENTIFIER_PATTERN.match(x) is not None


@contextlib.contextmanager
def _monkeypatched(obj: object, name: str, patch: Any):
    """
    Temporarily monkeypatches an object.

    :param obj:
        object to be patched

    :param name:
        name of the attribute to be patched

    :param patch:
        patched value
    """
    pre_patched_value = getattr(obj, name)
    setattr(obj, name, patch)
    try:
        yield object
    finally:
        setattr(obj, name, pre_patched_value)


def _custom_pow_eval_derivative(self, s):
    """
    Custom Pow derivative that removes a removable singularity for
    ``self.base == 0`` and ``self.base.diff(s) == 0``. This function is
    intended to be monkeypatched into :py:method:`sympy.Pow._eval_derivative`.

    :param self:
        sp.Pow class

    :param s:
        variable with respect to which the derivative will be computed
    """
    dbase = self.base.diff(s)
    dexp = self.exp.diff(s)
    part1 = sp.Pow(self.base, self.exp - 1) * self.exp * dbase
    part2 = self * dexp * sp.log(self.base)
    if self.base.is_nonzero or dbase.is_nonzero or part2.is_zero:
        # first piece never applies or is zero anyways
        return part1 + part2

    return part1 + sp.Piecewise(
        (self.base, sp.And(sp.Eq(self.base, 0), sp.Eq(dbase, 0))),
        (part2, True),
    )


def _jacobian_element(i, j, eq_i, sym_var_j):
    """Compute a single element of a jacobian"""
    return (i, j), eq_i.diff(sym_var_j)


def _parallel_applyfunc(obj: sp.Matrix, func: Callable) -> sp.Matrix:
    """Parallel implementation of sympy's Matrix.applyfunc"""
    if (n_procs := int(os.environ.get("AMICI_IMPORT_NPROCS", 1))) == 1:
        # serial
        return obj.applyfunc(func)

    # parallel
    from multiprocessing import get_context
    from pickle import PicklingError

    from sympy.matrices.dense import DenseMatrix

    # "spawn" should avoid potential deadlocks occurring with fork
    #  see e.g. https://stackoverflow.com/a/66113051
    ctx = get_context("spawn")
    with ctx.Pool(n_procs) as p:
        try:
            if isinstance(obj, DenseMatrix):
                return obj._new(obj.rows, obj.cols, p.map(func, obj))
            elif isinstance(obj, sp.SparseMatrix):
                dok = obj.todok()
                mapped = p.map(func, dok.values())
                dok = {k: v for k, v in zip(dok.keys(), mapped) if v != 0}
                return obj._new(obj.rows, obj.cols, dok)
            else:
                raise ValueError(f"Unsupported matrix type {type(obj)}")
        except PicklingError as e:
            raise ValueError(
                f"Couldn't pickle {func}. This is likely because the argument "
                "was not a module-level function. Either rewrite the argument "
                "to a module-level function or disable parallelization by "
                "setting `AMICI_IMPORT_NPROCS=1`."
            ) from e<|MERGE_RESOLUTION|>--- conflicted
+++ resolved
@@ -2143,13 +2143,6 @@
             if name == "dzdx":
                 dtaudx = self.eq("dtaudx")
                 for ie in range(self.num_events()):
-<<<<<<< HEAD
-=======
-                    dtaudx = (
-                        -self.eq("drootdx")[ie, :]
-                        / self.eq("drootdt_total")[ie]
-                    )
->>>>>>> 0bc2f2ad
                     for iz in range(self.num_eventobs()):
                         if ie != self._z2event[iz] - 1:
                             continue
@@ -2229,7 +2222,6 @@
 
                         # additional part of chain rule state variables
                         tmp_dxdp += smart_multiply(
-<<<<<<< HEAD
                             self.sym("xdot_old"),
                             -self.sym("stau").T,
                         )
@@ -2240,14 +2232,6 @@
                     tmp_eq = smart_multiply(
                         self.sym("xdot") - self.sym("xdot_old"),
                         self.eq("stau")[ie],
-=======
-                            self.sym("xdot_old"), self.sym("stau").T
-                        )
-
-                    # finish chain rule for the state variables
-                    tmp_eq += smart_multiply(
-                        self.eq("ddeltaxdx")[ie], tmp_dxdp
->>>>>>> 0bc2f2ad
                     )
 
                 event_eqs.append(tmp_eq)
