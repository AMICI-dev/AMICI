"""
C++ Export
----------
This module provides all necessary functionality to specify a differential
equation model and generate executable C++ simulation code.
The user generally won't have to directly call any function from this module
as this will be done by
:py:func:`amici.pysb_import.pysb2amici`,
:py:func:`amici.sbml_import.SbmlImporter.sbml2amici` and
:py:func:`amici.petab_import.import_model`.
"""

from __future__ import annotations
import copy
import logging
import os
import re
import shutil
from pathlib import Path
from typing import (
    TYPE_CHECKING,
    Literal,
)

import sympy as sp

from . import (
    __commit__,
    __version__,
    amiciModulePath,
    amiciSrcPath,
    amiciSwigPath,
    splines,
)
from ._codegen.cxx_functions import (
    _FunctionInfo,
    functions,
    sparse_functions,
    nobody_functions,
    sensi_functions,
    sparse_sensi_functions,
    event_functions,
    event_sensi_functions,
    multiobs_functions,
)
from ._codegen.model_class import (
    get_function_extern_declaration,
    get_sunindex_extern_declaration,
    get_model_override_implementation,
    get_sunindex_override_implementation,
    get_state_independent_event_intializer,
)
from ._codegen.template import apply_template
from .cxxcodeprinter import (
    AmiciCxxCodePrinter,
    get_switch_statement,
)
<<<<<<< HEAD
from amici.jaxcodeprinter import AmiciJaxCodePrinter
=======
>>>>>>> 0d490414
from .de_model import DEModel
from .de_model_components import *
from .import_utils import (
    strip_pysb,
)
from .logging import get_logger, log_execution_time, set_log_level
from .compile import build_model_extension
from .sympy_utils import (
    _custom_pow_eval_derivative,
    _monkeypatched,
    smart_is_zero_matrix,
)

if TYPE_CHECKING:
    pass


# Template for model simulation main.cpp file
CXX_MAIN_TEMPLATE_FILE = os.path.join(amiciSrcPath, "main.template.cpp")
# Template for model/swig/CMakeLists.txt
SWIG_CMAKE_TEMPLATE_FILE = os.path.join(
    amiciSwigPath, "CMakeLists_model.cmake"
)
# Template for model/CMakeLists.txt
MODEL_CMAKE_TEMPLATE_FILE = os.path.join(
    amiciSrcPath, "CMakeLists.template.cmake"
)

IDENTIFIER_PATTERN = re.compile(r"^[a-zA-Z_]\w*$")

#: list of equations that have ids which may not be unique
non_unique_id_symbols = ["x_rdata", "y"]

#: custom c++ function replacements
CUSTOM_FUNCTIONS = [
    {
        "sympy": "polygamma",
        "c++": "boost::math::polygamma",
        "include": "#include <boost/math/special_functions/polygamma.hpp>",
        "build_hint": "Using polygamma requires libboost-math header files.",
    },
    {"sympy": "Heaviside", "c++": "amici::heaviside"},
    {"sympy": "DiracDelta", "c++": "amici::dirac"},
]

#: python log manager
logger = get_logger(__name__, logging.ERROR)


class DEExporter:
    """
    The DEExporter class generates AMICI C++ files for a model as
    defined in symbolic expressions.

    :ivar model:
        DE definition

    :ivar verbose:
        more verbose output if True

    :ivar assume_pow_positivity:
        if set to true, a special pow function is
        used to avoid problems with state variables that may become negative
        due to numerical errors

    :ivar compiler:
        Absolute path to the compiler executable to be used to build the Python
        extension, e.g. ``/usr/bin/clang``.

    :ivar functions:
        carries C++ function signatures and other specifications

    :ivar model_name:
        name of the model that will be used for compilation

    :ivar model_path:
        path to the generated model specific files

    :ivar model_swig_path:
        path to the generated swig files

    :ivar allow_reinit_fixpar_initcond:
        indicates whether reinitialization of
        initial states depending on fixedParameters is allowed for this model

    :ivar _build_hints:
        If the given model uses special functions, this set contains hints for
        model building.

    :ivar _code_printer:
        Code printer to generate C++ code

    :ivar generate_sensitivity_code:
        Specifies whether code for sensitivity computation is to be generated

    .. note::
        When importing large models (several hundreds of species or
        parameters), import time can potentially be reduced by using multiple
        CPU cores. This is controlled by setting the ``AMICI_IMPORT_NPROCS``
        environment variable to the number of parallel processes that are to be
        used (default: 1). Note that for small models this may (slightly)
        increase import times.
    """

    def __init__(
        self,
        de_model: DEModel,
        outdir: Path | str | None = None,
        verbose: bool | int | None = False,
        assume_pow_positivity: bool | None = False,
        compiler: str | None = None,
        allow_reinit_fixpar_initcond: bool | None = True,
        generate_sensitivity_code: bool | None = True,
        model_name: str | None = "model",
        hybridisation: dict | None = None,
    ):
        """
        Generate AMICI C++ files for the DE provided to the constructor.

        :param de_model:
            DE model definition

        :param outdir:
            see :meth:`amici.de_export.DEExporter.set_paths`

        :param verbose:
            verbosity level for logging, ``True``/``False`` default to
            :data:`logging.Error`/:data:`logging.DEBUG`

        :param assume_pow_positivity:
            if set to true, a special pow function is
            used to avoid problems with state variables that may become
            negative due to numerical errors

        :param compiler: Absolute path to the compiler executable to be used
            to build the Python extension, e.g. ``/usr/bin/clang``.

        :param allow_reinit_fixpar_initcond:
            see :class:`amici.de_export.DEExporter`

        :param generate_sensitivity_code:
            specifies whether code required for sensitivity computation will be
            generated

        :param model_name:
            name of the model to be used during code generation
        """
        set_log_level(logger, verbose)

        self.verbose: bool = logger.getEffectiveLevel() <= logging.DEBUG
        self.assume_pow_positivity: bool = assume_pow_positivity
        self.compiler: str = compiler

        self.model_path: str = ""
        self.model_swig_path: str = ""

        self.set_name(model_name)
        self.set_paths(outdir)

        self._code_printer = AmiciCxxCodePrinter()
        for fun in CUSTOM_FUNCTIONS:
            self._code_printer.known_functions[fun["sympy"]] = fun["c++"]

        # Signatures and properties of generated model functions (see
        # include/amici/model.h for details)
        self.model: DEModel = de_model
        self._code_printer.known_functions.update(
            splines.spline_user_functions(
                self.model._splines, self._get_index("p")
            )
        )

        # To only generate a subset of functions, apply subselection here
        self.functions: dict[str, _FunctionInfo] = copy.deepcopy(functions)

        self.allow_reinit_fixpar_initcond: bool = allow_reinit_fixpar_initcond
        self._build_hints = set()
        self.generate_sensitivity_code: bool = generate_sensitivity_code
        self.hybridisation = hybridisation

    @log_execution_time("generating cpp code", logger)
    def generate_model_code(self) -> None:
        """
        Generates the native C++ code for the loaded model and a Matlab
        script that can be run to compile a mex file from the C++ code
        """
        with _monkeypatched(
            sp.Pow, "_eval_derivative", _custom_pow_eval_derivative
        ):
            self._prepare_model_folder()
            self._generate_c_code()
            self._generate_m_code()

    @log_execution_time("compiling cpp code", logger)
    def compile_model(self) -> None:
        """
        Compiles the generated code it into a simulatable module
        """
        build_model_extension(
            package_dir=self.model_path,
            compiler=self.compiler,
            verbose=self.verbose,
            extra_msg="\n".join(self._build_hints),
        )

    def _prepare_model_folder(self) -> None:
        """
        Create model directory or remove all files if the output directory
        already exists.
        """
        os.makedirs(self.model_path, exist_ok=True)

        for file in os.listdir(self.model_path):
            file_path = os.path.join(self.model_path, file)
            if os.path.isfile(file_path):
                os.remove(file_path)

<<<<<<< HEAD
    @log_execution_time("generating jax code", logger)
    def _generate_jax_code(self) -> None:
        try:
            from amici.jax.model import JAXModel
        except ImportError:
            logger.warning(
                "Could not import JAXModel. JAX code will not be generated."
            )
            return

        eq_names = (
            "xdot",
            "w",
            "x0",
            "y",
            "sigmay",
            "Jy",
            "x_solver",
            "x_rdata",
            "total_cl",
        )
        sym_names = ("x", "tcl", "w", "my", "y", "sigmay", "x_rdata")

        indent = 8

        def jnp_array_str(array) -> str:
            elems = ", ".join(str(s) for s in array)

            return f"jnp.array([{elems}])"

        # replaces Heaviside variables with corresponding functions
        subs_heaviside = dict(
            zip(
                self.model.sym("h"),
                [sp.Heaviside(x) for x in self.model.eq("root")],
                strict=True,
            )
        )
        # replaces observables with a generic my variable
        subs_observables = dict(
            zip(
                self.model.sym("my"),
                [sp.Symbol("my")] * len(self.model.sym("my")),
                strict=True,
            )
        )

        tpl_data = {
            # assign named variable using corresponding algebraic formula (function body)
            **{
                f"{eq_name.upper()}_EQ": "\n".join(
                    self._code_printer_jax._get_sym_lines(
                        (str(strip_pysb(s)) for s in self.model.sym(eq_name)),
                        self.model.eq(eq_name).subs(
                            {**subs_heaviside, **subs_observables}
                        ),
                        indent,
                    )
                )[indent:]  # remove indent for first line
                for eq_name in eq_names
            },
            # create jax array from concatenation of named variables
            **{
                f"{eq_name.upper()}_RET": jnp_array_str(
                    strip_pysb(s) for s in self.model.sym(eq_name)
                )
                if self.model.sym(eq_name)
                else "jnp.array([])"
                for eq_name in eq_names
            },
            # assign named variables from a jax array
            **{
                f"{sym_name.upper()}_SYMS": "".join(
                    str(strip_pysb(s)) + ", " for s in self.model.sym(sym_name)
                )
                if self.model.sym(sym_name)
                else "_"
                for sym_name in sym_names
            },
            # tuple of variable names (ids as they are unique)
            **{
                f"{sym_name.upper()}_IDS": "".join(
                    f'"{strip_pysb(s)}", ' for s in self.model.sym(sym_name)
                )
                if self.model.sym(sym_name)
                else "tuple()"
                for sym_name in ("p", "k", "y", "x")
            },
            **{
                # in jax model we do not need to distinguish between p (parameters) and
                # k (fixed parameters) so we use a single variable combining both
                "PK_SYMS": "".join(
                    str(strip_pysb(s)) + ", "
                    for s in chain(self.model.sym("p"), self.model.sym("k"))
                ),
                "PK_IDS": "".join(
                    f'"{strip_pysb(s)}", '
                    for s in chain(self.model.sym("p"), self.model.sym("k"))
                ),
                "MODEL_NAME": self.model_name,
                # keep track of the API version that the model was generated with so we
                # can flag conflicts in the future
                "MODEL_API_VERSION": f"'{JAXModel.MODEL_API_VERSION}'",
                "NET_IMPORTS": "\n".join(
                    f"{net} = _module_from_path('{net}', Path(__file__).parent / '{net}.py')"
                    for net in self.hybridisation.keys()
                ),
                "NETS": ",\n".join(
                    f'"{net}": {net}.net(jr.PRNGKey(0))'
                    for net in self.hybridisation.keys()
                ),
            },
        }
        os.makedirs(
            os.path.join(self.model_path, self.model_name + "_jax"),
            exist_ok=True,
        )
        from amici.jax.nn import generate_equinox

        for net_name, net in self.hybridisation.items():
            generate_equinox(
                net["model"],
                os.path.join(
                    self.model_path, self.model_name + "_jax", f"{net_name}.py"
                ),
            )

        apply_template(
            os.path.join(amiciModulePath, "jax", "jax.template.py"),
            os.path.join(
                self.model_path, self.model_name + "_jax", "__init__.py"
            ),
            tpl_data,
        )

=======
>>>>>>> 0d490414
    def _generate_c_code(self) -> None:
        """
        Create C++ code files for the model based on
        :attribute:`DEExporter.model`.
        """
        for func_name, func_info in self.functions.items():
            if (
                func_name in sensi_functions + sparse_sensi_functions
                and not self.generate_sensitivity_code
            ):
                continue

            if func_info.generate_body:
                dec = log_execution_time(f"writing {func_name}.cpp", logger)
                dec(self._write_function_file)(func_name)

        for name in self.model.sym_names():
            # only generate for those that have nontrivial implementation,
            # check for both basic variables (not in functions) and function
            # computed values
            if (
                (
                    name in self.functions
                    and not self.functions[name].body
                    and name not in nobody_functions
                )
                or name not in self.functions
            ) and len(self.model.sym(name)) == 0:
                continue
            self._write_index_files(name)

        self._write_wrapfunctions_cpp()
        self._write_wrapfunctions_header()
        self._write_model_header_cpp()
        self._write_c_make_file()
        self._write_swig_files()
        self._write_module_setup()
        _write_gitignore(Path(self.model_path))

        shutil.copy(
            CXX_MAIN_TEMPLATE_FILE, os.path.join(self.model_path, "main.cpp")
        )

    def _generate_m_code(self) -> None:
        """
        Create a Matlab script for compiling code files to a mex file
        """

        # Second order code is not yet implemented. Once this is done,
        # those variables will have to be replaced by
        # "self.model.<var>true()", or the corresponding "model.self.o2flag"
        nxtrue_rdata = self.model.num_states_rdata()
        nytrue = self.model.num_obs()
        nztrue = self.model.num_eventobs()
        o2flag = 0

        lines = [
            "% This compile script was automatically created from"
            " Python SBML import.",
            "% If mex compiler is set up within MATLAB, it can be run"
            " from MATLAB ",
            "% in order to compile a mex-file from the Python"
            " generated C++ files.",
            "",
            f"modelName = '{self.model_name}';",
            "amimodel.compileAndLinkModel(modelName, '', [], [], [], []);",
            f"amimodel.generateMatlabWrapper({nxtrue_rdata}, "
            f"{nytrue}, {self.model.num_par()}, "
            f"{self.model.num_const()}, {nztrue}, {o2flag}, ...",
            "    [], ['simulate_' modelName '.m'], modelName, ...",
            "    'lin', 1, 1);",
        ]

        # write compile script (for mex)
        compile_script = os.path.join(self.model_path, "compileMexFile.m")
        with open(compile_script, "w") as fileout:
            fileout.write("\n".join(lines))

    def _get_index(self, name: str) -> dict[sp.Symbol, int]:
        """
        Compute indices for a symbolic array.
        :param name:
            key in self.model._syms for which to obtain the index.
        :return:
            a dictionary of symbol/index pairs.
        """
        if name in self.model.sym_names():
            if name in sparse_functions:
                symbols = self.model.sparsesym(name)
            else:
                symbols = self.model.sym(name).T
        else:
            raise ValueError(f"Unknown symbolic array: {name}")

        return {
            strip_pysb(symbol).name: index
            for index, symbol in enumerate(symbols)
        }

    def _write_index_files(self, name: str) -> None:
        """
        Write index file for a symbolic array.

        :param name:
            key in ``self.model._syms`` for which the respective file should
            be written
        """
        if name not in self.model.sym_names():
            raise ValueError(f"Unknown symbolic array: {name}")

        symbols = (
            self.model.sparsesym(name)
            if name in sparse_functions
            else self.model.sym(name).T
        )
        if not len(symbols):
            return

        # flatten multiobs
        if isinstance(next(iter(symbols), None), list):
            symbols = [symbol for obs in symbols for symbol in obs]

        lines = []
        for index, symbol in enumerate(symbols):
            symbol_name = strip_pysb(symbol)
            if str(symbol) == "0":
                continue
            if str(symbol_name) == "":
                raise ValueError(f'{name} contains a symbol called ""')
            lines.append(f"#define {symbol_name} {name}[{index}]")
            if name == "stau":
                # we only need a single macro, as all entries have the same symbol
                break

        filename = os.path.join(self.model_path, f"{name}.h")
        with open(filename, "w") as fileout:
            fileout.write("\n".join(lines))

    def _write_function_file(self, function: str) -> None:
        """
        Generate equations and write the C++ code for the function
        ``function``.

        :param function:
            name of the function to be written (see ``self.functions``)
        """

        # first generate the equations to make sure we have everything we
        # need in subsequent steps
        if function in sparse_functions:
            equations = self.model.sparseeq(function)
        elif (
            not self.allow_reinit_fixpar_initcond
            and function == "sx0_fixedParameters"
        ):
            # Not required. Will create empty function body.
            equations = sp.Matrix()
        elif function == "create_splines":
            # nothing to do
            pass
        else:
            equations = self.model.eq(function)

        # function body
        if function == "create_splines":
            body = self._get_create_splines_body()
        else:
            body = self._get_function_body(function, equations)
        if not body:
            return

        # colptrs / rowvals for sparse matrices
        if function in sparse_functions:
            lines = self._generate_function_index(function, "colptrs")
            lines.extend(self._generate_function_index(function, "rowvals"))
            lines.append("\n\n")
        else:
            lines = []

        # function header
        lines.extend(
            [
                '#include "amici/symbolic_functions.h"',
                '#include "amici/defines.h"',
                '#include "sundials/sundials_types.h"',
                "",
                "#include <gsl/gsl-lite.hpp>",
                "#include <algorithm>",
                "",
            ]
        )
        if function == "create_splines":
            lines += [
                '#include "amici/splinefunctions.h"',
                "#include <vector>",
            ]

        func_info = self.functions[function]

        # extract symbols that need definitions from signature
        # don't add includes for files that won't be generated.
        # Unfortunately we cannot check for `self.functions[sym].body`
        # here since it may not have been generated yet.
        for sym in re.findall(
            r"const (?:realtype|double) \*([\w]+)[0]*(?:,|$)",
            func_info.arguments(self.model.is_ode()),
        ):
            if sym not in self.model.sym_names():
                continue

            if sym in sparse_functions:
                iszero = smart_is_zero_matrix(self.model.sparseeq(sym))
            elif sym in self.functions:
                iszero = smart_is_zero_matrix(self.model.eq(sym))
            else:
                iszero = len(self.model.sym(sym)) == 0

            if iszero and not (
                (sym == "y" and "Jy" in function)
                or (
                    sym == "w"
                    and "xdot" in function
                    and len(self.model.sym(sym))
                )
            ):
                continue

            lines.append(f'#include "{sym}.h"')

        # include return symbols
        if (
            function in self.model.sym_names()
            and function not in non_unique_id_symbols
        ):
            lines.append(f'#include "{function}.h"')

        lines.extend(
            [
                "",
                "namespace amici {",
                f"namespace model_{self.model_name} {{",
                "",
                f"{func_info.return_type} {function}_{self.model_name}"
                f"({func_info.arguments(self.model.is_ode())}){{",
            ]
        )

        if self.assume_pow_positivity and func_info.assume_pow_positivity:
            pow_rx = re.compile(r"(^|\W)std::pow\(")
            body = [
                # execute this twice to catch cases where the ending '(' would
                #  be the starting (^|\W) for the following match
                pow_rx.sub(
                    r"\1amici::pos_pow(",
                    pow_rx.sub(r"\1amici::pos_pow(", line),
                )
                for line in body
            ]

        self.functions[function].body = body

        lines += body
        lines.extend(
            [
                "}",
                "",
                f"}} // namespace model_{self.model_name}",
                "} // namespace amici\n",
            ]
        )

        # check custom functions
        for fun in CUSTOM_FUNCTIONS:
            if "include" in fun and any(fun["c++"] in line for line in lines):
                if "build_hint" in fun:
                    self._build_hints.add(fun["build_hint"])
                lines.insert(0, fun["include"])

        # if not body is None:
        filename = os.path.join(self.model_path, f"{function}.cpp")
        with open(filename, "w") as fileout:
            fileout.write("\n".join(lines))

    def _generate_function_index(
        self, function: str, indextype: Literal["colptrs", "rowvals"]
    ) -> list[str]:
        """
        Generate equations and C++ code for the function ``function``.

        :param function:
            name of the function to be written (see ``self.functions``)

        :param indextype:
            type of index {'colptrs', 'rowvals'}

        :returns:
            The code lines for the respective function index file
        """
        if indextype == "colptrs":
            values = self.model.colptrs(function)
            setter = "indexptrs"
        elif indextype == "rowvals":
            values = self.model.rowvals(function)
            setter = "indexvals"
        else:
            raise ValueError(
                "Invalid value for indextype, must be colptrs or "
                f"rowvals: {indextype}"
            )

        # function signature
        if function in multiobs_functions:
            signature = f"(SUNMatrixWrapper &{function}, int index)"
        else:
            signature = f"(SUNMatrixWrapper &{function})"

        lines = [
            '#include "amici/sundials_matrix_wrapper.h"',
            '#include "sundials/sundials_types.h"',
            "",
            "#include <array>",
            "#include <algorithm>",
            "",
            "namespace amici {",
            f"namespace model_{self.model_name} {{",
            "",
        ]

        # Generate static array with indices
        if len(values):
            static_array_name = f"{function}_{indextype}_{self.model_name}_"
            if function in multiobs_functions:
                # list of index vectors
                lines.append(
                    "static constexpr std::array<std::array<sunindextype, "
                    f"{len(values[0])}>, {len(values)}> "
                    f"{static_array_name} = {{{{"
                )
                lines.extend(
                    [
                        "    {" + ", ".join(map(str, index_vector)) + "}, "
                        for index_vector in values
                    ]
                )
                lines.append("}};")
            else:
                # single index vector
                lines.extend(
                    [
                        "static constexpr std::array<sunindextype, "
                        f"{len(values)}> {static_array_name} = {{",
                        "    " + ", ".join(map(str, values)),
                        "};",
                    ]
                )

        lines.extend(
            [
                "",
                f"void {function}_{indextype}_{self.model_name}{signature}{{",
            ]
        )

        if len(values):
            if function in multiobs_functions:
                lines.append(
                    f"    {function}.set_{setter}"
                    f"(gsl::make_span({static_array_name}[index]));"
                )
            else:
                lines.append(
                    f"    {function}.set_{setter}"
                    f"(gsl::make_span({static_array_name}));"
                )

        lines.extend(
            [
                "}" "",
                f"}} // namespace model_{self.model_name}",
                "} // namespace amici\n",
            ]
        )

        return lines

    def _get_function_body(
        self, function: str, equations: sp.Matrix
    ) -> list[str]:
        """
        Generate C++ code for body of function ``function``.

        :param function:
            name of the function to be written (see ``self.functions``)

        :param equations:
            symbolic definition of the function body

        :return:
            generated C++ code
        """
        lines = []

        if len(equations) == 0 or (
            isinstance(equations, sp.Matrix | sp.ImmutableDenseMatrix)
            and min(equations.shape) == 0
        ):
            # dJydy is a list
            return lines

        if not self.allow_reinit_fixpar_initcond and function in {
            "sx0_fixedParameters",
            "x0_fixedParameters",
        }:
            return lines

        if function == "sx0_fixedParameters":
            # here we only want to overwrite values where x0_fixedParameters
            # was applied

            lines.extend(
                [
                    # Keep list of indices of fixed parameters occurring in x0
                    "    static const std::array<int, "
                    + str(len(self.model._x0_fixedParameters_idx))
                    + "> _x0_fixedParameters_idxs = {",
                    "        "
                    + ", ".join(
                        str(x) for x in self.model._x0_fixedParameters_idx
                    ),
                    "    };",
                    "",
                    # Set all parameters that are to be reset to 0, so that the
                    #  switch statement below only needs to handle non-zero entries
                    #  (which usually reduces file size and speeds up
                    #  compilation significantly).
                    "    for(auto idx: reinitialization_state_idxs) {",
                    "        if(std::find(_x0_fixedParameters_idxs.cbegin(), "
                    "_x0_fixedParameters_idxs.cend(), idx) != "
                    "_x0_fixedParameters_idxs.cend())\n"
                    "            sx0_fixedParameters[idx] = 0.0;",
                    "    }",
                ]
            )

            cases = {}
            for ipar in range(self.model.num_par()):
                expressions = []
                for index, formula in zip(
                    self.model._x0_fixedParameters_idx,
                    equations[:, ipar],
                    strict=True,
                ):
                    if not formula.is_zero:
                        expressions.extend(
                            [
                                f"if(std::find("
                                "reinitialization_state_idxs.cbegin(), "
                                f"reinitialization_state_idxs.cend(), {index}) != "
                                "reinitialization_state_idxs.cend())",
                                f"    {function}[{index}] = "
                                f"{self._code_printer.doprint(formula)};",
                            ]
                        )
                cases[ipar] = expressions
            lines.extend(get_switch_statement("ip", cases, 1))

        elif function == "x0_fixedParameters":
            for index, formula in zip(
                self.model._x0_fixedParameters_idx, equations, strict=True
            ):
                lines.append(
                    f"    if(std::find(reinitialization_state_idxs.cbegin(), "
                    f"reinitialization_state_idxs.cend(), {index}) != "
                    "reinitialization_state_idxs.cend())\n        "
                    f"{function}[{index}] = "
                    f"{self._code_printer.doprint(formula)};"
                )

        elif function in event_functions:
            cases = {
                ie: self._code_printer._get_sym_lines_array(
                    equations[ie], function, 0
                )
                for ie in range(self.model.num_events())
                if not smart_is_zero_matrix(equations[ie])
            }
            lines.extend(get_switch_statement("ie", cases, 1))

        elif function in event_sensi_functions:
            outer_cases = {}
            for ie, inner_equations in enumerate(equations):
                inner_lines = []
                inner_cases = {
                    ipar: self._code_printer._get_sym_lines_array(
                        inner_equations[:, ipar], function, 0
                    )
                    for ipar in range(self.model.num_par())
                    if not smart_is_zero_matrix(inner_equations[:, ipar])
                }
                inner_lines.extend(get_switch_statement("ip", inner_cases, 0))
                outer_cases[ie] = copy.copy(inner_lines)
            lines.extend(get_switch_statement("ie", outer_cases, 1))

        elif (
            function in sensi_functions
            and equations.shape[1] == self.model.num_par()
        ):
            cases = {
                ipar: self._code_printer._get_sym_lines_array(
                    equations[:, ipar], function, 0
                )
                for ipar in range(self.model.num_par())
                if not smart_is_zero_matrix(equations[:, ipar])
            }
            lines.extend(get_switch_statement("ip", cases, 1))
        elif function in multiobs_functions:
            if function == "dJydy":
                cases = {
                    iobs: self._code_printer._get_sym_lines_array(
                        equations[iobs], function, 0
                    )
                    for iobs in range(self.model.num_obs())
                    if not smart_is_zero_matrix(equations[iobs])
                }
            else:
                cases = {
                    iobs: self._code_printer._get_sym_lines_array(
                        equations[:, iobs], function, 0
                    )
                    for iobs in range(equations.shape[1])
                    if not smart_is_zero_matrix(equations[:, iobs])
                }
            if function.startswith(("Jz", "dJz", "Jrz", "dJrz")):
                iterator = "iz"
            else:
                iterator = "iy"
            lines.extend(get_switch_statement(iterator, cases, 1))

        elif (
            function in self.model.sym_names()
            and function not in non_unique_id_symbols
        ):
            if function in sparse_functions:
                symbols = list(map(sp.Symbol, self.model.sparsesym(function)))
            else:
                symbols = self.model.sym(function)

            if function in ("w", "dwdw", "dwdx", "dwdp"):
                # Split into a block of static and dynamic expressions.
                if len(static_idxs := self.model.static_indices(function)) > 0:
                    tmp_symbols = sp.Matrix(
                        [[symbols[i]] for i in static_idxs]
                    )
                    tmp_equations = sp.Matrix(
                        [equations[i] for i in static_idxs]
                    )
                    tmp_lines = self._code_printer._get_sym_lines_symbols(
                        tmp_symbols,
                        tmp_equations,
                        function,
                        8,
                        static_idxs,
                    )
                    if tmp_lines:
                        lines.extend(
                            [
                                "    // static expressions",
                                "    if (include_static) {",
                                *tmp_lines,
                                "    }",
                            ]
                        )

                # dynamic expressions
                if len(dynamic_idxs := self.model.dynamic_indices(function)):
                    tmp_symbols = sp.Matrix(
                        [[symbols[i]] for i in dynamic_idxs]
                    )
                    tmp_equations = sp.Matrix(
                        [equations[i] for i in dynamic_idxs]
                    )

                    tmp_lines = self._code_printer._get_sym_lines_symbols(
                        tmp_symbols,
                        tmp_equations,
                        function,
                        4,
                        dynamic_idxs,
                    )
                    if tmp_lines:
                        lines.append("\n    // dynamic expressions")
                        lines.extend(tmp_lines)

            else:
                lines += self._code_printer._get_sym_lines_symbols(
                    symbols, equations, function, 4
                )

        else:
            lines += self._code_printer._get_sym_lines_array(
                equations, function, 4
            )

        return [line for line in lines if line]

    def _get_create_splines_body(self):
        if not self.model._splines:
            return ["    return {};"]

        ind4 = " " * 4
        ind8 = " " * 8

        body = ["return {"]
        for ispl, spline in enumerate(self.model._splines):
            if isinstance(spline.nodes, splines.UniformGrid):
                nodes = (
                    f"{ind8}{{{spline.nodes.start}, {spline.nodes.stop}}}, "
                )
            else:
                nodes = f"{ind8}{{{', '.join(map(str, spline.nodes))}}}, "

            # vector with the node values
            values = (
                f"{ind8}{{{', '.join(map(str, spline.values_at_nodes))}}}, "
            )
            # vector with the slopes
            if spline.derivatives_by_fd:
                slopes = f"{ind8}{{}},"
            else:
                slopes = f"{ind8}{{{', '.join(map(str, spline.derivatives_at_nodes))}}},"

            body.extend(
                [
                    f"{ind4}HermiteSpline(",
                    nodes,
                    values,
                    slopes,
                ]
            )

            bc_to_cpp = {
                None: "SplineBoundaryCondition::given, ",
                "zeroderivative": "SplineBoundaryCondition::zeroDerivative, ",
                "natural": "SplineBoundaryCondition::natural, ",
                "zeroderivative+natural": "SplineBoundaryCondition::naturalZeroDerivative, ",
                "periodic": "SplineBoundaryCondition::periodic, ",
            }
            for bc in spline.bc:
                try:
                    body.append(ind8 + bc_to_cpp[bc])
                except KeyError:
                    raise ValueError(
                        f"Unknown boundary condition '{bc}' "
                        "found in spline object"
                    )
            extrapolate_to_cpp = {
                None: "SplineExtrapolation::noExtrapolation, ",
                "polynomial": "SplineExtrapolation::polynomial, ",
                "constant": "SplineExtrapolation::constant, ",
                "linear": "SplineExtrapolation::linear, ",
                "periodic": "SplineExtrapolation::periodic, ",
            }
            for extr in spline.extrapolate:
                try:
                    body.append(ind8 + extrapolate_to_cpp[extr])
                except KeyError:
                    raise ValueError(
                        f"Unknown extrapolation '{extr}' "
                        "found in spline object"
                    )
            line = ind8
            line += "true, " if spline.derivatives_by_fd else "false, "
            line += (
                "true, "
                if isinstance(spline.nodes, splines.UniformGrid)
                else "false, "
            )
            line += "true" if spline.logarithmic_parametrization else "false"
            body.append(line)
            body.append(f"{ind4}),")

        body.append("};")
        return ["    " + line for line in body]

    def _write_wrapfunctions_cpp(self) -> None:
        """
        Write model-specific 'wrapper' file (``wrapfunctions.cpp``).
        """
        template_data = {"MODELNAME": self.model_name}
        apply_template(
            os.path.join(amiciSrcPath, "wrapfunctions.template.cpp"),
            os.path.join(self.model_path, "wrapfunctions.cpp"),
            template_data,
        )

    def _write_wrapfunctions_header(self) -> None:
        """
        Write model-specific header file (``wrapfunctions.h``).
        """
        template_data = {"MODELNAME": str(self.model_name)}
        apply_template(
            os.path.join(amiciSrcPath, "wrapfunctions.template.h"),
            os.path.join(self.model_path, "wrapfunctions.h"),
            template_data,
        )

    def _write_model_header_cpp(self) -> None:
        """
        Write model-specific header and cpp file (MODELNAME.{h,cpp}).
        """
        model_type = "ODE" if self.model.is_ode() else "DAE"
        tpl_data = {
            "MODEL_TYPE_LOWER": model_type.lower(),
            "MODEL_TYPE_UPPER": model_type,
            "MODELNAME": self.model_name,
            "NX_RDATA": self.model.num_states_rdata(),
            "NXTRUE_RDATA": self.model.num_states_rdata(),
            "NX_SOLVER": self.model.num_states_solver(),
            "NXTRUE_SOLVER": self.model.num_states_solver(),
            "NX_SOLVER_REINIT": self.model.num_state_reinits(),
            "NY": self.model.num_obs(),
            "NYTRUE": self.model.num_obs(),
            "NZ": self.model.num_eventobs(),
            "NZTRUE": self.model.num_eventobs(),
            "NEVENT": self.model.num_events(),
            "NEVENT_SOLVER": self.model.num_events_solver(),
            "NOBJECTIVE": "1",
            "NSPL": len(self.model._splines),
            "NW": len(self.model.sym("w")),
            "NDWDP": len(
                self.model.sparsesym(
                    "dwdp", force_generate=self.generate_sensitivity_code
                )
            ),
            "NDWDX": len(self.model.sparsesym("dwdx")),
            "NDWDW": len(self.model.sparsesym("dwdw")),
            "NDXDOTDW": len(self.model.sparsesym("dxdotdw")),
            "NDXDOTDP_EXPLICIT": len(
                self.model.sparsesym(
                    "dxdotdp_explicit",
                    force_generate=self.generate_sensitivity_code,
                )
            ),
            "NDXDOTDX_EXPLICIT": len(self.model.sparsesym("dxdotdx_explicit")),
            "NDJYDY": f"std::vector<int>{{{','.join(str(len(x)) for x in self.model.sparsesym('dJydy'))}}}",
            "NDXRDATADXSOLVER": len(self.model.sparsesym("dx_rdatadx_solver")),
            "NDXRDATADTCL": len(self.model.sparsesym("dx_rdatadtcl")),
            "NDTOTALCLDXRDATA": len(self.model.sparsesym("dtotal_cldx_rdata")),
            "UBW": self.model.num_states_solver(),
            "LBW": self.model.num_states_solver(),
            "NP": self.model.num_par(),
            "NK": self.model.num_const(),
            "O2MODE": "amici::SecondOrderMode::none",
            # using code printer ensures proper handling of nan/inf
            "PARAMETERS": self._code_printer.doprint(self.model.val("p"))[
                1:-1
            ],
            "FIXED_PARAMETERS": self._code_printer.doprint(
                self.model.val("k")
            )[1:-1],
            "PARAMETER_NAMES_INITIALIZER_LIST": self._get_symbol_name_initializer_list(
                "p"
            ),
            "STATE_NAMES_INITIALIZER_LIST": self._get_symbol_name_initializer_list(
                "x_rdata"
            ),
            "FIXED_PARAMETER_NAMES_INITIALIZER_LIST": self._get_symbol_name_initializer_list(
                "k"
            ),
            "OBSERVABLE_NAMES_INITIALIZER_LIST": self._get_symbol_name_initializer_list(
                "y"
            ),
            "OBSERVABLE_TRAFO_INITIALIZER_LIST": "\n".join(
                f"ObservableScaling::{trafo.value}, // y[{idx}]"
                for idx, trafo in enumerate(
                    self.model.get_observable_transformations()
                )
            ),
            "EXPRESSION_NAMES_INITIALIZER_LIST": self._get_symbol_name_initializer_list(
                "w"
            ),
            "PARAMETER_IDS_INITIALIZER_LIST": self._get_symbol_id_initializer_list(
                "p"
            ),
            "STATE_IDS_INITIALIZER_LIST": self._get_symbol_id_initializer_list(
                "x_rdata"
            ),
            "FIXED_PARAMETER_IDS_INITIALIZER_LIST": self._get_symbol_id_initializer_list(
                "k"
            ),
            "OBSERVABLE_IDS_INITIALIZER_LIST": self._get_symbol_id_initializer_list(
                "y"
            ),
            "EXPRESSION_IDS_INITIALIZER_LIST": self._get_symbol_id_initializer_list(
                "w"
            ),
            "STATE_IDXS_SOLVER_INITIALIZER_LIST": ", ".join(
                str(idx)
                for idx, state in enumerate(self.model.states())
                if not state.has_conservation_law()
            ),
            "REINIT_FIXPAR_INITCOND": AmiciCxxCodePrinter.print_bool(
                self.allow_reinit_fixpar_initcond
            ),
            "AMICI_VERSION_STRING": __version__,
            "AMICI_COMMIT_STRING": __commit__,
            "W_RECURSION_DEPTH": self.model._w_recursion_depth,
            "QUADRATIC_LLH": AmiciCxxCodePrinter.print_bool(
                self.model._has_quadratic_nllh
            ),
            "ROOT_INITIAL_VALUES": ", ".join(
                map(
                    lambda event: AmiciCxxCodePrinter.print_bool(
                        event.get_initial_value()
                    ),
                    self.model.events(),
                )
            ),
            "Z2EVENT": ", ".join(map(str, self.model._z2event)),
            "STATE_INDEPENDENT_EVENTS": get_state_independent_event_intializer(
                self.model.events()
            ),
            "ID": ", ".join(
                str(float(isinstance(s, DifferentialState)))
                for s in self.model.states()
                if not s.has_conservation_law()
            ),
        }

        for func_name, func_info in self.functions.items():
            if func_name in nobody_functions:
                continue

            if not func_info.body:
                tpl_data[f"{func_name.upper()}_DEF"] = ""

                if (
                    func_name in sensi_functions + sparse_sensi_functions
                    and not self.generate_sensitivity_code
                ):
                    impl = ""
                else:
                    impl = get_model_override_implementation(
                        func_name,
                        self.model_name,
                        self.model.is_ode(),
                        nobody=True,
                    )

                tpl_data[f"{func_name.upper()}_IMPL"] = impl

                if func_name in sparse_functions:
                    for indexfield in ["colptrs", "rowvals"]:
                        if (
                            func_name in sparse_sensi_functions
                            and not self.generate_sensitivity_code
                        ):
                            impl = ""
                        else:
                            impl = get_sunindex_override_implementation(
                                func_name,
                                self.model_name,
                                indexfield,
                                nobody=True,
                            )
                        tpl_data[
                            f"{func_name.upper()}_{indexfield.upper()}_DEF"
                        ] = ""
                        tpl_data[
                            f"{func_name.upper()}_{indexfield.upper()}_IMPL"
                        ] = impl
                continue

            tpl_data[f"{func_name.upper()}_DEF"] = (
                get_function_extern_declaration(
                    func_name, self.model_name, self.model.is_ode()
                )
            )
            tpl_data[f"{func_name.upper()}_IMPL"] = (
                get_model_override_implementation(
                    func_name, self.model_name, self.model.is_ode()
                )
            )
            if func_name in sparse_functions:
                tpl_data[f"{func_name.upper()}_COLPTRS_DEF"] = (
                    get_sunindex_extern_declaration(
                        func_name, self.model_name, "colptrs"
                    )
                )
                tpl_data[f"{func_name.upper()}_COLPTRS_IMPL"] = (
                    get_sunindex_override_implementation(
                        func_name, self.model_name, "colptrs"
                    )
                )
                tpl_data[f"{func_name.upper()}_ROWVALS_DEF"] = (
                    get_sunindex_extern_declaration(
                        func_name, self.model_name, "rowvals"
                    )
                )
                tpl_data[f"{func_name.upper()}_ROWVALS_IMPL"] = (
                    get_sunindex_override_implementation(
                        func_name, self.model_name, "rowvals"
                    )
                )

        if self.model.num_states_solver() == self.model.num_states_rdata():
            tpl_data["X_RDATA_DEF"] = ""
            tpl_data["X_RDATA_IMPL"] = ""

        tpl_data = {k: str(v) for k, v in tpl_data.items()}

        apply_template(
            os.path.join(amiciSrcPath, "model_header.template.h"),
            os.path.join(self.model_path, f"{self.model_name}.h"),
            tpl_data,
        )

        apply_template(
            os.path.join(amiciSrcPath, "model.template.cpp"),
            os.path.join(self.model_path, f"{self.model_name}.cpp"),
            tpl_data,
        )

    def _get_symbol_name_initializer_list(self, name: str) -> str:
        """
        Get SBML name initializer list for vector of names for the given
        model entity

        :param name:
            any key present in ``self.model._syms``

        :return:
            Template initializer list of names
        """
        return "\n".join(
            f'"{symbol}", // {name}[{idx}]'
            for idx, symbol in enumerate(self.model.name(name))
        )

    def _get_symbol_id_initializer_list(self, name: str) -> str:
        """
        Get C++ initializer list for vector of names for the given model
        entity

        :param name:
            any key present in ``self.model._syms``

        :return:
            Template initializer list of ids
        """
        return "\n".join(
            f'"{self._code_printer.doprint(symbol)}", // {name}[{idx}]'
            for idx, symbol in enumerate(self.model.sym(name))
        )

    def _write_c_make_file(self):
        """Write CMake ``CMakeLists.txt`` file for this model."""
        sources = "\n".join(
            sorted(
                f + " "
                for f in os.listdir(self.model_path)
                if f.endswith(
                    (".cpp", ".h"),
                )
                and f != "main.cpp"
            )
        )

        template_data = {
            "MODELNAME": self.model_name,
            "SOURCES": sources,
            "AMICI_VERSION": __version__,
        }
        apply_template(
            MODEL_CMAKE_TEMPLATE_FILE,
            Path(self.model_path, "CMakeLists.txt"),
            template_data,
        )

    def _write_swig_files(self) -> None:
        """Write SWIG interface files for this model."""
        Path(self.model_swig_path).mkdir(exist_ok=True)
        template_data = {"MODELNAME": self.model_name}
        apply_template(
            Path(amiciSwigPath, "modelname.template.i"),
            Path(self.model_swig_path, self.model_name + ".i"),
            template_data,
        )
        shutil.copy(
            SWIG_CMAKE_TEMPLATE_FILE,
            Path(self.model_swig_path, "CMakeLists.txt"),
        )

    def _write_module_setup(self) -> None:
        """
        Create a setuptools ``setup.py`` file for compile the model module.
        """

        template_data = {
            "MODELNAME": self.model_name,
            "AMICI_VERSION": __version__,
            "PACKAGE_VERSION": "0.1.0",
        }
        apply_template(
            Path(amiciModulePath, "setup.template.py"),
            Path(self.model_path, "setup.py"),
            template_data,
        )
        apply_template(
            Path(amiciModulePath, "MANIFEST.template.in"),
            Path(self.model_path, "MANIFEST.in"),
            {},
        )
        # write __init__.py for the model module
        Path(self.model_path, self.model_name).mkdir(exist_ok=True)

        apply_template(
            Path(amiciModulePath, "__init__.template.py"),
            Path(self.model_path, self.model_name, "__init__.py"),
            template_data,
        )

    def set_paths(self, output_dir: str | Path | None = None) -> None:
        """
        Set output paths for the model and create if necessary

        :param output_dir:
            relative or absolute path where the generated model
            code is to be placed. If ``None``, this will default to
            ``amici-{self.model_name}`` in the current working directory.
            will be created if it does not exist.

        """
        if output_dir is None:
            output_dir = os.path.join(os.getcwd(), f"amici-{self.model_name}")

        self.model_path = os.path.abspath(output_dir)
        self.model_swig_path = os.path.join(self.model_path, "swig")

    def set_name(self, model_name: str) -> None:
        """
        Sets the model name

        :param model_name:
            name of the model (may only contain upper and lower case letters,
            digits and underscores, and must not start with a digit)
        """
        if not is_valid_identifier(model_name):
            raise ValueError(
                f"'{model_name}' is not a valid model name. "
                "Model name may only contain upper and lower case letters, "
                "digits and underscores, and must not start with a digit."
            )

        self.model_name = model_name


def is_valid_identifier(x: str) -> bool:
    """
    Check whether `x` is a valid identifier for conditions, parameters,
    observables... . Identifiers may only contain upper and lower case letters,
    digits and underscores, and must not start with a digit.

    :param x:
        string to check

    :return:
        ``True`` if valid, ``False`` otherwise
    """

    return IDENTIFIER_PATTERN.match(x) is not None


def _write_gitignore(dest_dir: Path) -> None:
    """Write .gitignore file.

    Generate a `.gitignore` file to ignore a model directory.

    :param dest_dir:
        Path to the directory to write the `.gitignore` file to.
    """
    dest_dir.mkdir(exist_ok=True, parents=True)

    with open(dest_dir / ".gitignore", "w") as f:
        f.write("**")<|MERGE_RESOLUTION|>--- conflicted
+++ resolved
@@ -55,10 +55,6 @@
     AmiciCxxCodePrinter,
     get_switch_statement,
 )
-<<<<<<< HEAD
-from amici.jaxcodeprinter import AmiciJaxCodePrinter
-=======
->>>>>>> 0d490414
 from .de_model import DEModel
 from .de_model_components import *
 from .import_utils import (
@@ -276,144 +272,6 @@
             if os.path.isfile(file_path):
                 os.remove(file_path)
 
-<<<<<<< HEAD
-    @log_execution_time("generating jax code", logger)
-    def _generate_jax_code(self) -> None:
-        try:
-            from amici.jax.model import JAXModel
-        except ImportError:
-            logger.warning(
-                "Could not import JAXModel. JAX code will not be generated."
-            )
-            return
-
-        eq_names = (
-            "xdot",
-            "w",
-            "x0",
-            "y",
-            "sigmay",
-            "Jy",
-            "x_solver",
-            "x_rdata",
-            "total_cl",
-        )
-        sym_names = ("x", "tcl", "w", "my", "y", "sigmay", "x_rdata")
-
-        indent = 8
-
-        def jnp_array_str(array) -> str:
-            elems = ", ".join(str(s) for s in array)
-
-            return f"jnp.array([{elems}])"
-
-        # replaces Heaviside variables with corresponding functions
-        subs_heaviside = dict(
-            zip(
-                self.model.sym("h"),
-                [sp.Heaviside(x) for x in self.model.eq("root")],
-                strict=True,
-            )
-        )
-        # replaces observables with a generic my variable
-        subs_observables = dict(
-            zip(
-                self.model.sym("my"),
-                [sp.Symbol("my")] * len(self.model.sym("my")),
-                strict=True,
-            )
-        )
-
-        tpl_data = {
-            # assign named variable using corresponding algebraic formula (function body)
-            **{
-                f"{eq_name.upper()}_EQ": "\n".join(
-                    self._code_printer_jax._get_sym_lines(
-                        (str(strip_pysb(s)) for s in self.model.sym(eq_name)),
-                        self.model.eq(eq_name).subs(
-                            {**subs_heaviside, **subs_observables}
-                        ),
-                        indent,
-                    )
-                )[indent:]  # remove indent for first line
-                for eq_name in eq_names
-            },
-            # create jax array from concatenation of named variables
-            **{
-                f"{eq_name.upper()}_RET": jnp_array_str(
-                    strip_pysb(s) for s in self.model.sym(eq_name)
-                )
-                if self.model.sym(eq_name)
-                else "jnp.array([])"
-                for eq_name in eq_names
-            },
-            # assign named variables from a jax array
-            **{
-                f"{sym_name.upper()}_SYMS": "".join(
-                    str(strip_pysb(s)) + ", " for s in self.model.sym(sym_name)
-                )
-                if self.model.sym(sym_name)
-                else "_"
-                for sym_name in sym_names
-            },
-            # tuple of variable names (ids as they are unique)
-            **{
-                f"{sym_name.upper()}_IDS": "".join(
-                    f'"{strip_pysb(s)}", ' for s in self.model.sym(sym_name)
-                )
-                if self.model.sym(sym_name)
-                else "tuple()"
-                for sym_name in ("p", "k", "y", "x")
-            },
-            **{
-                # in jax model we do not need to distinguish between p (parameters) and
-                # k (fixed parameters) so we use a single variable combining both
-                "PK_SYMS": "".join(
-                    str(strip_pysb(s)) + ", "
-                    for s in chain(self.model.sym("p"), self.model.sym("k"))
-                ),
-                "PK_IDS": "".join(
-                    f'"{strip_pysb(s)}", '
-                    for s in chain(self.model.sym("p"), self.model.sym("k"))
-                ),
-                "MODEL_NAME": self.model_name,
-                # keep track of the API version that the model was generated with so we
-                # can flag conflicts in the future
-                "MODEL_API_VERSION": f"'{JAXModel.MODEL_API_VERSION}'",
-                "NET_IMPORTS": "\n".join(
-                    f"{net} = _module_from_path('{net}', Path(__file__).parent / '{net}.py')"
-                    for net in self.hybridisation.keys()
-                ),
-                "NETS": ",\n".join(
-                    f'"{net}": {net}.net(jr.PRNGKey(0))'
-                    for net in self.hybridisation.keys()
-                ),
-            },
-        }
-        os.makedirs(
-            os.path.join(self.model_path, self.model_name + "_jax"),
-            exist_ok=True,
-        )
-        from amici.jax.nn import generate_equinox
-
-        for net_name, net in self.hybridisation.items():
-            generate_equinox(
-                net["model"],
-                os.path.join(
-                    self.model_path, self.model_name + "_jax", f"{net_name}.py"
-                ),
-            )
-
-        apply_template(
-            os.path.join(amiciModulePath, "jax", "jax.template.py"),
-            os.path.join(
-                self.model_path, self.model_name + "_jax", "__init__.py"
-            ),
-            tpl_data,
-        )
-
-=======
->>>>>>> 0d490414
     def _generate_c_code(self) -> None:
         """
         Create C++ code files for the model based on
