"""
C++ Export
----------
This module provides all necessary functionality specify an DE model and
generate executable C++ simulation code. The user generally won't have to
directly call any function from this module as this will be done by
:py:func:`amici.pysb_import.pysb2amici`,
:py:func:`amici.sbml_import.SbmlImporter.sbml2amici` and
:py:func:`amici.petab_import.import_model`.
"""
import contextlib
import copy
import itertools
import logging
import os
import re
import shutil
import subprocess
import sys
from dataclasses import dataclass
from itertools import chain, starmap
from pathlib import Path
from string import Template
from typing import (
    TYPE_CHECKING,
    Any,
    Callable,
    Dict,
    List,
    Optional,
    Sequence,
    Set,
    Tuple,
    Union,
)

import numpy as np
import sympy as sp
from sympy.matrices.dense import MutableDenseMatrix
from sympy.matrices.immutable import ImmutableDenseMatrix

from . import (
    __commit__,
    __version__,
    amiciModulePath,
    amiciSrcPath,
    amiciSwigPath,
    splines,
)
from .constants import SymbolId
from .cxxcodeprinter import AmiciCxxCodePrinter, get_switch_statement
from .de_model import *
from .import_utils import (
    amici_time_symbol,
    ObservableTransformation,
    SBMLException,
    generate_flux_symbol,
    smart_subs_dict,
    strip_pysb,
    symbol_with_assumptions,
    toposort_symbols,
)
from .logging import get_logger, log_execution_time, set_log_level

if TYPE_CHECKING:
    from . import sbml_import


# Template for model simulation main.cpp file
CXX_MAIN_TEMPLATE_FILE = os.path.join(amiciSrcPath, "main.template.cpp")
# Template for model/swig/CMakeLists.txt
SWIG_CMAKE_TEMPLATE_FILE = os.path.join(amiciSwigPath, "CMakeLists_model.cmake")
# Template for model/CMakeLists.txt
MODEL_CMAKE_TEMPLATE_FILE = os.path.join(amiciSrcPath, "CMakeLists.template.cmake")

IDENTIFIER_PATTERN = re.compile(r"^[a-zA-Z_]\w*$")
DERIVATIVE_PATTERN = re.compile(r"^d(x_rdata|xdot|\w+?)d(\w+?)(?:_explicit)?$")


@dataclass
class _FunctionInfo:
    """Information on a model-specific generated C++ function

    :ivar ode_arguments: argument list of the ODE function. input variables should be
        ``const``.
    :ivar dae_arguments: argument list of the DAE function, if different from ODE
        function. input variables should be ``const``.
    :ivar return_type: the return type of the function
    :ivar assume_pow_positivity:
        identifies the functions on which ``assume_pow_positivity`` will have
        an effect when specified during model generation. generally these are
        functions that are used for solving the ODE, where negative values may
        negatively affect convergence of the integration algorithm
    :ivar sparse:
        specifies whether the result of this function will be stored in sparse
        format. sparse format means that the function will only return an
        array of nonzero values and not a full matrix.
    :ivar generate_body:
        indicates whether a model-specific implementation is to be generated
    :ivar body:
        the actual function body. will be filled later
    """

    ode_arguments: str = ""
    dae_arguments: str = ""
    return_type: str = "void"
    assume_pow_positivity: bool = False
    sparse: bool = False
    generate_body: bool = True
    body: str = ""

    def arguments(self, ode: bool = True) -> str:
        """Get the arguments for the ODE or DAE function"""
        if ode or not self.dae_arguments:
            return self.ode_arguments
        return self.dae_arguments


# Information on a model-specific generated C++ function
# prototype for generated C++ functions, keys are the names of functions
functions = {
    "Jy": _FunctionInfo(
        "realtype *Jy, const int iy, const realtype *p, "
        "const realtype *k, const realtype *y, const realtype *sigmay, "
        "const realtype *my"
    ),
    "dJydsigma": _FunctionInfo(
        "realtype *dJydsigma, const int iy, const realtype *p, "
        "const realtype *k, const realtype *y, const realtype *sigmay, "
        "const realtype *my"
    ),
    "dJydy": _FunctionInfo(
        "realtype *dJydy, const int iy, const realtype *p, "
        "const realtype *k, const realtype *y, "
        "const realtype *sigmay, const realtype *my",
        sparse=True,
    ),
    "Jz": _FunctionInfo(
        "realtype *Jz, const int iz, const realtype *p, const realtype *k, "
        "const realtype *z, const realtype *sigmaz, const realtype *mz"
    ),
    "dJzdsigma": _FunctionInfo(
        "realtype *dJzdsigma, const int iz, const realtype *p, "
        "const realtype *k, const realtype *z, const realtype *sigmaz, "
        "const realtype *mz"
    ),
    "dJzdz": _FunctionInfo(
        "realtype *dJzdz, const int iz, const realtype *p, "
        "const realtype *k, const realtype *z, const realtype *sigmaz, "
        "const double *mz",
    ),
    "Jrz": _FunctionInfo(
        "realtype *Jrz, const int iz, const realtype *p, "
        "const realtype *k, const realtype *rz, const realtype *sigmaz"
    ),
    "dJrzdsigma": _FunctionInfo(
        "realtype *dJrzdsigma, const int iz, const realtype *p, "
        "const realtype *k, const realtype *rz, const realtype *sigmaz"
    ),
    "dJrzdz": _FunctionInfo(
        "realtype *dJrzdz, const int iz, const realtype *p, "
        "const realtype *k, const realtype *rz, const realtype *sigmaz",
    ),
    "root": _FunctionInfo(
        "realtype *root, const realtype t, const realtype *x, "
        "const realtype *p, const realtype *k, const realtype *h, "
        "const realtype *tcl"
    ),
    "dwdp": _FunctionInfo(
        "realtype *dwdp, const realtype t, const realtype *x, "
        "const realtype *p, const realtype *k, const realtype *h, "
        "const realtype *w, const realtype *tcl, const realtype *dtcldp, "
        "const realtype *spl, const realtype *sspl",
        assume_pow_positivity=True,
        sparse=True,
    ),
    "dwdx": _FunctionInfo(
        "realtype *dwdx, const realtype t, const realtype *x, "
        "const realtype *p, const realtype *k, const realtype *h, "
        "const realtype *w, const realtype *tcl, const realtype *spl",
        assume_pow_positivity=True,
        sparse=True,
    ),
    "create_splines": _FunctionInfo(
        "const realtype *p, const realtype *k",
        return_type="std::vector<HermiteSpline>",
    ),
    "spl": _FunctionInfo(generate_body=False),
    "sspl": _FunctionInfo(generate_body=False),
    "spline_values": _FunctionInfo(
        "const realtype *p, const realtype *k", generate_body=False
    ),
    "spline_slopes": _FunctionInfo(
        "const realtype *p, const realtype *k", generate_body=False
    ),
    "dspline_valuesdp": _FunctionInfo(
        "realtype *dspline_valuesdp, const realtype *p, const realtype *k, const int ip"
    ),
    "dspline_slopesdp": _FunctionInfo(
        "realtype *dspline_slopesdp, const realtype *p, const realtype *k, const int ip"
    ),
    "dwdw": _FunctionInfo(
        "realtype *dwdw, const realtype t, const realtype *x, "
        "const realtype *p, const realtype *k, const realtype *h, "
        "const realtype *w, const realtype *tcl",
        assume_pow_positivity=True,
        sparse=True,
    ),
    "dxdotdw": _FunctionInfo(
        "realtype *dxdotdw, const realtype t, const realtype *x, "
        "const realtype *p, const realtype *k, const realtype *h, "
        "const realtype *w",
        "realtype *dxdotdw, const realtype t, const realtype *x, "
        "const realtype *p, const realtype *k, const realtype *h, "
        "const realtype *dx, const realtype *w",
        assume_pow_positivity=True,
        sparse=True,
    ),
    "dxdotdx_explicit": _FunctionInfo(
        "realtype *dxdotdx_explicit, const realtype t, "
        "const realtype *x, const realtype *p, const realtype *k, "
        "const realtype *h, const realtype *w",
        "realtype *dxdotdx_explicit, const realtype t, "
        "const realtype *x, const realtype *p, const realtype *k, "
        "const realtype *h, const realtype *dx, const realtype *w",
        assume_pow_positivity=True,
        sparse=True,
    ),
    "dxdotdp_explicit": _FunctionInfo(
        "realtype *dxdotdp_explicit, const realtype t, "
        "const realtype *x, const realtype *p, const realtype *k, "
        "const realtype *h, const realtype *w",
        "realtype *dxdotdp_explicit, const realtype t, "
        "const realtype *x, const realtype *p, const realtype *k, "
        "const realtype *h, const realtype *dx, const realtype *w",
        assume_pow_positivity=True,
        sparse=True,
    ),
    "dydx": _FunctionInfo(
        "realtype *dydx, const realtype t, const realtype *x, "
        "const realtype *p, const realtype *k, const realtype *h, "
        "const realtype *w, const realtype *dwdx",
    ),
    "dydp": _FunctionInfo(
        "realtype *dydp, const realtype t, const realtype *x, "
        "const realtype *p, const realtype *k, const realtype *h, "
        "const int ip, const realtype *w, const realtype *tcl, "
        "const realtype *dtcldp, const realtype *spl, const realtype *sspl"
    ),
    "dzdx": _FunctionInfo(
        "realtype *dzdx, const int ie, const realtype t, "
        "const realtype *x, const realtype *p, const realtype *k, "
        "const realtype *h",
    ),
    "dzdp": _FunctionInfo(
        "realtype *dzdp, const int ie, const realtype t, "
        "const realtype *x, const realtype *p, const realtype *k, "
        "const realtype *h, const int ip",
    ),
    "drzdx": _FunctionInfo(
        "realtype *drzdx, const int ie, const realtype t, "
        "const realtype *x, const realtype *p, const realtype *k, "
        "const realtype *h",
    ),
    "drzdp": _FunctionInfo(
        "realtype *drzdp, const int ie, const realtype t, "
        "const realtype *x, const realtype *p, const realtype *k, "
        "const realtype *h, const int ip",
    ),
    "dsigmaydy": _FunctionInfo(
        "realtype *dsigmaydy, const realtype t, const realtype *p, "
        "const realtype *k, const realtype *y"
    ),
    "dsigmaydp": _FunctionInfo(
        "realtype *dsigmaydp, const realtype t, const realtype *p, "
        "const realtype *k, const realtype *y, const int ip",
    ),
    "sigmay": _FunctionInfo(
        "realtype *sigmay, const realtype t, const realtype *p, "
        "const realtype *k, const realtype *y",
    ),
    "dsigmazdp": _FunctionInfo(
        "realtype *dsigmazdp, const realtype t, const realtype *p,"
        " const realtype *k, const int ip",
    ),
    "sigmaz": _FunctionInfo(
        "realtype *sigmaz, const realtype t, const realtype *p, " "const realtype *k",
    ),
    "sroot": _FunctionInfo(
        "realtype *stau, const realtype t, const realtype *x, "
        "const realtype *p, const realtype *k, const realtype *h, "
        "const realtype *sx, const int ip, const int ie, "
        "const realtype *tcl",
        generate_body=False,
    ),
    "drootdt": _FunctionInfo(generate_body=False),
    "drootdt_total": _FunctionInfo(generate_body=False),
    "drootdp": _FunctionInfo(generate_body=False),
    "drootdx": _FunctionInfo(generate_body=False),
    "stau": _FunctionInfo(
        "realtype *stau, const realtype t, const realtype *x, "
        "const realtype *p, const realtype *k, const realtype *h, "
        "const realtype *tcl, const realtype *sx, const int ip, "
        "const int ie"
    ),
    "deltax": _FunctionInfo(
        "double *deltax, const realtype t, const realtype *x, "
        "const realtype *p, const realtype *k, const realtype *h, "
        "const int ie, const realtype *xdot, const realtype *xdot_old"
    ),
    "ddeltaxdx": _FunctionInfo(generate_body=False),
    "ddeltaxdt": _FunctionInfo(generate_body=False),
    "ddeltaxdp": _FunctionInfo(generate_body=False),
    "deltasx": _FunctionInfo(
        "realtype *deltasx, const realtype t, const realtype *x, "
        "const realtype *p, const realtype *k, const realtype *h, "
        "const realtype *w, const int ip, const int ie, "
        "const realtype *xdot, const realtype *xdot_old, "
        "const realtype *sx, const realtype *stau, const realtype *tcl"
    ),
    "deltaxB": _FunctionInfo(
        "realtype *deltaxB, const realtype t, const realtype *x, "
        "const realtype *p, const realtype *k, const realtype *h, "
        "const int ie, const realtype *xdot, const realtype *xdot_old, "
        "const realtype *xB, const realtype *xBdot, const realtype *tcl"
    ),
    "deltaqB": _FunctionInfo(
        "realtype *deltaqB, const realtype t, const realtype *x, "
        "const realtype *p, const realtype *k, const realtype *h, "
        "const int ip, const int ie, const realtype *xdot, "
        "const realtype *xdot_old, const realtype *xB, "
        "const realtype *xBdot"
    ),
    "w": _FunctionInfo(
        "realtype *w, const realtype t, const realtype *x, "
        "const realtype *p, const realtype *k, "
        "const realtype *h, const realtype *tcl, const realtype *spl",
        assume_pow_positivity=True,
    ),
    "x0": _FunctionInfo(
        "realtype *x0, const realtype t, const realtype *p, " "const realtype *k"
    ),
    "x0_fixedParameters": _FunctionInfo(
        "realtype *x0_fixedParameters, const realtype t, "
        "const realtype *p, const realtype *k, "
        "gsl::span<const int> reinitialization_state_idxs",
    ),
    "sx0": _FunctionInfo(
        "realtype *sx0, const realtype t, const realtype *x, "
        "const realtype *p, const realtype *k, const int ip",
    ),
    "sx0_fixedParameters": _FunctionInfo(
        "realtype *sx0_fixedParameters, const realtype t, "
        "const realtype *x0, const realtype *p, const realtype *k, "
        "const int ip, gsl::span<const int> reinitialization_state_idxs",
    ),
    "xdot": _FunctionInfo(
        "realtype *xdot, const realtype t, const realtype *x, "
        "const realtype *p, const realtype *k, const realtype *h, "
        "const realtype *w",
        "realtype *xdot, const realtype t, const realtype *x, "
        "const realtype *p, const realtype *k, const realtype *h, "
        "const realtype *dx, const realtype *w",
        assume_pow_positivity=True,
    ),
    "xdot_old": _FunctionInfo(generate_body=False),
    "y": _FunctionInfo(
        "realtype *y, const realtype t, const realtype *x, "
        "const realtype *p, const realtype *k, "
        "const realtype *h, const realtype *w",
    ),
    "x_rdata": _FunctionInfo(
        "realtype *x_rdata, const realtype *x, const realtype *tcl, "
        "const realtype *p, const realtype *k"
    ),
    "total_cl": _FunctionInfo(
        "realtype *total_cl, const realtype *x_rdata, "
        "const realtype *p, const realtype *k"
    ),
    "dtotal_cldp": _FunctionInfo(
        "realtype *dtotal_cldp, const realtype *x_rdata, "
        "const realtype *p, const realtype *k, const int ip"
    ),
    "dtotal_cldx_rdata": _FunctionInfo(
        "realtype *dtotal_cldx_rdata, const realtype *x_rdata, "
        "const realtype *p, const realtype *k, const realtype *tcl",
        sparse=True,
    ),
    "x_solver": _FunctionInfo("realtype *x_solver, const realtype *x_rdata"),
    "dx_rdatadx_solver": _FunctionInfo(
        "realtype *dx_rdatadx_solver, const realtype *x, "
        "const realtype *tcl, const realtype *p, const realtype *k",
        sparse=True,
    ),
    "dx_rdatadp": _FunctionInfo(
        "realtype *dx_rdatadp, const realtype *x, "
        "const realtype *tcl, const realtype *p, const realtype *k, "
        "const int ip"
    ),
    "dx_rdatadtcl": _FunctionInfo(
        "realtype *dx_rdatadtcl, const realtype *x, "
        "const realtype *tcl, const realtype *p, const realtype *k",
        sparse=True,
    ),
    "z": _FunctionInfo(
        "realtype *z, const int ie, const realtype t, const realtype *x, "
        "const realtype *p, const realtype *k, const realtype *h"
    ),
    "rz": _FunctionInfo(
        "realtype *rz, const int ie, const realtype t, const realtype *x, "
        "const realtype *p, const realtype *k, const realtype *h"
    ),
}

# list of sparse functions
sparse_functions = [
    func_name for func_name, func_info in functions.items() if func_info.sparse
]
# list of nobody functions
nobody_functions = [
    func_name
    for func_name, func_info in functions.items()
    if not func_info.generate_body
]
# list of sensitivity functions
sensi_functions = [
    func_name
    for func_name, func_info in functions.items()
    if "const int ip" in func_info.arguments()
]
# list of sensitivity functions
sparse_sensi_functions = [
    func_name
    for func_name, func_info in functions.items()
    if "const int ip" not in func_info.arguments()
    and func_name.endswith("dp")
    or func_name.endswith("dp_explicit")
]
# list of event functions
event_functions = [
    func_name
    for func_name, func_info in functions.items()
    if "const int ie" in func_info.arguments()
    and "const int ip" not in func_info.arguments()
]
event_sensi_functions = [
    func_name
    for func_name, func_info in functions.items()
    if "const int ie" in func_info.arguments()
    and "const int ip" in func_info.arguments()
]
# list of multiobs functions
multiobs_functions = [
    func_name
    for func_name, func_info in functions.items()
    if "const int iy" in func_info.arguments()
    or "const int iz" in func_info.arguments()
]
# list of equations that have ids which may not be unique
non_unique_id_symbols = ["x_rdata", "y"]

# custom c++ function replacements
CUSTOM_FUNCTIONS = [
    {
        "sympy": "polygamma",
        "c++": "boost::math::polygamma",
        "include": "#include <boost/math/special_functions/polygamma.hpp>",
        "build_hint": "Using polygamma requires libboost-math header files.",
    },
    {"sympy": "Heaviside", "c++": "amici::heaviside"},
    {"sympy": "DiracDelta", "c++": "amici::dirac"},
]

# python log manager
logger = get_logger(__name__, logging.ERROR)


def var_in_function_signature(name: str, varname: str, ode: bool) -> bool:
    """
    Checks if the values for a symbolic variable is passed in the signature
    of a function

    :param name:
        name of the function
    :param varname:
        name of the symbolic variable
    :param ode:
        whether to check the ODE or DAE signature

    :return:
        boolean indicating whether the variable occurs in the function
        signature
    """
    return name in functions and re.search(
        rf"const (realtype|double) \*{varname}[0]*(,|$)+",
        functions[name].arguments(ode=ode),
    )


# defines the type of some attributes in DEModel
symbol_to_type = {
    SymbolId.SPECIES: DifferentialState,
    SymbolId.ALGEBRAIC_STATE: AlgebraicState,
    SymbolId.ALGEBRAIC_EQUATION: AlgebraicEquation,
    SymbolId.PARAMETER: Parameter,
    SymbolId.FIXED_PARAMETER: Constant,
    SymbolId.OBSERVABLE: Observable,
    SymbolId.EVENT_OBSERVABLE: EventObservable,
    SymbolId.SIGMAY: SigmaY,
    SymbolId.SIGMAZ: SigmaZ,
    SymbolId.LLHY: LogLikelihoodY,
    SymbolId.LLHZ: LogLikelihoodZ,
    SymbolId.LLHRZ: LogLikelihoodRZ,
    SymbolId.EXPRESSION: Expression,
    SymbolId.EVENT: Event,
}


@log_execution_time("running smart_jacobian", logger)
def smart_jacobian(
    eq: sp.MutableDenseMatrix, sym_var: sp.MutableDenseMatrix
) -> sp.MutableSparseMatrix:
    """
    Wrapper around symbolic jacobian with some additional checks that reduce
    computation time for large matrices

    :param eq:
        equation
    :param sym_var:
        differentiation variable
    :return:
        jacobian of eq wrt sym_var
    """
    nrow = eq.shape[0]
    ncol = sym_var.shape[0]
    if (
        not min(eq.shape)
        or not min(sym_var.shape)
        or smart_is_zero_matrix(eq)
        or smart_is_zero_matrix(sym_var)
    ):
        return sp.MutableSparseMatrix(nrow, ncol, dict())

    # preprocess sparsity pattern
    elements = (
        (i, j, a, b)
        for i, a in enumerate(eq)
        for j, b in enumerate(sym_var)
        if a.has(b)
    )

    if (n_procs := int(os.environ.get("AMICI_IMPORT_NPROCS", 1))) == 1:
        # serial
        return sp.MutableSparseMatrix(
            nrow, ncol, dict(starmap(_jacobian_element, elements))
        )

    # parallel
    from multiprocessing import get_context

    # "spawn" should avoid potential deadlocks occurring with fork
    #  see e.g. https://stackoverflow.com/a/66113051
    ctx = get_context("spawn")
    with ctx.Pool(n_procs) as p:
        mapped = p.starmap(_jacobian_element, elements)
    return sp.MutableSparseMatrix(nrow, ncol, dict(mapped))


@log_execution_time("running smart_multiply", logger)
def smart_multiply(
    x: Union[sp.MutableDenseMatrix, sp.MutableSparseMatrix],
    y: sp.MutableDenseMatrix,
) -> Union[sp.MutableDenseMatrix, sp.MutableSparseMatrix]:
    """
    Wrapper around symbolic multiplication with some additional checks that
    reduce computation time for large matrices

    :param x:
        educt 1
    :param y:
        educt 2
    :return:
        product
    """
    if (
        not x.shape[0]
        or not y.shape[1]
        or smart_is_zero_matrix(x)
        or smart_is_zero_matrix(y)
    ):
        return sp.zeros(x.shape[0], y.shape[1])
    return x.multiply(y)


def smart_is_zero_matrix(
    x: Union[sp.MutableDenseMatrix, sp.MutableSparseMatrix]
) -> bool:
    """A faster implementation of sympy's is_zero_matrix

    Avoids repeated indexer type checks and double iteration to distinguish
    False/None. Found to be about 100x faster for large matrices.

    :param x: Matrix to check
    """

    if isinstance(x, sp.MutableDenseMatrix):
        return all(xx.is_zero is True for xx in x.flat())

    if isinstance(x, list):
        return all(smart_is_zero_matrix(xx) for xx in x)

    return x.nnz() == 0


def _default_simplify(x):
    """Default simplification applied in DEModel"""
    # We need this as a free function instead of a lambda to have it picklable
    #  for parallel simplification
    return sp.powsimp(x, deep=True)


class DEModel:
    """
    Defines a Differential Equation as set of ModelQuantities.
    This class provides general purpose interfaces to compute arbitrary
    symbolic derivatives that are necessary for model simulation or
    sensitivity computation.

    :ivar _differential_states:
        list of differential state variables

    :ivar _algebraic_states:
        list of algebraic state variables

    :ivar _observables:
        list of observables

    :ivar _event_observables:
        list of event observables

    :ivar _sigma_ys:
        list of sigmas for observables

    :ivar _sigma_zs:
        list of sigmas for event observables

    :ivar _parameters:
        list of parameters

    :ivar _log_likelihood_ys:
        list of loglikelihoods for observables

    :ivar _log_likelihood_zs:
        list of loglikelihoods for event observables

    :ivar _log_likelihood_rzs:
        list of loglikelihoods for event observable regularizations

    :ivar _expressions:
        list of expressions instances

    :ivar _conservation_laws:
        list of conservation laws

    :ivar _symboldim_funs:
        define functions that compute model dimensions, these
        are functions as the underlying symbolic expressions have not been
        populated at compile time

    :ivar _eqs:
        carries symbolic formulas of the symbolic variables of the model

    :ivar _sparseeqs:
        carries linear list of all symbolic formulas for sparsified
        variables

    :ivar _vals:
        carries numeric values of symbolic identifiers of the symbolic
        variables of the model

    :ivar _names:
        carries the names of symbolic identifiers of the symbolic variables
        of the model

    :ivar _syms:
        carries symbolic identifiers of the symbolic variables of the
        model

    :ivar _sparsesyms:
        carries linear list of all symbolic identifiers for sparsified
        variables

    :ivar _colptrs:
        carries column pointers for sparsified variables. See
        SUNMatrixContent_Sparse definition in ``sunmatrix/sunmatrix_sparse.h``

    :ivar _rowvals:
        carries row values for sparsified variables. See
        SUNMatrixContent_Sparse definition in ``sunmatrix/sunmatrix_sparse.h``

    :ivar _equation_prototype:
        defines the attribute from which an equation should be generated via
        list comprehension (see :meth:`OEModel._generate_equation`)

    :ivar _variable_prototype:
        defines the attribute from which a variable should be generated via
        list comprehension (see :meth:`DEModel._generate_symbol`)

    :ivar _value_prototype:
        defines the attribute from which a value should be generated via
        list comprehension (see :meth:`DEModel._generate_value`)

    :ivar _total_derivative_prototypes:
        defines how a total derivative equation is computed for an equation,
        key defines the name and values should be arguments for
        :meth:`DEModel.totalDerivative`

    :ivar _lock_total_derivative:
        add chainvariables to this set when computing total derivative from
        a partial derivative call to enforce a partial derivative in the
        next recursion. prevents infinite recursion

    :ivar _simplify:
        If not None, this function will be used to simplify symbolic
        derivative expressions. Receives sympy expressions as only argument.
        To apply multiple simplifications, wrap them in a lambda expression.

    :ivar _x0_fixedParameters_idx:
        Index list of subset of states for which x0_fixedParameters was
        computed

    :ivar _w_recursion_depth:
        recursion depth in w, quantified as nilpotency of dwdw

    :ivar _has_quadratic_nllh:
        whether all observables have a gaussian noise model, i.e. whether
        res and FIM make sense.

    :ivar _code_printer:
        Code printer to generate C++ code

    :ivar _z2event:
        list of event indices for each event observable
    """

    def __init__(
        self,
        verbose: Optional[Union[bool, int]] = False,
        simplify: Optional[Callable] = _default_simplify,
        cache_simplify: bool = False,
    ):
        """
        Create a new DEModel instance.

        :param verbose:
            verbosity level for logging, True/False default to
            ``logging.DEBUG``/``logging.ERROR``

        :param simplify:
            see :meth:`DEModel._simplify`

        :param cache_simplify:
            Whether to cache calls to the simplify method. Can e.g. decrease
            import times for models with events.
        """
        self._differential_states: List[DifferentialState] = []
        self._algebraic_states: List[AlgebraicState] = []
        self._algebraic_equations: List[AlgebraicEquation] = []
        self._observables: List[Observable] = []
        self._event_observables: List[EventObservable] = []
        self._sigma_ys: List[SigmaY] = []
        self._sigma_zs: List[SigmaZ] = []
        self._parameters: List[Parameter] = []
        self._constants: List[Constant] = []
        self._log_likelihood_ys: List[LogLikelihoodY] = []
        self._log_likelihood_zs: List[LogLikelihoodZ] = []
        self._log_likelihood_rzs: List[LogLikelihoodRZ] = []
        self._expressions: List[Expression] = []
        self._conservation_laws: List[ConservationLaw] = []
        self._events: List[Event] = []
        self.splines = []
        self._symboldim_funs: Dict[str, Callable[[], int]] = {
            "sx": self.num_states_solver,
            "v": self.num_states_solver,
            "vB": self.num_states_solver,
            "xB": self.num_states_solver,
            "sigmay": self.num_obs,
            "sigmaz": self.num_eventobs,
        }
        self._eqs: Dict[
            str,
            Union[
                sp.Matrix,
                sp.SparseMatrix,
                List[Union[sp.Matrix, sp.SparseMatrix]],
            ],
        ] = dict()
        self._sparseeqs: Dict[str, Union[sp.Matrix, List[sp.Matrix]]] = dict()
        self._vals: Dict[str, List[sp.Expr]] = dict()
        self._names: Dict[str, List[str]] = dict()
        self._syms: Dict[str, Union[sp.Matrix, List[sp.Matrix]]] = dict()
        self._sparsesyms: Dict[str, Union[List[str], List[List[str]]]] = dict()
        self._colptrs: Dict[str, Union[List[int], List[List[int]]]] = dict()
        self._rowvals: Dict[str, Union[List[int], List[List[int]]]] = dict()

        self._equation_prototype: Dict[str, Callable] = {
            "total_cl": self.conservation_laws,
            "x0": self.states,
            "y": self.observables,
            "Jy": self.log_likelihood_ys,
            "Jz": self.log_likelihood_zs,
            "Jrz": self.log_likelihood_rzs,
            "w": self.expressions,
            "root": self.events,
            "sigmay": self.sigma_ys,
            "sigmaz": self.sigma_zs,
        }
        self._variable_prototype: Dict[str, Callable] = {
            "tcl": self.conservation_laws,
            "x_rdata": self.states,
            "y": self.observables,
            "z": self.event_observables,
            "p": self.parameters,
            "k": self.constants,
            "w": self.expressions,
            "sigmay": self.sigma_ys,
            "sigmaz": self.sigma_zs,
            "h": self.events,
        }
        self._value_prototype: Dict[str, Callable] = {
            "p": self.parameters,
            "k": self.constants,
        }
        self._total_derivative_prototypes: Dict[
            str, Dict[str, Union[str, List[str]]]
        ] = {
            "sroot": {
                "eq": "root",
                "chainvars": ["x"],
                "var": "p",
                "dxdz_name": "sx",
            },
        }

        self._lock_total_derivative: List[str] = list()
        self._simplify: Callable = simplify
        if cache_simplify and simplify is not None:

            def cached_simplify(
                expr: sp.Expr,
                _simplified: Dict[str, sp.Expr] = {},
                _simplify: Callable = simplify,
            ) -> sp.Expr:
                """Speed up expression simplification with caching.

                NB: This can decrease model import times for models that have
                    many repeated expressions during C++ file generation.
                    For example, this can be useful for models with events.
                    However, for other models, this may increase model import
                    times.

                :param expr:
                    The SymPy expression.
                :param _simplified:
                    The cache.
                :param _simplify:
                    The simplification method.

                :return:
                    The simplified expression.
                """
                expr_str = repr(expr)
                if expr_str not in _simplified:
                    _simplified[expr_str] = _simplify(expr)
                return _simplified[expr_str]

            self._simplify = cached_simplify
        self._x0_fixedParameters_idx: Union[None, Sequence[int]]
        self._w_recursion_depth: int = 0
        self._has_quadratic_nllh: bool = True
        set_log_level(logger, verbose)

        self._code_printer = AmiciCxxCodePrinter()
        for fun in CUSTOM_FUNCTIONS:
            self._code_printer.known_functions[fun["sympy"]] = fun["c++"]

    def differential_states(self) -> List[DifferentialState]:
        """Get all differential states."""
        return self._differential_states

    def algebraic_states(self) -> List[AlgebraicState]:
        """Get all algebraic states."""
        return self._algebraic_states

    def observables(self) -> List[Observable]:
        """Get all observables."""
        return self._observables

    def parameters(self) -> List[Parameter]:
        """Get all parameters."""
        return self._parameters

    def constants(self) -> List[Constant]:
        """Get all constants."""
        return self._constants

    def expressions(self) -> List[Expression]:
        """Get all expressions."""
        return self._expressions

    def events(self) -> List[Event]:
        """Get all events."""
        return self._events

    def event_observables(self) -> List[EventObservable]:
        """Get all event observables."""
        return self._event_observables

    def sigma_ys(self) -> List[SigmaY]:
        """Get all observable sigmas."""
        return self._sigma_ys

    def sigma_zs(self) -> List[SigmaZ]:
        """Get all event observable sigmas."""
        return self._sigma_zs

    def conservation_laws(self) -> List[ConservationLaw]:
        """Get all conservation laws."""
        return self._conservation_laws

    def log_likelihood_ys(self) -> List[LogLikelihoodY]:
        """Get all observable log likelihoodss."""
        return self._log_likelihood_ys

    def log_likelihood_zs(self) -> List[LogLikelihoodZ]:
        """Get all event observable log likelihoods."""
        return self._log_likelihood_zs

    def log_likelihood_rzs(self) -> List[LogLikelihoodRZ]:
        """Get all event observable regularization log likelihoods."""
        return self._log_likelihood_rzs

    def is_ode(self) -> bool:
        """Check if model is ODE model."""
        return len(self._algebraic_equations) == 0

    def states(self) -> List[State]:
        """Get all states."""
        return self._differential_states + self._algebraic_states

    @log_execution_time("importing SbmlImporter", logger)
    def import_from_sbml_importer(
        self, si: "sbml_import.SbmlImporter", compute_cls: Optional[bool] = True
    ) -> None:
        """
        Imports a model specification from a
        :class:`amici.sbml_import.SbmlImporter` instance.

        :param si:
            imported SBML model
        :param compute_cls:
            whether to compute conservation laws
        """

        # add splines as expressions to the model
        # saved for later substituting into the fluxes
        spline_subs = {}

        for ispl, spl in enumerate(si.splines):
            spline_expr = spl.ode_model_symbol(si)
            spline_subs[spl.sbml_id] = spline_expr
            self.add_component(
                Expression(
                    identifier=spl.sbml_id,
                    name=str(spl.sbml_id),
                    value=spline_expr,
                )
            )
        self.splines = si.splines

        # get symbolic expression from SBML importers
        symbols = copy.copy(si.symbols)

        # assemble fluxes and add them as expressions to the model
        assert len(si.flux_ids) == len(si.flux_vector)
        fluxes = [
            generate_flux_symbol(ir, name=flux_id)
            for ir, flux_id in enumerate(si.flux_ids)
        ]

        # correct time derivatives for compartment changes
        def transform_dxdt_to_concentration(species_id, dxdt):
            """
            Produces the appropriate expression for the first derivative of a
            species with respect to time, for species that reside in
            compartments with a constant volume, or a volume that is defined by
            an assignment or rate rule.

            :param species_id:
                The identifier of the species (generated in "sbml_import.py").

            :param dxdt:
                The element-wise product of the row in the stoichiometric
                matrix that corresponds to the species (row x_index) and the
                flux (kinetic laws) vector. Ignored in the case of rate rules.
            """
            # The derivation of the below return expressions can be found in
            # the documentation. They are found by rearranging
            # $\frac{d}{dt} (vx) = Sw$ for $\frac{dx}{dt}$, where $v$ is the
            # vector of species compartment volumes, $x$ is the vector of
            # species concentrations, $S$ is the stoichiometric matrix, and $w$
            # is the flux vector. The conditional below handles the cases of
            # species in (i) compartments with a rate rule, (ii) compartments
            # with an assignment rule, and (iii) compartments with a constant
            # volume, respectively.
            species = si.symbols[SymbolId.SPECIES][species_id]

            comp = species["compartment"]
            if comp in si.symbols[SymbolId.SPECIES]:
                dv_dt = si.symbols[SymbolId.SPECIES][comp]["dt"]
                xdot = (dxdt - dv_dt * species_id) / comp
                return xdot
            elif comp in si.compartment_assignment_rules:
                v = si.compartment_assignment_rules[comp]

                # we need to flatten out assignments in the compartment in
                # order to ensure that we catch all species dependencies
                v = smart_subs_dict(v, si.symbols[SymbolId.EXPRESSION], "value")
                dv_dt = v.diff(amici_time_symbol)
                # we may end up with a time derivative of the compartment
                # volume due to parameter rate rules
                comp_rate_vars = [
                    p for p in v.free_symbols if p in si.symbols[SymbolId.SPECIES]
                ]
                for var in comp_rate_vars:
                    dv_dt += v.diff(var) * si.symbols[SymbolId.SPECIES][var]["dt"]
                dv_dx = v.diff(species_id)
                xdot = (dxdt - dv_dt * species_id) / (dv_dx * species_id + v)
                return xdot
            elif comp in si.symbols[SymbolId.ALGEBRAIC_STATE]:
                raise SBMLException(
                    f"Species {species_id} is in a compartment {comp} that is"
                    f" defined by an algebraic equation. This is not"
                    f" supported."
                )
            else:
                v = si.compartments[comp]

                if v == 1.0:
                    return dxdt

                return dxdt / v

        # create dynamics without respecting conservation laws first
        dxdt = smart_multiply(si.stoichiometric_matrix, MutableDenseMatrix(fluxes))
        for ix, ((species_id, species), formula) in enumerate(
            zip(symbols[SymbolId.SPECIES].items(), dxdt)
        ):
            # rate rules and amount species don't need to be updated
            if "dt" in species:
                continue
            if species["amount"]:
                species["dt"] = formula
            else:
                species["dt"] = transform_dxdt_to_concentration(species_id, formula)

        # create all basic components of the DE model and add them.
        for symbol_name in symbols:
            # transform dict of lists into a list of dicts
            args = ["name", "identifier"]

            if symbol_name == SymbolId.SPECIES:
                args += ["dt", "init"]
            elif symbol_name == SymbolId.ALGEBRAIC_STATE:
                args += ["init"]
            else:
                args += ["value"]

            if symbol_name == SymbolId.EVENT:
                args += ["state_update", "initial_value"]
            elif symbol_name == SymbolId.OBSERVABLE:
                args += ["transformation"]
            elif symbol_name == SymbolId.EVENT_OBSERVABLE:
                args += ["event"]

            comp_kwargs = [
                {
                    "identifier": var_id,
                    **{k: v for k, v in var.items() if k in args},
                }
                for var_id, var in symbols[symbol_name].items()
            ]

            for comp_kwarg in comp_kwargs:
                self.add_component(symbol_to_type[symbol_name](**comp_kwarg))

        # add fluxes as expressions, this needs to happen after base
        # expressions from symbols have been parsed
        for flux_id, flux in zip(fluxes, si.flux_vector):
            # replace splines inside fluxes
            flux = flux.subs(spline_subs)
            self.add_component(
                Expression(identifier=flux_id, name=str(flux_id), value=flux)
            )

        # process conservation laws
        if compute_cls:
            si.process_conservation_laws(self)

        # fill in 'self._sym' based on prototypes and components in ode_model
        self.generate_basic_variables()
        self._has_quadratic_nllh = all(
            llh["dist"] in ["normal", "lin-normal", "log-normal", "log10-normal"]
            for llh in si.symbols[SymbolId.LLHY].values()
        )

    def add_component(
        self, component: ModelQuantity, insert_first: Optional[bool] = False
    ) -> None:
        """
        Adds a new ModelQuantity to the model.

        :param component:
            model quantity to be added

        :param insert_first:
            whether to add quantity first or last, relevant when components
            may refer to other components of the same type.
        """
        if type(component) not in {
            Observable,
            Expression,
            Parameter,
            Constant,
            DifferentialState,
            AlgebraicState,
            AlgebraicEquation,
            LogLikelihoodY,
            LogLikelihoodZ,
            LogLikelihoodRZ,
            SigmaY,
            SigmaZ,
            ConservationLaw,
            Event,
            EventObservable,
        }:
            raise ValueError(f"Invalid component type {type(component)}")

        component_list = getattr(
            self,
            "_"
            + "_".join(
                s.lower()
                for s in re.split(r"([A-Z][^A-Z]+)", type(component).__name__)
                if s
            )
            + "s",
        )
        if insert_first:
            component_list.insert(0, component)
        else:
            component_list.append(component)

    def add_conservation_law(
        self,
        state: sp.Symbol,
        total_abundance: sp.Symbol,
        coefficients: Dict[sp.Symbol, sp.Expr],
    ) -> None:
        r"""
        Adds a new conservation law to the model. A conservation law is defined
        by the conserved quantity :math:`T = \sum_i(a_i * x_i)`, where
        :math:`a_i` are coefficients and :math:`x_i` are different state
        variables.

        :param state:
            symbolic identifier of the state that should be replaced by
            the conservation law (:math:`x_j`)

        :param total_abundance:
            symbolic identifier of the total abundance (:math:`T/a_j`)

        :param coefficients:
            Dictionary of coefficients {x_i: a_i}
        """
        try:
            ix = next(
                filter(
                    lambda is_s: is_s[1].get_id() == state,
                    enumerate(self._differential_states),
                )
            )[0]
        except StopIteration:
            raise ValueError(
                f"Specified state {state} was not found in the " f"model states."
            )

        state_id = self._differential_states[ix].get_id()

        # \sum_{i≠j}(a_i * x_i)/a_j
        target_expression = (
            sp.Add(*(c_i * x_i for x_i, c_i in coefficients.items() if x_i != state))
            / coefficients[state]
        )

        # x_j = T/a_j - \sum_{i≠j}(a_i * x_i)/a_j
        state_expr = total_abundance - target_expression

        # T/a_j = \sum_{i≠j}(a_i * x_i)/a_j + x_j
        abundance_expr = target_expression + state_id

        self.add_component(
            Expression(state_id, str(state_id), state_expr), insert_first=True
        )

        cl = ConservationLaw(
            total_abundance,
            f"total_{state_id}",
            abundance_expr,
            coefficients,
            state_id,
        )

        self.add_component(cl)
        self._differential_states[ix].set_conservation_law(cl)

    def get_observable_transformations(self) -> List[ObservableTransformation]:
        """
        List of observable transformations

        :return:
            list of transformations
        """
        return [obs.trafo for obs in self._observables]

    def num_states_rdata(self) -> int:
        """
        Number of states.

        :return:
            number of state variable symbols
        """
        return len(self.sym("x_rdata"))

    def num_states_solver(self) -> int:
        """
        Number of states after applying conservation laws.

        :return:
            number of state variable symbols
        """
        return len(self.sym("x"))

    def num_cons_law(self) -> int:
        """
        Number of conservation laws.

        :return:
            number of conservation laws
        """
        return self.num_states_rdata() - self.num_states_solver()

    def num_state_reinits(self) -> int:
        """
        Number of solver states which would be reinitialized after
        preequilibration

        :return:
            number of state variable symbols with reinitialization
        """
        reinit_states = self.eq("x0_fixedParameters")
        solver_states = self.eq("x_solver")
        return sum(ix in solver_states for ix in reinit_states)

    def num_obs(self) -> int:
        """
        Number of Observables.

        :return:
            number of observable symbols
        """
        return len(self.sym("y"))

    def num_eventobs(self) -> int:
        """
        Number of Event Observables.

        :return:
            number of event observable symbols
        """
        return len(self.sym("z"))

    def num_const(self) -> int:
        """
        Number of Constants.

        :return:
            number of constant symbols
        """
        return len(self.sym("k"))

    def num_par(self) -> int:
        """
        Number of Parameters.

        :return:
            number of parameter symbols
        """
        return len(self.sym("p"))

    def num_expr(self) -> int:
        """
        Number of Expressions.

        :return:
            number of expression symbols
        """
        return len(self.sym("w"))

    def num_events(self) -> int:
        """
        Number of Events.

        :return:
            number of event symbols (length of the root vector in AMICI)
        """
        return len(self.sym("h"))

    def sym(self, name: str) -> sp.Matrix:
        """
        Returns (and constructs if necessary) the identifiers for a symbolic
        entity.

        :param name:
            name of the symbolic variable

        :return:
            matrix of symbolic identifiers
        """
        if name not in self._syms:
            self._generate_symbol(name)

        return self._syms[name]

    def sparsesym(self, name: str, force_generate: bool = True) -> List[str]:
        """
        Returns (and constructs if necessary) the sparsified identifiers for
        a sparsified symbolic variable.

        :param name:
            name of the symbolic variable

        :param force_generate:
            whether the symbols should be generated if not available

        :return:
            linearized Matrix containing the symbolic identifiers
        """
        if name not in sparse_functions:
            raise ValueError(f"{name} is not marked as sparse")
        if name not in self._sparsesyms and force_generate:
            self._generate_sparse_symbol(name)
        return self._sparsesyms.get(name, [])

    def eq(self, name: str) -> sp.Matrix:
        """
        Returns (and constructs if necessary) the formulas for a symbolic
        entity.

        :param name:
            name of the symbolic variable

        :return:
            matrix of symbolic formulas
        """

        if name not in self._eqs:
            dec = log_execution_time(f"computing {name}", logger)
            dec(self._compute_equation)(name)
        return self._eqs[name]

    def sparseeq(self, name) -> sp.Matrix:
        """
        Returns (and constructs if necessary) the sparsified formulas for a
        sparsified symbolic variable.

        :param name:
            name of the symbolic variable

        :return:
            linearized matrix containing the symbolic formulas
        """
        if name not in sparse_functions:
            raise ValueError(f"{name} is not marked as sparse")
        if name not in self._sparseeqs:
            self._generate_sparse_symbol(name)
        return self._sparseeqs[name]

    def colptrs(self, name: str) -> Union[List[sp.Number], List[List[sp.Number]]]:
        """
        Returns (and constructs if necessary) the column pointers for
        a sparsified symbolic variable.

        :param name:
            name of the symbolic variable

        :return:
            list containing the column pointers
        """
        if name not in sparse_functions:
            raise ValueError(f"{name} is not marked as sparse")
        if name not in self._sparseeqs:
            self._generate_sparse_symbol(name)
        return self._colptrs[name]

    def rowvals(self, name: str) -> Union[List[sp.Number], List[List[sp.Number]]]:
        """
        Returns (and constructs if necessary) the row values for a
        sparsified symbolic variable.

        :param name:
            name of the symbolic variable

        :return:
            list containing the row values
        """
        if name not in sparse_functions:
            raise ValueError(f"{name} is not marked as sparse")
        if name not in self._sparseeqs:
            self._generate_sparse_symbol(name)
        return self._rowvals[name]

    def val(self, name: str) -> List[sp.Number]:
        """
        Returns (and constructs if necessary) the numeric values of a
        symbolic entity

        :param name:
            name of the symbolic variable

        :return:
            list containing the numeric values
        """
        if name not in self._vals:
            self._generate_value(name)
        return self._vals[name]

    def name(self, name: str) -> List[str]:
        """
        Returns (and constructs if necessary) the names of a symbolic
        variable

        :param name:
            name of the symbolic variable

        :return:
            list of names
        """
        if name not in self._names:
            self._generate_name(name)
        return self._names[name]

    def free_symbols(self) -> Set[sp.Basic]:
        """
        Returns list of free symbols that appear in RHS and initial
        conditions.
        """
        return set(
            chain.from_iterable(
                state.get_free_symbols()
                for state in self.states() + self.algebraic_equations()
            )
        )

    def _generate_symbol(self, name: str) -> None:
        """
        Generates the symbolic identifiers for a symbolic variable

        :param name:
            name of the symbolic variable
        """
        if name in self._variable_prototype:
            components = self._variable_prototype[name]()
            self._syms[name] = sp.Matrix([comp.get_id() for comp in components])
            if name == "y":
                self._syms["my"] = sp.Matrix(
                    [comp.get_measurement_symbol() for comp in components]
                )
            if name == "z":
                self._syms["mz"] = sp.Matrix(
                    [comp.get_measurement_symbol() for comp in components]
                )
                self._syms["rz"] = sp.Matrix(
                    [comp.get_regularization_symbol() for comp in components]
                )
            return
        elif name == "x":
            self._syms[name] = sp.Matrix(
                [
                    state.get_id()
                    for state in self.states()
                    if not state.has_conservation_law()
                ]
            )
            return
        elif name == "xdot":
            self._syms[name] = sp.Matrix(
                [
                    f"d{x.get_id()}dt" if self.is_ode() else f"de_{ix}"
                    for ix, x in enumerate(self._differential_states)
                    if not x.has_conservation_law()
                ]
                + [f"ae_{ix}" for ix in range(len(self._algebraic_equations))]
            )
            return
        elif name == "dx":
            self._syms[name] = sp.Matrix(
                [
                    f"d{state.get_id()}dt"
                    for state in self.states()
                    if not state.has_conservation_law()
                ]
            )
            return
        elif name == "sx0":
            self._syms[name] = sp.Matrix(
                [
                    f"s{state.get_id()}_0"
                    for state in self.states()
                    if not state.has_conservation_law()
                ]
            )
            return
        elif name == "sx_rdata":
            self._syms[name] = sp.Matrix(
                [f"sx_rdata_{i}" for i in range(len(self.states()))]
            )
            return
        elif name == "dtcldp":
            # check, whether the CL consists of only one state. Then,
            # sensitivities drop out, otherwise generate symbols
            self._syms[name] = sp.Matrix(
                [
                    [
                        sp.Symbol(
                            f"s{strip_pysb(tcl.get_id())}__"
                            f"{strip_pysb(par.get_id())}",
                            real=True,
                        )
                        for par in self._parameters
                    ]
                    if self.conservation_law_has_multispecies(tcl)
                    else [0] * self.num_par()
                    for tcl in self._conservation_laws
                ]
            )
            return
        elif name == "xdot_old":
            length = len(self.eq("xdot"))
        elif name == "xBdot":
            length = len(self.eq("xdot"))
        elif name in sparse_functions:
            self._generate_sparse_symbol(name)
            return
        elif name in self._symboldim_funs:
            length = self._symboldim_funs[name]()
        elif name == "stau":
            length = self.eq(name)[0].shape[1]
        elif name in sensi_functions:
            length = self.eq(name).shape[0]
        elif name == "spl":
            # placeholders for the numeric spline values.
            # Need to create symbols
            self._syms[name] = sp.Matrix(
                [[f"spl_{isp}" for isp in range(len(self.splines))]]
            )
            return
        elif name == "sspl":
            # placeholders for spline sensitivities. Need to create symbols
            self._syms[name] = sp.Matrix(
                [
                    [f"sspl_{isp}_{ip}" for ip in range(len(self._syms["p"]))]
                    for isp in range(len(self.splines))
                ]
            )
            return
        else:
            length = len(self.eq(name))
        self._syms[name] = sp.Matrix(
            [
                sp.Symbol(f'{name}{0 if name == "stau" else i}', real=True)
                for i in range(length)
            ]
        )

    def generate_basic_variables(self) -> None:
        """
        Generates the symbolic identifiers for all variables in
        ``DEModel._variable_prototype``
        """
        # We need to process events and Heaviside functions in the ``DEModel`,
        # before adding it to DEExporter
        self.parse_events()

        for var in self._variable_prototype:
            if var not in self._syms:
                self._generate_symbol(var)
        # symbols for spline values need to be created in addition
        for var in ["spl", "sspl"]:
            self._generate_symbol(var)

        self._generate_symbol("x")

    def parse_events(self) -> None:
        """
        This function checks the right-hand side for roots of Heaviside
        functions or events, collects the roots, removes redundant roots,
        and replaces the formulae of the found roots by identifiers of AMICI's
        Heaviside function implementation in the right-hand side
        """
        # Track all roots functions in the right-hand side
        roots = copy.deepcopy(self._events)
        for state in self._differential_states:
            state.set_dt(self._process_heavisides(state.get_dt(), roots))

        for expr in self._expressions:
            expr.set_val(self._process_heavisides(expr.get_val(), roots))

        # remove all possible Heavisides from roots, which may arise from
        # the substitution of `'w'` in `_collect_heaviside_roots`
        for root in roots:
            root.set_val(self._process_heavisides(root.get_val(), roots))

        # Now add the found roots to the model components
        for root in roots:
            # skip roots of SBML events, as these have already been added
            if root in self._events:
                continue
            # add roots of heaviside functions
            self.add_component(root)

    def get_appearance_counts(self, idxs: List[int]) -> List[int]:
        """
        Counts how often a state appears in the time derivative of
        another state and expressions for a subset of states

        :param idxs:
            list of state indices for which counts are to be computed

        :return:
            list of counts for the states ordered according to the provided
            indices
        """
        free_symbols_dt = list(
            itertools.chain.from_iterable(
                [str(symbol) for symbol in state.get_dt().free_symbols]
                for state in self.states()
            )
        )

        free_symbols_expr = list(
            itertools.chain.from_iterable(
                [str(symbol) for symbol in expr.get_val().free_symbols]
                for expr in self._expressions
            )
        )

        return [
            free_symbols_dt.count(str(self._differential_states[idx].get_id()))
            + free_symbols_expr.count(str(self._differential_states[idx].get_id()))
            for idx in idxs
        ]

    def _generate_sparse_symbol(self, name: str) -> None:
        """
        Generates the sparse symbolic identifiers, symbolic identifiers,
        sparse equations, column pointers and row values for a symbolic
        variable

        :param name:
            name of the symbolic variable
        """
        matrix = self.eq(name)

        if match_deriv := DERIVATIVE_PATTERN.match(name):
            eq = match_deriv[1]
            var = match_deriv[2]

            rownames = self.sym(eq)
            colnames = self.sym(var)

        if name == "dJydy":
            # One entry per y-slice
            self._colptrs[name] = []
            self._rowvals[name] = []
            self._sparseeqs[name] = []
            self._sparsesyms[name] = []
            self._syms[name] = []

            for iy in range(self.num_obs()):
                (
                    symbol_col_ptrs,
                    symbol_row_vals,
                    sparse_list,
                    symbol_list,
                    sparse_matrix,
                ) = self._code_printer.csc_matrix(
                    matrix[iy, :],
                    rownames=rownames,
                    colnames=colnames,
                    identifier=iy,
                )
                self._colptrs[name].append(symbol_col_ptrs)
                self._rowvals[name].append(symbol_row_vals)
                self._sparseeqs[name].append(sparse_list)
                self._sparsesyms[name].append(symbol_list)
                self._syms[name].append(sparse_matrix)
        else:
            (
                symbol_col_ptrs,
                symbol_row_vals,
                sparse_list,
                symbol_list,
                sparse_matrix,
            ) = self._code_printer.csc_matrix(
                matrix,
                rownames=rownames,
                colnames=colnames,
                pattern_only=name in nobody_functions,
            )

            self._colptrs[name] = symbol_col_ptrs
            self._rowvals[name] = symbol_row_vals
            self._sparseeqs[name] = sparse_list
            self._sparsesyms[name] = symbol_list
            self._syms[name] = sparse_matrix

    def _compute_equation(self, name: str) -> None:
        """
        Computes the symbolic formula for a symbolic variable

        :param name:
            name of the symbolic variable
        """
        # replacement ensures that we don't have to adapt name in abstract
        # model and keep backwards compatibility with matlab
        match_deriv = DERIVATIVE_PATTERN.match(
            re.sub(r"dJ(y|z|rz)dsigma", r"dJ\1dsigma\1", name)
            .replace("sigmarz", "sigmaz")
            .replace("dJrzdz", "dJrzdrz")
        )
        time_symbol = sp.Matrix([amici_time_symbol])

        if name in self._equation_prototype:
            self._equation_from_components(name, self._equation_prototype[name]())

        elif name in self._total_derivative_prototypes:
            args = self._total_derivative_prototypes[name]
            args["name"] = name
            self._lock_total_derivative += args["chainvars"]
            self._total_derivative(**args)
            for cv in args["chainvars"]:
                self._lock_total_derivative.remove(cv)

        elif name == "xdot":
            if self.is_ode():
                self._eqs[name] = sp.Matrix(
                    [
                        state.get_dt()
                        for state in self._differential_states
                        if not state.has_conservation_law()
                    ]
                )
            else:
                self._eqs[name] = sp.Matrix(
                    [
                        x.get_dt() - dx
                        for x, dx in zip(
                            (
                                s
                                for s in self._differential_states
                                if not s.has_conservation_law()
                            ),
                            self.sym("dx"),
                        )
                    ]
                    + [eq.get_val() for eq in self._algebraic_equations]
                )

        elif name == "x_rdata":
            self._eqs[name] = sp.Matrix(
                [state.get_x_rdata() for state in self.states()]
            )

        elif name == "x_solver":
            self._eqs[name] = sp.Matrix(
                [
                    state.get_id()
                    for state in self.states()
                    if not state.has_conservation_law()
                ]
            )

        elif name == "sx_solver":
            self._eqs[name] = sp.Matrix(
                [
                    self.sym("sx_rdata")[ix]
                    for ix, state in enumerate(self.states())
                    if not state.has_conservation_law()
                ]
            )

        elif name == "sx0":
            self._derivative(name[1:], "p", name=name)

        elif name == "sx0_fixedParameters":
            # deltax = -x+x0_fixedParameters if x0_fixedParameters>0 else 0
            # deltasx = -sx+dx0_fixed_parametersdx*sx+dx0_fixedParametersdp
            # if x0_fixedParameters>0 else 0
            # sx0_fixedParameters = sx+deltasx =
            # dx0_fixed_parametersdx*sx+dx0_fixedParametersdp
            self._eqs[name] = smart_jacobian(
                self.eq("x0_fixedParameters"), self.sym("p")
            )

            dx0_fixed_parametersdx = smart_jacobian(
                self.eq("x0_fixedParameters"), self.sym("x")
            )

            if not smart_is_zero_matrix(dx0_fixed_parametersdx):
                if isinstance(self._eqs[name], ImmutableDenseMatrix):
                    self._eqs[name] = MutableDenseMatrix(self._eqs[name])
                tmp = smart_multiply(dx0_fixed_parametersdx, self.sym("sx0"))
                for ip in range(self._eqs[name].shape[1]):
                    self._eqs[name][:, ip] += tmp

        elif name == "x0_fixedParameters":
            k = self.sym("k")
            self._x0_fixedParameters_idx = [
                ix
                for ix, eq in enumerate(self.eq("x0"))
                if any(sym in eq.free_symbols for sym in k)
            ]
            eq = self.eq("x0")
            self._eqs[name] = sp.Matrix([eq[ix] for ix in self._x0_fixedParameters_idx])

        elif name == "dtotal_cldx_rdata":
            x_rdata = self.sym("x_rdata")
            self._eqs[name] = sp.Matrix(
                [
                    [cl.get_ncoeff(xr) for xr in x_rdata]
                    for cl in self._conservation_laws
                ]
            )

        elif name == "dtcldx":
            # this is always zero
            self._eqs[name] = sp.zeros(self.num_cons_law(), self.num_states_solver())

        elif name == "dtcldp":
            # force symbols
            self._eqs[name] = self.sym(name)

        elif name == "dx_rdatadx_solver":
            if self.num_cons_law():
                x_solver = self.sym("x")
                self._eqs[name] = sp.Matrix(
                    [
                        [state.get_dx_rdata_dx_solver(xs) for xs in x_solver]
                        for state in self.states()
                    ]
                )
            else:
                # so far, dx_rdatadx_solver is only required for sx_rdata
                # in case of no conservation laws, C++ code will directly use
                # sx, we don't need this
                self._eqs[name] = sp.zeros(
                    self.num_states_rdata(), self.num_states_solver()
                )

        elif name == "dx_rdatadp":
            if self.num_cons_law():
                self._eqs[name] = smart_jacobian(self.eq("x_rdata"), self.sym("p"))
            else:
                # so far, dx_rdatadp is only required for sx_rdata
                # in case of no conservation laws, C++ code will directly use
                # sx, we don't need this
                self._eqs[name] = sp.zeros(self.num_states_rdata(), self.num_par())

        elif name == "dx_rdatadtcl":
            self._eqs[name] = smart_jacobian(self.eq("x_rdata"), self.sym("tcl"))

        elif name == "dxdotdx_explicit":
            # force symbols
            self._derivative("xdot", "x", name=name)

        elif name == "dxdotdp_explicit":
            # force symbols
            self._derivative("xdot", "p", name=name)

        elif name == "spl":
            self._eqs[name] = self.sym(name)

        elif name == "sspl":
            # force symbols
            self._eqs[name] = self.sym(name)

        elif name == "spline_values":
            # force symbols
            self._eqs[name] = sp.Matrix(
                [y for spline in self.splines for y in spline.values_at_nodes]
            )

        elif name == "spline_slopes":
            # force symbols
            self._eqs[name] = sp.Matrix(
                [
                    d
                    for spline in self.splines
                    for d in (
                        sp.zeros(len(spline.derivatives_at_nodes), 1)
                        if spline.derivatives_by_fd
                        else spline.derivatives_at_nodes
                    )
                ]
            )

        elif name == "drootdt":
            self._eqs[name] = smart_jacobian(self.eq("root"), time_symbol)

        elif name == "drootdt_total":
            # backsubstitution of optimized right-hand side terms into RHS
            # calling subs() is costly. Due to looping over events though, the
            # following lines are only evaluated if a model has events
            w_sorted = toposort_symbols(dict(zip(self.sym("w"), self.eq("w"))))
            tmp_xdot = smart_subs_dict(self.eq("xdot"), w_sorted)
            self._eqs[name] = self.eq("drootdt")
            if self.num_states_solver():
                self._eqs[name] += smart_multiply(self.eq("drootdx"), tmp_xdot)

        elif name == "deltax":
            # fill boluses for Heaviside functions, as empty state updates
            # would cause problems when writing the function file later
            event_eqs = []
            for event in self._events:
                if event._state_update is None:
                    event_eqs.append(sp.zeros(self.num_states_solver(), 1))
                else:
                    event_eqs.append(event._state_update)

            self._eqs[name] = event_eqs

        elif name == "z":
            event_observables = [sp.zeros(self.num_eventobs(), 1) for _ in self._events]
            event_ids = [e.get_id() for e in self._events]
            # TODO: get rid of this stupid 1-based indexing as soon as we can
            # the matlab interface
            z2event = [
                event_ids.index(event_obs.get_event()) + 1
                for event_obs in self._event_observables
            ]
            for (iz, ie), event_obs in zip(enumerate(z2event), self._event_observables):
                event_observables[ie - 1][iz] = event_obs.get_val()

            self._eqs[name] = event_observables
            self._z2event = z2event

        elif name in ["ddeltaxdx", "ddeltaxdp", "ddeltaxdt", "dzdp", "dzdx"]:
            if match_deriv[2] == "t":
                var = time_symbol
            else:
                var = self.sym(match_deriv[2])

            self._eqs[name] = [
                smart_jacobian(self.eq(match_deriv[1])[ie], var)
                for ie in range(self.num_events())
            ]
            if name == "dzdx":
                dtaudx = self.eq("dtaudx")
                for ie in range(self.num_events()):
                    for iz in range(self.num_eventobs()):
                        if ie != self._z2event[iz] - 1:
                            continue
                        dzdt = sp.diff(self.eq("z")[ie][iz], time_symbol)
                        self._eqs[name][ie][iz, :] += dzdt * -dtaudx[ie]

        elif name in ["rz", "drzdx", "drzdp"]:
            eq_events = []
            for ie in range(self.num_events()):
                val = sp.zeros(
                    self.num_eventobs(),
                    1 if name == "rz" else len(self.sym(match_deriv[2])),
                )
                # match event observables to root function
                for iz in range(self.num_eventobs()):
                    if ie == self._z2event[iz] - 1:
                        val[iz, :] = self.eq(name.replace("rz", "root"))[ie, :]
                eq_events.append(val)

            self._eqs[name] = eq_events

        elif name == "stau":
            self._eqs[name] = [
                self.eq("sroot")[ie, :] / self.eq("drootdt_total")[ie]
                if not self.eq("drootdt_total")[ie].is_zero
                else sp.zeros(*self.eq("sroot")[ie, :].shape)
                for ie in range(self.num_events())
            ]

        elif name == "dtaudx":
            self._eqs[name] = [
                self.eq("drootdx")[ie, :] / self.eq("drootdt_total")[ie]
                for ie in range(self.num_events())
            ]

        elif name == "dtaudp":
            self._eqs[name] = [
                self.eq("drootdp")[ie, :] / self.eq("drootdt_total")[ie]
                for ie in range(self.num_events())
            ]

        elif name == "deltasx":
            event_eqs = []
            for ie, event in enumerate(self._events):
                tmp_eq = sp.zeros(self.num_states_solver(), self.num_par())

                # need to check if equations are zero since we are using
                # symbols
                if not smart_is_zero_matrix(self.eq("stau")[ie]) \
                        and not smart_is_zero_matrix(self.eq("xdot")):
                    tmp_eq += smart_multiply(
<<<<<<< HEAD
                        self.sym("xdot") - self.sym("xdot_old"),
=======
                        self.sym("xdot_old") - self.sym("xdot"),
>>>>>>> fd1e22e9
                        self.sym("stau").T,
                    )

                # only add deltax part if there is state update
                if event._state_update is not None:
                    # partial derivative for the parameters
                    tmp_eq += self.eq("ddeltaxdp")[ie]

                    # initial part of chain rule state variables
                    tmp_dxdp = self.sym("sx") * sp.ones(1, self.num_par())

                    # need to check if equations are zero since we are using
                    # symbols
                    if not smart_is_zero_matrix(self.eq("stau")[ie]):
                        # chain rule for the time point
                        tmp_eq += smart_multiply(
                            self.eq("ddeltaxdt")[ie],
                            -self.sym("stau").T,
                        )

                        # additional part of chain rule state variables
                        tmp_dxdp += smart_multiply(
                            self.sym("xdot_old"),
                            -self.sym("stau").T,
                        )

                    # finish chain rule for the state variables
                    tmp_eq += smart_multiply(self.eq("ddeltaxdx")[ie], tmp_dxdp)
                else:
                    tmp_eq = smart_multiply(
                        self.sym("xdot") - self.sym("xdot_old"),
                        self.eq("stau")[ie],
                    )

                event_eqs.append(tmp_eq)

            self._eqs[name] = event_eqs

        elif name == "deltaxB":
            event_eqs = []
            for ie, event in enumerate(self._events):
                if event._state_update is not None:
                    # ==== 1st group of terms : Heaviside functions ===========
                    tmp_eq = smart_multiply(
                        self.sym("xdot") - self.sym("xdot_old"),
                        self.eq("dtaudx")[ie],
                    )
                    # ==== 2nd group of terms : Derivatives of Dirac deltas ===
                    # Part 2a: explicit time dependence of bolus function
                    tmp_eq -= smart_multiply(
                        self.eq("ddeltaxdt")[ie], self.eq("dtaudx")[ie]
                    )
                    # Part 2b: implicit time dependence of bolus function
                    tmp_eq -= smart_multiply(
                        smart_multiply(
                            self.eq("ddeltaxdx")[ie], self.sym("xdot_old")
                        ),
                        self.eq("dtaudx")[ie],
                    )
                    # ==== 3rd group of terms : Dirac deltas ==================
                    tmp_eq += self.eq("ddeltaxdx")[ie]
                    tmp_eq = smart_multiply(self.sym("xB").T, tmp_eq)
                else:
                    tmp_eq = smart_multiply(
                        self.sym("xdot") - self.sym("xdot_old"),
                        self.eq("dtaudx")[ie],
                    )
                    tmp_eq = smart_multiply(self.sym("xB").T, tmp_eq)
                event_eqs.append(tmp_eq)
            self._eqs[name] = event_eqs

        elif name == "deltaqB":
            event_eqs = []
            for ie, event in enumerate(self._events):
                if event._state_update is not None:
                    # ==== 1st group of terms : Heaviside functions ===========
                    tmp_eq = smart_multiply(
                        self.sym("xdot") - self.sym("xdot_old"),
                        self.eq("dtaudp")[ie],
                    )
                    # ==== 2nd group of terms : Derivatives of Dirac deltas ===
                    # Part 2a: explicit time dependence of bolus function
                    tmp_eq -= smart_multiply(
                        self.eq("ddeltaxdt")[ie], self.eq("dtaudp")[ie]
                    )
                    # Part 2b: implicit time dependence of bolus function
                    tmp_eq -= smart_multiply(
                        smart_multiply(
                            self.eq("ddeltaxdx")[ie], self.sym("xdot_old")
                        ),
                        self.eq("dtaudp")[ie],
                    )
                    # ==== 3rd group of terms : Dirac deltas ==================
                    tmp_eq += self.eq("ddeltaxdp")[ie]
                else:
                    tmp_eq = smart_multiply(
                        self.sym("xdot") - self.sym("xdot_old"),
                        self.eq("dtaudp")[ie],
                    )
                event_eqs.append(smart_multiply(self.sym("xB").T, tmp_eq))
            self._eqs[name] = event_eqs

        elif name == "xdot_old":
            # force symbols
            self._eqs[name] = self.sym(name)

        elif name == "xBdot":
            # force symbols
            self._eqs[name] = self.sym(name)

        elif name == "dwdx":
            x = self.sym("x")
            self._eqs[name] = sp.Matrix(
                [
                    [-cl.get_ncoeff(xs) for xs in x]
                    # the insert first in ode_model._add_conservation_law() means
                    # that we need to reverse the order here
                    for cl in reversed(self._conservation_laws)
                ]
            ).col_join(smart_jacobian(self.eq("w")[self.num_cons_law() :, :], x))

        elif match_deriv:
            self._derivative(match_deriv[1], match_deriv[2], name)

        else:
            raise ValueError(f"Unknown equation {name}")

        if name == "root":
            # Events are processed after the model has been set up.
            # Equations are there, but symbols for roots must be added
            self.sym("h")

        if name in {"Jy", "dydx"}:
            # do not transpose if we compute the partial derivative as part of
            # a total derivative
            if not len(self._lock_total_derivative):
                self._eqs[name] = self._eqs[name].transpose()

        if name in {"dzdx", "drzdx"}:
            self._eqs[name] = [e.T for e in self._eqs[name]]

        if self._simplify:
            dec = log_execution_time(f"simplifying {name}", logger)
            if isinstance(self._eqs[name], list):
                self._eqs[name] = [
                    dec(_parallel_applyfunc)(sub_eq, self._simplify)
                    for sub_eq in self._eqs[name]
                ]
            else:
                self._eqs[name] = dec(_parallel_applyfunc)(
                    self._eqs[name], self._simplify
                )

    def sym_names(self) -> List[str]:
        """
        Returns a list of names of generated symbolic variables

        :return:
            list of names
        """
        return list(self._syms.keys())

    def _derivative(self, eq: str, var: str, name: str = None) -> None:
        """
        Creates a new symbolic variable according to a derivative

        :param eq:
            name of the symbolic variable that defines the formula

        :param var:
            name of the symbolic variable that defines the identifiers
            with respect to which the derivatives are to be computed

        :param name:
            name of resulting symbolic variable, default is ``d{eq}d{var}``
        """
        if not name:
            name = f"d{eq}d{var}"

        ignore_chainrule = {
            ("xdot", "p"): "w",  # has generic implementation in c++ code
            ("xdot", "x"): "w",  # has generic implementation in c++ code
            ("w", "w"): "tcl",  # dtcldw = 0
            ("w", "x"): "tcl",  # dtcldx = 0
        }
        # automatically detect chainrule
        chainvars = [
            cv
            for cv in ["w", "tcl"]
            if var_in_function_signature(eq, cv, self.is_ode())
            and cv not in self._lock_total_derivative
            and var != cv
            and min(self.sym(cv).shape)
            and ((eq, var) not in ignore_chainrule or ignore_chainrule[(eq, var)] != cv)
        ]
        if len(chainvars):
            self._lock_total_derivative += chainvars
            self._total_derivative(name, eq, chainvars, var)
            for cv in chainvars:
                self._lock_total_derivative.remove(cv)
            return

        # partial derivative
        sym_eq = self.eq(eq).transpose() if eq == "Jy" else self.eq(eq)

        sym_var = self.sym(var)

        derivative = smart_jacobian(sym_eq, sym_var)

        self._eqs[name] = derivative

        # compute recursion depth based on nilpotency of jacobian. computing
        # nilpotency can be done more efficiently on numerical sparsity pattern
        if name == "dwdw":
            nonzeros = np.asarray(
                derivative.applyfunc(lambda x: int(not x.is_zero))
            ).astype(np.int64)
            recursion = nonzeros.copy()
            if max(recursion.shape):
                while recursion.max():
                    recursion = recursion.dot(nonzeros)
                    self._w_recursion_depth += 1
                    if self._w_recursion_depth > len(sym_eq):
                        raise RuntimeError(
                            "dwdw is not nilpotent. Something, somewhere went "
                            "terribly wrong. Please file a bug report at "
                            "https://github.com/AMICI-dev/AMICI/issues and "
                            "attach this model."
                        )

        if name == "dydw" and not smart_is_zero_matrix(derivative):
            dwdw = self.eq("dwdw")
            # h(k) = d{eq}dw*dwdw^k* (k=1)
            h = smart_multiply(derivative, dwdw)
            while not smart_is_zero_matrix(h):
                self._eqs[name] += h
                # h(k+1) = d{eq}dw*dwdw^(k+1) = h(k)*dwdw
                h = smart_multiply(h, dwdw)

    def _total_derivative(
        self,
        name: str,
        eq: str,
        chainvars: List[str],
        var: str,
        dydx_name: str = None,
        dxdz_name: str = None,
    ) -> None:
        """
        Creates a new symbolic variable according to a total derivative
        using the chain rule

        :param name:
            name of resulting symbolic variable

        :param eq:
            name of the symbolic variable that defines the formula

        :param chainvars:
            names of the symbolic variable that define the
            identifiers with respect to which the chain rules are applied

        :param var:
            name of the symbolic variable that defines the identifiers
            with respect to which the derivatives are to be computed

        :param dydx_name:
            defines the name of the symbolic variable that
            defines the derivative of the ``eq`` with respect to ``chainvar``,
            default is ``d{eq}d{chainvar}``

        :param dxdz_name:
            defines the name of the symbolic variable that
            defines the derivative of the ``chainvar`` with respect to ``var``,
            default is d{chainvar}d{var}
        """
        # compute total derivative according to chainrule
        # Dydz = dydx*dxdz + dydz

        # initialize with partial derivative dydz without chain rule
        self._eqs[name] = self.sym_or_eq(name, f"d{eq}d{var}")
        if not isinstance(self._eqs[name], sp.Symbol):
            # if not a Symbol, create a copy using sympy API
            # NB deepcopy does not work safely, see sympy issue #7672
            self._eqs[name] = self._eqs[name].copy()

        for chainvar in chainvars:
            if dydx_name is None:
                dydx_name = f"d{eq}d{chainvar}"
            if dxdz_name is None:
                dxdz_name = f"d{chainvar}d{var}"

            dydx = self.sym_or_eq(name, dydx_name)
            dxdz = self.sym_or_eq(name, dxdz_name)
            # Save time for large models if one multiplicand is zero,
            # which is not checked for by sympy
            if not smart_is_zero_matrix(dydx) and not smart_is_zero_matrix(dxdz):
                dydx_times_dxdz = smart_multiply(dydx, dxdz)
                if dxdz.shape[1] == 1 and self._eqs[name].shape[1] != dxdz.shape[1]:
                    for iz in range(self._eqs[name].shape[1]):
                        self._eqs[name][:, iz] += dydx_times_dxdz
                else:
                    self._eqs[name] += dydx_times_dxdz

    def sym_or_eq(self, name: str, varname: str) -> sp.Matrix:
        """
        Returns symbols or equations depending on whether a given
        variable appears in the function signature or not.

        :param name:
            name of function for which the signature should be checked

        :param varname:
            name of the variable which should be contained in the
            function signature

        :return:
            the variable symbols if the variable is part of the signature and
            the variable equations otherwise.
        """
        # dwdx and dwdp will be dynamically computed and their ordering
        # within a column may differ from the initialization of symbols here,
        # so those are not safe to use. Not removing them from signature as
        # this would break backwards compatibility.
        if var_in_function_signature(name, varname, self.is_ode()) and varname not in [
            "dwdx",
            "dwdp",
        ]:
            return self.sym(varname)
        else:
            return self.eq(varname)

    def _multiplication(
        self,
        name: str,
        x: str,
        y: str,
        transpose_x: Optional[bool] = False,
        sign: Optional[int] = 1,
    ):
        """
        Creates a new symbolic variable according to a multiplication

        :param name:
            name of resulting symbolic variable, default is ``d{eq}d{var}``

        :param x:
            name of the symbolic variable that defines the first factor

        :param y:
            name of the symbolic variable that defines the second factor

        :param transpose_x:
            indicates whether the first factor should be
            transposed before multiplication

        :param sign:
            defines the sign of the product, should be +1 or -1
        """
        if sign not in [-1, 1]:
            raise TypeError(f"sign must be +1 or -1, was {sign}")

        variables = {
            varname: self.sym(varname)
            if var_in_function_signature(name, varname, self.is_ode())
            else self.eq(varname)
            for varname in [x, y]
        }

        xx = variables[x].transpose() if transpose_x else variables[x]
        yy = variables[y]

        self._eqs[name] = sign * smart_multiply(xx, yy)

    def _equation_from_components(
        self, name: str, components: List[ModelQuantity]
    ) -> None:
        """
        Generates the formulas of a symbolic variable from the attributes

        :param name:
            name of resulting symbolic variable

        :param component:
            name of the attribute
        """
        self._eqs[name] = sp.Matrix([comp.get_val() for comp in components])

    def get_conservation_laws(self) -> List[Tuple[sp.Symbol, sp.Expr]]:
        """Returns a list of states with conservation law set

        :return:
            list of state identifiers
        """
        return [
            (state.get_id(), state.get_x_rdata())
            for state in self.states()
            if state.has_conservation_law()
        ]

    def _generate_value(self, name: str) -> None:
        """
        Generates the numeric values of a symbolic variable from value
        prototypes

        :param name:
            name of resulting symbolic variable
        """
        if name in self._value_prototype:
            components = self._value_prototype[name]()
        else:
            raise ValueError(f"No values for {name}")

        self._vals[name] = [comp.get_val() for comp in components]

    def _generate_name(self, name: str) -> None:
        """
        Generates the names of a symbolic variable from variable prototypes or
        equation prototypes

        :param name:
            name of resulting symbolic variable
        """
        if name in self._variable_prototype:
            components = self._variable_prototype[name]()
        elif name in self._equation_prototype:
            components = self._equation_prototype[name]()
        else:
            raise ValueError(f"No names for {name}")

        self._names[name] = [comp.get_name() for comp in components]

    def state_has_fixed_parameter_initial_condition(self, ix: int) -> bool:
        """
        Checks whether the state at specified index has a fixed parameter
        initial condition

        :param ix:
            state index

        :return:
            boolean indicating if any of the initial condition free
            variables is contained in the model constants
        """
        ic = self.states()[ix].get_val()
        if not isinstance(ic, sp.Basic):
            return False
        return any(
            fp in (c.get_id() for c in self._constants) for fp in ic.free_symbols
        )

    def state_has_conservation_law(self, ix: int) -> bool:
        """
        Checks whether the state at specified index has a conservation
        law set

        :param ix:
            state index

        :return:
            boolean indicating if conservation_law is not None
        """
        return self.states()[ix].has_conservation_law()

    def get_solver_indices(self) -> Dict[int, int]:
        """
        Returns a mapping that maps rdata species indices to solver indices

        :return:
            dictionary mapping rdata species indices to solver indices
        """
        solver_index = {}
        ix_solver = 0
        for ix in range(len(self.states())):
            if self.state_has_conservation_law(ix):
                continue
            solver_index[ix] = ix_solver
            ix_solver += 1
        return solver_index

    def state_is_constant(self, ix: int) -> bool:
        """
        Checks whether the temporal derivative of the state is zero

        :param ix:
            state index

        :return:
            boolean indicating if constant over time
        """
        state = self.states()[ix]
        if isinstance(state, AlgebraicState):
            return False

        return state.get_dt() == 0.0

    def conservation_law_has_multispecies(self, tcl: ConservationLaw) -> bool:
        """
        Checks whether a conservation law has multiple species or it just
        defines one constant species

        :param tcl:
            conservation law

        :return:
            boolean indicating if conservation_law is not None
        """
        state_set = set(self.sym("x_rdata"))
        n_species = len(state_set.intersection(tcl.get_val().free_symbols))
        return n_species > 1

    def _expr_is_time_dependent(self, expr: sp.Expr) -> bool:
        """Determine whether an expression is time-dependent.

        :param expr:
            The expression.

        :returns:
            Whether the expression is time-dependent.
        """
        # `expr.free_symbols` will be different to `self._states.keys()`, so
        # it's easier to compare as `str`.
        expr_syms = {str(sym) for sym in expr.free_symbols}

        # Check if the time variable is in the expression.
        if "t" in expr_syms:
            return True

        # Check if any time-dependent states are in the expression.
        state_syms = [str(sym) for sym in self.states()]
        return any(
            not self.state_is_constant(state_syms.index(state))
            for state in expr_syms.intersection(state_syms)
        )

    def _get_unique_root(
        self,
        root_found: sp.Expr,
        roots: List[Event],
    ) -> Union[sp.Symbol, None]:
        """
        Collects roots of Heaviside functions and events and stores them in
        the roots list. It checks for redundancy to not store symbolically
        equivalent root functions more than once.

        :param root_found:
            equation of the root function
        :param roots:
            list of already known root functions with identifier

        :returns:
            unique identifier for root, or ``None`` if the root is not
            time-dependent
        """
        if not self._expr_is_time_dependent(root_found):
            return None

        for root in roots:
            if sp.simplify(root_found - root.get_val()) == 0:
                return root.get_id()

        # create an event for a new root function
        root_symstr = f"Heaviside_{len(roots)}"
        roots.append(
            Event(
                identifier=sp.Symbol(root_symstr),
                name=root_symstr,
                value=root_found,
                state_update=None,
            )
        )
        return roots[-1].get_id()

    def _collect_heaviside_roots(
        self,
        args: Sequence[sp.Expr],
    ) -> List[sp.Expr]:
        """
        Recursively checks an expression for the occurrence of Heaviside
        functions and return all roots found

        :param args:
            args attribute of the expanded expression

        :returns:
            root functions that were extracted from Heaviside function
            arguments
        """
        root_funs = []
        for arg in args:
            if arg.func == sp.Heaviside:
                root_funs.append(arg.args[0])
            elif arg.has(sp.Heaviside):
                root_funs.extend(self._collect_heaviside_roots(arg.args))

        # substitute 'w' expressions into root expressions now, to avoid
        # rewriting 'root.cpp' and 'stau.cpp' headers
        # to include 'w.h'
        w_sorted = toposort_symbols(
            dict(
                zip(
                    [expr.get_id() for expr in self._expressions],
                    [expr.get_val() for expr in self._expressions],
                )
            )
        )
        root_funs = [r.subs(w_sorted) for r in root_funs]

        return root_funs

    def _process_heavisides(
        self,
        dxdt: sp.Expr,
        roots: List[Event],
    ) -> sp.Expr:
        """
        Parses the RHS of a state variable, checks for Heaviside functions,
        collects unique roots functions that can be tracked by SUNDIALS and
        replaces Heaviside Functions by amici helper variables that will be
        updated based on SUNDIALS root tracking.

        :param dxdt:
            right-hand side of state variable
        :param roots:
            list of known root functions with identifier

        :returns:
            dxdt with Heaviside functions replaced by amici helper variables
        """

        # expanding the rhs will in general help to collect the same
        # heaviside function
        dt_expanded = dxdt.expand()
        # track all the old Heaviside expressions in tmp_roots_old
        # replace them later by the new expressions
        heavisides = []
        # run through the expression tree and get the roots
        tmp_roots_old = self._collect_heaviside_roots(dt_expanded.args)
        for tmp_old in tmp_roots_old:
            # we want unique identifiers for the roots
            tmp_new = self._get_unique_root(tmp_old, roots)
            # `tmp_new` is None if the root is not time-dependent.
            if tmp_new is None:
                continue
            # For Heavisides, we need to add the negative function as well
            self._get_unique_root(sp.sympify(-tmp_old), roots)
            heavisides.append((sp.Heaviside(tmp_old), tmp_new))

        if heavisides:
            # only apply subs if necessary
            for heaviside_sympy, heaviside_amici in heavisides:
                dxdt = dxdt.subs(heaviside_sympy, heaviside_amici)

        return dxdt


class DEExporter:
    """
    The DEExporter class generates AMICI C++ files for a model as
    defined in symbolic expressions.

    :ivar model:
        DE definition

    :ivar verbose:
        more verbose output if True

    :ivar assume_pow_positivity:
        if set to true, a special pow function is
        used to avoid problems with state variables that may become negative
        due to numerical errors

    :ivar compiler:
        distutils/setuptools compiler selection to build the Python extension

    :ivar functions:
        carries C++ function signatures and other specifications

    :ivar model_name:
        name of the model that will be used for compilation

    :ivar model_path:
        path to the generated model specific files

    :ivar model_swig_path:
        path to the generated swig files

    :ivar allow_reinit_fixpar_initcond:
        indicates whether reinitialization of
        initial states depending on fixedParameters is allowed for this model

    :ivar _build_hints:
        If the given model uses special functions, this set contains hints for
        model building.

    :ivar generate_sensitivity_code:
        Specifies whether code for sensitivity computation is to be generated

    .. note::
        When importing large models (several hundreds of species or
        parameters), import time can potentially be reduced by using multiple
        CPU cores. This is controlled by setting the ``AMICI_IMPORT_NPROCS``
        environment variable to the number of parallel processes that are to be
        used (default: 1). Note that for small models this may (slightly)
        increase import times.
    """

    def __init__(
        self,
        de_model: DEModel,
        outdir: Optional[Union[Path, str]] = None,
        verbose: Optional[Union[bool, int]] = False,
        assume_pow_positivity: Optional[bool] = False,
        compiler: Optional[str] = None,
        allow_reinit_fixpar_initcond: Optional[bool] = True,
        generate_sensitivity_code: Optional[bool] = True,
        model_name: Optional[str] = "model",
    ):
        """
        Generate AMICI C++ files for the DE provided to the constructor.

        :param de_model:
            DE model definition

        :param outdir:
            see :meth:`amici.de_export.DEExporter.set_paths`

        :param verbose:
            verbosity level for logging, ``True``/``False`` default to
            :data:`logging.Error`/:data:`logging.DEBUG`

        :param assume_pow_positivity:
            if set to true, a special pow function is
            used to avoid problems with state variables that may become
            negative due to numerical errors

        :param compiler: distutils/setuptools compiler selection to build the
            python extension

        :param allow_reinit_fixpar_initcond:
            see :class:`amici.de_export.DEExporter`

        :param generate_sensitivity_code:
            specifies whether code required for sensitivity computation will be
            generated

        :param model_name:
            name of the model to be used during code generation
        """
        set_log_level(logger, verbose)

        self.verbose: bool = logger.getEffectiveLevel() <= logging.DEBUG
        self.assume_pow_positivity: bool = assume_pow_positivity
        self.compiler: str = compiler

        self.model_path: str = ""
        self.model_swig_path: str = ""

        self.set_name(model_name)
        self.set_paths(outdir)

        # Signatures and properties of generated model functions (see
        # include/amici/model.h for details)
        self.model: DEModel = de_model
        self.model._code_printer.known_functions.update(
            splines.spline_user_functions(self.model.splines, self._get_index("p"))
        )

        # To only generate a subset of functions, apply subselection here
        self.functions: Dict[str, _FunctionInfo] = copy.deepcopy(functions)

        self.allow_reinit_fixpar_initcond: bool = allow_reinit_fixpar_initcond
        self._build_hints = set()
        self.generate_sensitivity_code: bool = generate_sensitivity_code

    @log_execution_time("generating cpp code", logger)
    def generate_model_code(self) -> None:
        """
        Generates the native C++ code for the loaded model and a Matlab
        script that can be run to compile a mex file from the C++ code
        """
        with _monkeypatched(sp.Pow, "_eval_derivative", _custom_pow_eval_derivative):
            self._prepare_model_folder()
            self._generate_c_code()
            self._generate_m_code()

    @log_execution_time("compiling cpp code", logger)
    def compile_model(self) -> None:
        """
        Compiles the generated code it into a simulatable module
        """
        self._compile_c_code(compiler=self.compiler, verbose=self.verbose)

    def _prepare_model_folder(self) -> None:
        """
        Create model directory or remove all files if the output directory
        already exists.
        """
        os.makedirs(self.model_path, exist_ok=True)

        for file in os.listdir(self.model_path):
            file_path = os.path.join(self.model_path, file)
            if os.path.isfile(file_path):
                os.remove(file_path)

    def _generate_c_code(self) -> None:
        """
        Create C++ code files for the model based on
        :attribute:`DEExporter.model`.
        """
        for func_name, func_info in self.functions.items():
            if (
                func_name in sensi_functions + sparse_sensi_functions
                and not self.generate_sensitivity_code
            ):
                continue

            if func_info.generate_body:
                dec = log_execution_time(f"writing {func_name}.cpp", logger)
                dec(self._write_function_file)(func_name)
            if func_name in sparse_functions and func_info.body:
                self._write_function_index(func_name, "colptrs")
                self._write_function_index(func_name, "rowvals")

        for name in self.model.sym_names():
            # only generate for those that have nontrivial implementation,
            # check for both basic variables (not in functions) and function
            # computed values
            if (
                name in self.functions
                and not self.functions[name].body
                and name not in nobody_functions
            ) or (name not in self.functions and len(self.model.sym(name)) == 0):
                continue
            self._write_index_files(name)

        self._write_wrapfunctions_cpp()
        self._write_wrapfunctions_header()
        self._write_model_header_cpp()
        self._write_c_make_file()
        self._write_swig_files()
        self._write_module_setup()

        shutil.copy(CXX_MAIN_TEMPLATE_FILE, os.path.join(self.model_path, "main.cpp"))

    def _compile_c_code(
        self,
        verbose: Optional[Union[bool, int]] = False,
        compiler: Optional[str] = None,
    ) -> None:
        """
        Compile the generated model code

        :param verbose:
            Make model compilation verbose

        :param compiler:
            distutils/setuptools compiler selection to build the python
            extension
        """
        # setup.py assumes it is run from within the model directory
        module_dir = self.model_path
        script_args = [sys.executable, os.path.join(module_dir, "setup.py")]

        if verbose:
            script_args.append("--verbose")
        else:
            script_args.append("--quiet")

        script_args.extend(
            [
                "build_ext",
                f"--build-lib={module_dir}",
                # This is generally not required, but helps to reduce the path
                # length of intermediate build files, that may easily become
                # problematic on Windows, due to its ridiculous 255-character path
                # length limit.
                f'--build-temp={Path(module_dir, "build")}',
            ]
        )

        if compiler is not None:
            script_args.extend([f"--compiler={compiler}"])

        # distutils.core.run_setup looks nicer, but does not let us check the
        # result easily
        try:
            result = subprocess.run(
                script_args,
                cwd=module_dir,
                stdout=subprocess.PIPE,
                stderr=subprocess.STDOUT,
                check=True,
            )
        except subprocess.CalledProcessError as e:
            print(e.output.decode("utf-8"))
            print("Failed building the model extension.")
            if self._build_hints:
                print("Note:")
                print("\n".join(self._build_hints))
            raise

        if verbose:
            print(result.stdout.decode("utf-8"))

    def _generate_m_code(self) -> None:
        """
        Create a Matlab script for compiling code files to a mex file
        """

        # Second order code is not yet implemented. Once this is done,
        # those variables will have to be replaced by
        # "self.model.<var>true()", or the corresponding "model.self.o2flag"
        nxtrue_rdata = self.model.num_states_rdata()
        nytrue = self.model.num_obs()
        nztrue = self.model.num_eventobs()
        o2flag = 0

        lines = [
            "% This compile script was automatically created from"
            " Python SBML import.",
            "% If mex compiler is set up within MATLAB, it can be run" " from MATLAB ",
            "% in order to compile a mex-file from the Python" " generated C++ files.",
            "",
            f"modelName = '{self.model_name}';",
            "amimodel.compileAndLinkModel(modelName, '', [], [], [], []);",
            f"amimodel.generateMatlabWrapper({nxtrue_rdata}, "
            f"{nytrue}, {self.model.num_par()}, "
            f"{self.model.num_const()}, {nztrue}, {o2flag}, ...",
            "    [], ['simulate_' modelName '.m'], modelName, ...",
            "    'lin', 1, 1);",
        ]

        # write compile script (for mex)
        compile_script = os.path.join(self.model_path, "compileMexFile.m")
        with open(compile_script, "w") as fileout:
            fileout.write("\n".join(lines))

    def _get_index(self, name: str) -> Dict[sp.Symbol, int]:
        """
        Compute indices for a symbolic array.
        :param name:
            key in self.model._syms for which to obtain the index.
        :return:
            a dictionary of symbol/index pairs.
        """
        if name in self.model.sym_names():
            if name in sparse_functions:
                symbols = self.model.sparsesym(name)
            else:
                symbols = self.model.sym(name).T
        else:
            raise ValueError(f"Unknown symbolic array: {name}")

        return {strip_pysb(symbol).name: index for index, symbol in enumerate(symbols)}

    def _write_index_files(self, name: str) -> None:
        """
        Write index file for a symbolic array.

        :param name:
            key in ``self.model._syms`` for which the respective file should
            be written
        """
        if name not in self.model.sym_names():
            raise ValueError(f"Unknown symbolic array: {name}")

        symbols = (
            self.model.sparsesym(name)
            if name in sparse_functions
            else self.model.sym(name).T
        )
        if not len(symbols):
            return

        # flatten multiobs
        if isinstance(next(iter(symbols), None), list):
            symbols = [symbol for obs in symbols for symbol in obs]

        lines = []
        for index, symbol in enumerate(symbols):
            symbol_name = strip_pysb(symbol)
            if str(symbol) == "0":
                continue
            if str(symbol_name) == "":
                raise ValueError(f'{name} contains a symbol called ""')
            lines.append(f"#define {symbol_name} {name}[{index}]")
            if name == "stau":
                # we only need a single macro, as all entries have the same symbol
                break

        filename = os.path.join(self.model_path, f"{name}.h")
        with open(filename, "w") as fileout:
            fileout.write("\n".join(lines))

    def _write_function_file(self, function: str) -> None:
        """
        Generate equations and write the C++ code for the function
        ``function``.

        :param function:
            name of the function to be written (see ``self.functions``)
        """

        # first generate the equations to make sure we have everything we
        # need in subsequent steps
        if function in sparse_functions:
            equations = self.model.sparseeq(function)
        elif (
            not self.allow_reinit_fixpar_initcond and function == "sx0_fixedParameters"
        ):
            # Not required. Will create empty function body.
            equations = sp.Matrix()
        elif function == "create_splines":
            # nothing to do
            pass
        else:
            equations = self.model.eq(function)

        # function header
        lines = [
            '#include "amici/symbolic_functions.h"',
            '#include "amici/defines.h"',
            '#include "sundials/sundials_types.h"',
            "",
            "#include <gsl/gsl-lite.hpp>",
            "#include <algorithm>",
            "",
        ]
        if function == "create_splines":
            lines += ['#include "amici/splinefunctions.h"', "#include <vector>"]

        func_info = self.functions[function]

        # extract symbols that need definitions from signature
        # don't add includes for files that won't be generated.
        # Unfortunately we cannot check for `self.functions[sym].body`
        # here since it may not have been generated yet.
        for sym in re.findall(
            r"const (?:realtype|double) \*([\w]+)[0]*(?:,|$)",
            func_info.arguments(self.model.is_ode()),
        ):
            if sym not in self.model.sym_names():
                continue

            if sym in sparse_functions:
                iszero = smart_is_zero_matrix(self.model.sparseeq(sym))
            elif sym in self.functions:
                iszero = smart_is_zero_matrix(self.model.eq(sym))
            else:
                iszero = len(self.model.sym(sym)) == 0

            if iszero:
                continue

            lines.append(f'#include "{sym}.h"')

        # include return symbols
        if function in self.model.sym_names() and function not in non_unique_id_symbols:
            lines.append(f'#include "{function}.h"')

        lines.extend(
            [
                "",
                "namespace amici {",
                f"namespace model_{self.model_name} {{",
                "",
                f"{func_info.return_type} {function}_{self.model_name}"
                f"({func_info.arguments(self.model.is_ode())}){{",
            ]
        )

        # function body
        if function == "create_splines":
            body = self._get_create_splines_body()
        else:
            body = self._get_function_body(function, equations)
        if not body:
            return

        if self.assume_pow_positivity and func_info.assume_pow_positivity:
            pow_rx = re.compile(r"(^|\W)std::pow\(")
            body = [
                # execute this twice to catch cases where the ending '(' would
                #  be the starting (^|\W) for the following match
                pow_rx.sub(r"\1amici::pos_pow(", pow_rx.sub(r"\1amici::pos_pow(", line))
                for line in body
            ]

        self.functions[function].body = body

        lines += body
        lines.extend(
            [
                "}",
                "",
                f"}} // namespace model_{self.model_name}",
                "} // namespace amici\n",
            ]
        )

        # check custom functions
        for fun in CUSTOM_FUNCTIONS:
            if "include" in fun and any(fun["c++"] in line for line in lines):
                if "build_hint" in fun:
                    self._build_hints.add(fun["build_hint"])
                lines.insert(0, fun["include"])

        # if not body is None:
        filename = os.path.join(self.model_path, f"{function}.cpp")
        with open(filename, "w") as fileout:
            fileout.write("\n".join(lines))

    def _write_function_index(self, function: str, indextype: str) -> None:
        """
        Generate equations and write the C++ code for the function
        ``function``.

        :param function:
            name of the function to be written (see ``self.functions``)

        :param indextype:
            type of index {'colptrs', 'rowvals'}
        """
        if indextype == "colptrs":
            values = self.model.colptrs(function)
            setter = "indexptrs"
        elif indextype == "rowvals":
            values = self.model.rowvals(function)
            setter = "indexvals"
        else:
            raise ValueError(
                "Invalid value for indextype, must be colptrs or "
                f"rowvals: {indextype}"
            )

        # function signature
        if function in multiobs_functions:
            signature = f"(SUNMatrixWrapper &{function}, int index)"
        else:
            signature = f"(SUNMatrixWrapper &{function})"

        lines = [
            '#include "amici/sundials_matrix_wrapper.h"',
            '#include "sundials/sundials_types.h"',
            "",
            "#include <array>",
            "#include <algorithm>",
            "",
            "namespace amici {",
            f"namespace model_{self.model_name} {{",
            "",
        ]

        # Generate static array with indices
        if len(values):
            static_array_name = f"{function}_{indextype}_{self.model_name}_"
            if function in multiobs_functions:
                # list of index vectors
                lines.append(
                    "static constexpr std::array<std::array<sunindextype, "
                    f"{len(values[0])}>, {len(values)}> "
                    f"{static_array_name} = {{{{"
                )
                lines.extend(
                    [
                        "    {" + ", ".join(map(str, index_vector)) + "}, "
                        for index_vector in values
                    ]
                )
                lines.append("}};")
            else:
                # single index vector
                lines.extend(
                    [
                        "static constexpr std::array<sunindextype, "
                        f"{len(values)}> {static_array_name} = {{",
                        "    " + ", ".join(map(str, values)),
                        "};",
                    ]
                )

        lines.extend(
            [
                "",
                f"void {function}_{indextype}_{self.model_name}{signature}{{",
            ]
        )

        if len(values):
            if function in multiobs_functions:
                lines.append(
                    f"    {function}.set_{setter}"
                    f"(gsl::make_span({static_array_name}[index]));"
                )
            else:
                lines.append(
                    f"    {function}.set_{setter}"
                    f"(gsl::make_span({static_array_name}));"
                )

        lines.extend(
            [
                "}" "",
                f"}} // namespace model_{self.model_name}",
                "} // namespace amici\n",
            ]
        )

        filename = f"{function}_{indextype}.cpp"
        filename = os.path.join(self.model_path, filename)

        with open(filename, "w") as fileout:
            fileout.write("\n".join(lines))

    def _get_function_body(self, function: str, equations: sp.Matrix) -> List[str]:
        """
        Generate C++ code for body of function ``function``.

        :param function:
            name of the function to be written (see ``self.functions``)

        :param equations:
            symbolic definition of the function body

        :return:
            generated C++ code
        """
        lines = []

        if len(equations) == 0 or (
            isinstance(equations, (sp.Matrix, sp.ImmutableDenseMatrix))
            and min(equations.shape) == 0
        ):
            # dJydy is a list
            return lines

        if not self.allow_reinit_fixpar_initcond and function in {
            "sx0_fixedParameters",
            "x0_fixedParameters",
        }:
            return lines

        if function == "sx0_fixedParameters":
            # here we only want to overwrite values where x0_fixedParameters
            # was applied

            lines.extend(
                [
                    # Keep list of indices of fixed parameters occurring in x0
                    "    static const std::array<int, "
                    + str(len(self.model._x0_fixedParameters_idx))
                    + "> _x0_fixedParameters_idxs = {",
                    "        "
                    + ", ".join(str(x) for x in self.model._x0_fixedParameters_idx),
                    "    };",
                    "",
                    # Set all parameters that are to be reset to 0, so that the
                    #  switch statement below only needs to handle non-zero entries
                    #  (which usually reduces file size and speeds up
                    #  compilation significantly).
                    "    for(auto idx: reinitialization_state_idxs) {",
                    "        if(std::find(_x0_fixedParameters_idxs.cbegin(), "
                    "_x0_fixedParameters_idxs.cend(), idx) != "
                    "_x0_fixedParameters_idxs.cend())\n"
                    "            sx0_fixedParameters[idx] = 0.0;",
                    "    }",
                ]
            )

            cases = {}
            for ipar in range(self.model.num_par()):
                expressions = []
                for index, formula in zip(
                    self.model._x0_fixedParameters_idx, equations[:, ipar]
                ):
                    if not formula.is_zero:
                        expressions.extend(
                            [
                                f"if(std::find("
                                "reinitialization_state_idxs.cbegin(), "
                                f"reinitialization_state_idxs.cend(), {index}) != "
                                "reinitialization_state_idxs.cend())",
                                f"    {function}[{index}] = "
                                f"{self.model._code_printer.doprint(formula)};",
                            ]
                        )
                cases[ipar] = expressions
            lines.extend(get_switch_statement("ip", cases, 1))

        elif function == "x0_fixedParameters":
            for index, formula in zip(self.model._x0_fixedParameters_idx, equations):
                lines.append(
                    f"    if(std::find(reinitialization_state_idxs.cbegin(), "
                    f"reinitialization_state_idxs.cend(), {index}) != "
                    "reinitialization_state_idxs.cend())\n        "
                    f"{function}[{index}] = "
                    f"{self.model._code_printer.doprint(formula)};"
                )

        elif function in event_functions:
            cases = {
                ie: self.model._code_printer._get_sym_lines_array(
                    equations[ie], function, 0
                )
                for ie in range(self.model.num_events())
                if not smart_is_zero_matrix(equations[ie])
            }
            lines.extend(get_switch_statement("ie", cases, 1))

        elif function in event_sensi_functions:
            outer_cases = {}
            for ie, inner_equations in enumerate(equations):
                inner_lines = []
                inner_cases = {
                    ipar: self.model._code_printer._get_sym_lines_array(
                        inner_equations[:, ipar], function, 0
                    )
                    for ipar in range(self.model.num_par())
                    if not smart_is_zero_matrix(inner_equations[:, ipar])
                }
                inner_lines.extend(get_switch_statement("ip", inner_cases, 0))
                outer_cases[ie] = copy.copy(inner_lines)
            lines.extend(get_switch_statement("ie", outer_cases, 1))

        elif function in sensi_functions and equations.shape[1] == self.model.num_par():
            cases = {
                ipar: self.model._code_printer._get_sym_lines_array(
                    equations[:, ipar], function, 0
                )
                for ipar in range(self.model.num_par())
                if not smart_is_zero_matrix(equations[:, ipar])
            }
            lines.extend(get_switch_statement("ip", cases, 1))
        elif function in multiobs_functions:
            if function == "dJydy":
                cases = {
                    iobs: self.model._code_printer._get_sym_lines_array(
                        equations[iobs], function, 0
                    )
                    for iobs in range(self.model.num_obs())
                    if not smart_is_zero_matrix(equations[iobs])
                }
            else:
                cases = {
                    iobs: self.model._code_printer._get_sym_lines_array(
                        equations[:, iobs], function, 0
                    )
                    for iobs in range(equations.shape[1])
                    if not smart_is_zero_matrix(equations[:, iobs])
                }
            if function.startswith(("Jz", "dJz", "Jrz", "dJrz")):
                iterator = "iz"
            else:
                iterator = "iy"
            lines.extend(get_switch_statement(iterator, cases, 1))

        elif (
            function in self.model.sym_names() and function not in non_unique_id_symbols
        ):
            if function in sparse_functions:
                symbols = list(map(sp.Symbol, self.model.sparsesym(function)))
            else:
                symbols = self.model.sym(function)
            lines += self.model._code_printer._get_sym_lines_symbols(
                symbols, equations, function, 4
            )

        else:
            lines += self.model._code_printer._get_sym_lines_array(
                equations, function, 4
            )

        return [line for line in lines if line]

    def _get_create_splines_body(self):
        if not self.model.splines:
            return ["    return {};"]

        ind4 = " " * 4
        ind8 = " " * 8

        body = ["return {"]
        for ispl, spline in enumerate(self.model.splines):
            if isinstance(spline.nodes, splines.UniformGrid):
                nodes = f"{ind8}{{{spline.nodes.start}, {spline.nodes.stop}}}, "
            else:
                nodes = f"{ind8}{{{', '.join(map(str, spline.nodes))}}}, "

            # vector with the node values
            values = f"{ind8}{{{', '.join(map(str, spline.values_at_nodes))}}}, "
            # vector with the slopes
            if spline.derivatives_by_fd:
                slopes = f"{ind8}{{}},"
            else:
                slopes = (
                    f"{ind8}{{{', '.join(map(str, spline.derivatives_at_nodes))}}},"
                )

            body.extend(
                [
                    f"{ind4}HermiteSpline(",
                    nodes,
                    values,
                    slopes,
                ]
            )

            bc_to_cpp = {
                None: "SplineBoundaryCondition::given, ",
                "zeroderivative": "SplineBoundaryCondition::zeroDerivative, ",
                "natural": "SplineBoundaryCondition::natural, ",
                "zeroderivative+natural": "SplineBoundaryCondition::naturalZeroDerivative, ",
                "periodic": "SplineBoundaryCondition::periodic, ",
            }
            for bc in spline.bc:
                try:
                    body.append(ind8 + bc_to_cpp[bc])
                except KeyError:
                    raise ValueError(
                        f"Unknown boundary condition '{bc}' " "found in spline object"
                    )
            extrapolate_to_cpp = {
                None: "SplineExtrapolation::noExtrapolation, ",
                "polynomial": "SplineExtrapolation::polynomial, ",
                "constant": "SplineExtrapolation::constant, ",
                "linear": "SplineExtrapolation::linear, ",
                "periodic": "SplineExtrapolation::periodic, ",
            }
            for extr in spline.extrapolate:
                try:
                    body.append(ind8 + extrapolate_to_cpp[extr])
                except KeyError:
                    raise ValueError(
                        f"Unknown extrapolation '{extr}' " "found in spline object"
                    )
            line = ind8
            line += "true, " if spline.derivatives_by_fd else "false, "
            line += (
                "true, " if isinstance(spline.nodes, splines.UniformGrid) else "false, "
            )
            line += "true" if spline.logarithmic_parametrization else "false"
            body.append(line)
            body.append(f"{ind4}),")

        body.append("};")
        return ["    " + line for line in body]

    def _write_wrapfunctions_cpp(self) -> None:
        """
        Write model-specific 'wrapper' file (``wrapfunctions.cpp``).
        """
        template_data = {"MODELNAME": self.model_name}
        apply_template(
            os.path.join(amiciSrcPath, "wrapfunctions.template.cpp"),
            os.path.join(self.model_path, "wrapfunctions.cpp"),
            template_data,
        )

    def _write_wrapfunctions_header(self) -> None:
        """
        Write model-specific header file (``wrapfunctions.h``).
        """
        template_data = {"MODELNAME": str(self.model_name)}
        apply_template(
            os.path.join(amiciSrcPath, "wrapfunctions.template.h"),
            os.path.join(self.model_path, "wrapfunctions.h"),
            template_data,
        )

    def _write_model_header_cpp(self) -> None:
        """
        Write model-specific header and cpp file (MODELNAME.{h,cpp}).
        """
        model_type = "ODE" if self.model.is_ode() else "DAE"
        tpl_data = {
            "MODEL_TYPE_LOWER": model_type.lower(),
            "MODEL_TYPE_UPPER": model_type,
            "MODELNAME": self.model_name,
            "NX_RDATA": self.model.num_states_rdata(),
            "NXTRUE_RDATA": self.model.num_states_rdata(),
            "NX_SOLVER": self.model.num_states_solver(),
            "NXTRUE_SOLVER": self.model.num_states_solver(),
            "NX_SOLVER_REINIT": self.model.num_state_reinits(),
            "NY": self.model.num_obs(),
            "NYTRUE": self.model.num_obs(),
            "NZ": self.model.num_eventobs(),
            "NZTRUE": self.model.num_eventobs(),
            "NEVENT": self.model.num_events(),
            "NOBJECTIVE": "1",
            "NSPL": len(self.model.splines),
            "NW": len(self.model.sym("w")),
            "NDWDP": len(
                self.model.sparsesym(
                    "dwdp", force_generate=self.generate_sensitivity_code
                )
            ),
            "NDWDX": len(self.model.sparsesym("dwdx")),
            "NDWDW": len(self.model.sparsesym("dwdw")),
            "NDXDOTDW": len(self.model.sparsesym("dxdotdw")),
            "NDXDOTDP_EXPLICIT": len(
                self.model.sparsesym(
                    "dxdotdp_explicit",
                    force_generate=self.generate_sensitivity_code,
                )
            ),
            "NDXDOTDX_EXPLICIT": len(self.model.sparsesym("dxdotdx_explicit")),
            "NDJYDY": "std::vector<int>{%s}"
            % ",".join(str(len(x)) for x in self.model.sparsesym("dJydy")),
            "NDXRDATADXSOLVER": len(self.model.sparsesym("dx_rdatadx_solver")),
            "NDXRDATADTCL": len(self.model.sparsesym("dx_rdatadtcl")),
            "NDTOTALCLDXRDATA": len(self.model.sparsesym("dtotal_cldx_rdata")),
            "UBW": self.model.num_states_solver(),
            "LBW": self.model.num_states_solver(),
            "NP": self.model.num_par(),
            "NK": self.model.num_const(),
            "O2MODE": "amici::SecondOrderMode::none",
            # using code printer ensures proper handling of nan/inf
            "PARAMETERS": self.model._code_printer.doprint(self.model.val("p"))[1:-1],
            "FIXED_PARAMETERS": self.model._code_printer.doprint(self.model.val("k"))[
                1:-1
            ],
            "PARAMETER_NAMES_INITIALIZER_LIST": self._get_symbol_name_initializer_list(
                "p"
            ),
            "STATE_NAMES_INITIALIZER_LIST": self._get_symbol_name_initializer_list(
                "x_rdata"
            ),
            "FIXED_PARAMETER_NAMES_INITIALIZER_LIST": self._get_symbol_name_initializer_list(
                "k"
            ),
            "OBSERVABLE_NAMES_INITIALIZER_LIST": self._get_symbol_name_initializer_list(
                "y"
            ),
            "OBSERVABLE_TRAFO_INITIALIZER_LIST": "\n".join(
                f"ObservableScaling::{trafo.value}, // y[{idx}]"
                for idx, trafo in enumerate(self.model.get_observable_transformations())
            ),
            "EXPRESSION_NAMES_INITIALIZER_LIST": self._get_symbol_name_initializer_list(
                "w"
            ),
            "PARAMETER_IDS_INITIALIZER_LIST": self._get_symbol_id_initializer_list("p"),
            "STATE_IDS_INITIALIZER_LIST": self._get_symbol_id_initializer_list(
                "x_rdata"
            ),
            "FIXED_PARAMETER_IDS_INITIALIZER_LIST": self._get_symbol_id_initializer_list(
                "k"
            ),
            "OBSERVABLE_IDS_INITIALIZER_LIST": self._get_symbol_id_initializer_list(
                "y"
            ),
            "EXPRESSION_IDS_INITIALIZER_LIST": self._get_symbol_id_initializer_list(
                "w"
            ),
            "STATE_IDXS_SOLVER_INITIALIZER_LIST": ", ".join(
                str(idx)
                for idx, state in enumerate(self.model.states())
                if not state.has_conservation_law()
            ),
            "REINIT_FIXPAR_INITCOND": AmiciCxxCodePrinter.print_bool(
                self.allow_reinit_fixpar_initcond
            ),
            "AMICI_VERSION_STRING": __version__,
            "AMICI_COMMIT_STRING": __commit__,
            "W_RECURSION_DEPTH": self.model._w_recursion_depth,
            "QUADRATIC_LLH": AmiciCxxCodePrinter.print_bool(
                self.model._has_quadratic_nllh
            ),
            "ROOT_INITIAL_VALUES": ", ".join(
                map(
                    lambda event: AmiciCxxCodePrinter.print_bool(
                        event.get_initial_value()
                    ),
                    self.model.events(),
                )
            ),
            "Z2EVENT": ", ".join(map(str, self.model._z2event)),
            "ID": ", ".join(
                (
                    str(float(isinstance(s, DifferentialState)))
                    for s in self.model.states()
                    if not s.has_conservation_law()
                )
            ),
        }

        for func_name, func_info in self.functions.items():
            if func_name in nobody_functions:
                continue

            if not func_info.body:
                tpl_data[f"{func_name.upper()}_DEF"] = ""

                if (
                    func_name in sensi_functions + sparse_sensi_functions
                    and not self.generate_sensitivity_code
                ):
                    impl = ""
                else:
                    impl = get_model_override_implementation(
                        func_name,
                        self.model_name,
                        self.model.is_ode(),
                        nobody=True,
                    )

                tpl_data[f"{func_name.upper()}_IMPL"] = impl

                if func_name in sparse_functions:
                    for indexfield in ["colptrs", "rowvals"]:
                        if (
                            func_name in sparse_sensi_functions
                            and not self.generate_sensitivity_code
                        ):
                            impl = ""
                        else:
                            impl = get_sunindex_override_implementation(
                                func_name,
                                self.model_name,
                                indexfield,
                                nobody=True,
                            )
                        tpl_data[f"{func_name.upper()}_{indexfield.upper()}_DEF"] = ""
                        tpl_data[
                            f"{func_name.upper()}_{indexfield.upper()}_IMPL"
                        ] = impl
                continue

            tpl_data[f"{func_name.upper()}_DEF"] = get_function_extern_declaration(
                func_name, self.model_name, self.model.is_ode()
            )
            tpl_data[f"{func_name.upper()}_IMPL"] = get_model_override_implementation(
                func_name, self.model_name, self.model.is_ode()
            )
            if func_name in sparse_functions:
                tpl_data[
                    f"{func_name.upper()}_COLPTRS_DEF"
                ] = get_sunindex_extern_declaration(
                    func_name, self.model_name, "colptrs"
                )
                tpl_data[
                    f"{func_name.upper()}_COLPTRS_IMPL"
                ] = get_sunindex_override_implementation(
                    func_name, self.model_name, "colptrs"
                )
                tpl_data[
                    f"{func_name.upper()}_ROWVALS_DEF"
                ] = get_sunindex_extern_declaration(
                    func_name, self.model_name, "rowvals"
                )
                tpl_data[
                    f"{func_name.upper()}_ROWVALS_IMPL"
                ] = get_sunindex_override_implementation(
                    func_name, self.model_name, "rowvals"
                )

        if self.model.num_states_solver() == self.model.num_states_rdata():
            tpl_data["X_RDATA_DEF"] = ""
            tpl_data["X_RDATA_IMPL"] = ""

        tpl_data = {k: str(v) for k, v in tpl_data.items()}

        apply_template(
            os.path.join(amiciSrcPath, "model_header.template.h"),
            os.path.join(self.model_path, f"{self.model_name}.h"),
            tpl_data,
        )

        apply_template(
            os.path.join(amiciSrcPath, "model.template.cpp"),
            os.path.join(self.model_path, f"{self.model_name}.cpp"),
            tpl_data,
        )

    def _get_symbol_name_initializer_list(self, name: str) -> str:
        """
        Get SBML name initializer list for vector of names for the given
        model entity

        :param name:
            any key present in ``self.model._syms``

        :return:
            Template initializer list of names
        """
        return "\n".join(
            f'"{symbol}", // {name}[{idx}]'
            for idx, symbol in enumerate(self.model.name(name))
        )

    def _get_symbol_id_initializer_list(self, name: str) -> str:
        """
        Get C++ initializer list for vector of names for the given model
        entity

        :param name:
            any key present in ``self.model._syms``

        :return:
            Template initializer list of ids
        """
        return "\n".join(
            f'"{self.model._code_printer.doprint(symbol)}", // {name}[{idx}]'
            for idx, symbol in enumerate(self.model.sym(name))
        )

    def _write_c_make_file(self):
        """Write CMake ``CMakeLists.txt`` file for this model."""
        sources = "\n".join(
            f + " "
            for f in os.listdir(self.model_path)
            if f.endswith(
                (".cpp", ".h"),
            )
            and f != "main.cpp"
        )

        template_data = {
            "MODELNAME": self.model_name,
            "SOURCES": sources,
            "AMICI_VERSION": __version__,
        }
        apply_template(
            MODEL_CMAKE_TEMPLATE_FILE,
            Path(self.model_path, "CMakeLists.txt"),
            template_data,
        )

    def _write_swig_files(self) -> None:
        """Write SWIG interface files for this model."""
        Path(self.model_swig_path).mkdir(exist_ok=True)
        template_data = {"MODELNAME": self.model_name}
        apply_template(
            Path(amiciSwigPath, "modelname.template.i"),
            Path(self.model_swig_path, self.model_name + ".i"),
            template_data,
        )
        shutil.copy(
            SWIG_CMAKE_TEMPLATE_FILE,
            Path(self.model_swig_path, "CMakeLists.txt"),
        )

    def _write_module_setup(self) -> None:
        """
        Create a setuptools ``setup.py`` file for compile the model module.
        """

        template_data = {
            "MODELNAME": self.model_name,
            "AMICI_VERSION": __version__,
            "PACKAGE_VERSION": "0.1.0",
        }
        apply_template(
            Path(amiciModulePath, "setup.template.py"),
            Path(self.model_path, "setup.py"),
            template_data,
        )
        apply_template(
            Path(amiciModulePath, "MANIFEST.template.in"),
            Path(self.model_path, "MANIFEST.in"),
            {},
        )
        # write __init__.py for the model module
        Path(self.model_path, self.model_name).mkdir(exist_ok=True)

        apply_template(
            Path(amiciModulePath, "__init__.template.py"),
            Path(self.model_path, self.model_name, "__init__.py"),
            template_data,
        )

    def set_paths(self, output_dir: Optional[Union[str, Path]] = None) -> None:
        """
        Set output paths for the model and create if necessary

        :param output_dir:
            relative or absolute path where the generated model
            code is to be placed. If ``None``, this will default to
            ``amici-{self.model_name}`` in the current working directory.
            will be created if it does not exist.

        """
        if output_dir is None:
            output_dir = os.path.join(os.getcwd(), f"amici-{self.model_name}")

        self.model_path = os.path.abspath(output_dir)
        self.model_swig_path = os.path.join(self.model_path, "swig")

    def set_name(self, model_name: str) -> None:
        """
        Sets the model name

        :param model_name:
            name of the model (may only contain upper and lower case letters,
            digits and underscores, and must not start with a digit)
        """
        if not is_valid_identifier(model_name):
            raise ValueError(
                f"'{model_name}' is not a valid model name. "
                "Model name may only contain upper and lower case letters, "
                "digits and underscores, and must not start with a digit."
            )

        self.model_name = model_name


class TemplateAmici(Template):
    """
    Template format used in AMICI (see :class:`string.Template` for more
    details).

    :cvar delimiter:
        delimiter that identifies template variables
    """

    delimiter = "TPL_"


def apply_template(
    source_file: Union[str, Path],
    target_file: Union[str, Path],
    template_data: Dict[str, str],
) -> None:
    """
    Load source file, apply template substitution as provided in
    templateData and save as targetFile.

    :param source_file:
        relative or absolute path to template file

    :param target_file:
        relative or absolute path to output file

    :param template_data:
        template keywords to substitute (key is template
        variable without :attr:`TemplateAmici.delimiter`)
    """
    with open(source_file) as filein:
        src = TemplateAmici(filein.read())
    result = src.safe_substitute(template_data)
    with open(target_file, "w") as fileout:
        fileout.write(result)


def get_function_extern_declaration(fun: str, name: str, ode: bool) -> str:
    """
    Constructs the extern function declaration for a given function

    :param fun:
        function name
    :param name:
        model name
    :param ode:
        whether to generate declaration for DAE or ODE

    :return:
        C++ function definition string
    """
    f = functions[fun]
    return f"extern {f.return_type} {fun}_{name}({f.arguments(ode)});"


def get_sunindex_extern_declaration(fun: str, name: str, indextype: str) -> str:
    """
    Constructs the function declaration for an index function of a given
    function

    :param fun:
        function name

    :param name:
        model name

    :param indextype:
        index function {'colptrs', 'rowvals'}

    :return:
        C++ function declaration string
    """
    index_arg = ", int index" if fun in multiobs_functions else ""
    return (
        f"extern void {fun}_{indextype}_{name}"
        f"(SUNMatrixWrapper &{indextype}{index_arg});"
    )


def get_model_override_implementation(
    fun: str, name: str, ode: bool, nobody: bool = False
) -> str:
    """
    Constructs ``amici::Model::*`` override implementation for a given function

    :param fun:
        function name

    :param name:
        model name

    :param nobody:
        whether the function has a nontrivial implementation

    :return:
        C++ function implementation string
    """
    func_info = functions[fun]
    body = (
        ""
        if nobody
        else "\n{ind8}{maybe_return}{fun}_{name}({eval_signature});{ind4}\n".format(
            ind4=" " * 4,
            ind8=" " * 8,
            maybe_return="" if func_info.return_type == "void" else "return ",
            fun=fun,
            name=name,
            eval_signature=remove_argument_types(func_info.arguments(ode)),
        )
    )
    return "{return_type} f{fun}({signature}) override {{{body}}}\n".format(
        return_type=func_info.return_type,
        fun=fun,
        signature=func_info.arguments(ode),
        body=body,
    )


def get_sunindex_override_implementation(
    fun: str, name: str, indextype: str, nobody: bool = False
) -> str:
    """
    Constructs the ``amici::Model`` function implementation for an index
    function of a given function

    :param fun:
        function name

    :param name:
        model name

    :param indextype:
        index function {'colptrs', 'rowvals'}

    :param nobody:
        whether the corresponding function has a nontrivial implementation

    :return:
        C++ function implementation string
    """
    index_arg = ", int index" if fun in multiobs_functions else ""
    index_arg_eval = ", index" if fun in multiobs_functions else ""

    impl = "void f{fun}_{indextype}({signature}) override {{"

    if nobody:
        impl += "}}\n"
    else:
        impl += "{ind8}{fun}_{indextype}_{name}({eval_signature});\n{ind4}}}\n"

    return impl.format(
        ind4=" " * 4,
        ind8=" " * 8,
        fun=fun,
        indextype=indextype,
        name=name,
        signature=f"SUNMatrixWrapper &{indextype}{index_arg}",
        eval_signature=f"{indextype}{index_arg_eval}",
    )


def remove_argument_types(signature: str) -> str:
    """
    Strips argument types from a function signature

    :param signature:
        function signature

    :return:
        string that can be used to construct function calls with the same
        variable names and ordering as in the function signature
    """
    # remove * prefix for pointers (pointer must always be removed before
    # values otherwise we will inadvertently dereference values,
    # same applies for const specifications)
    #
    # always add whitespace after type definition for cosmetic reasons
    known_types = [
        "const realtype *",
        "const double *",
        "const realtype ",
        "double *",
        "realtype *",
        "const int ",
        "int ",
        "SUNMatrixContent_Sparse ",
        "gsl::span<const int>",
    ]

    for type_str in known_types:
        signature = signature.replace(type_str, "")

    return signature


def is_valid_identifier(x: str) -> bool:
    """
    Check whether `x` is a valid identifier for conditions, parameters,
    observables... . Identifiers may only contain upper and lower case letters,
    digits and underscores, and must not start with a digit.

    :param x:
        string to check

    :return:
        ``True`` if valid, ``False`` otherwise
    """

    return IDENTIFIER_PATTERN.match(x) is not None


@contextlib.contextmanager
def _monkeypatched(obj: object, name: str, patch: Any):
    """
    Temporarily monkeypatches an object.

    :param obj:
        object to be patched

    :param name:
        name of the attribute to be patched

    :param patch:
        patched value
    """
    pre_patched_value = getattr(obj, name)
    setattr(obj, name, patch)
    try:
        yield object
    finally:
        setattr(obj, name, pre_patched_value)


def _custom_pow_eval_derivative(self, s):
    """
    Custom Pow derivative that removes a removable singularity for
    ``self.base == 0`` and ``self.base.diff(s) == 0``. This function is
    intended to be monkeypatched into :py:method:`sympy.Pow._eval_derivative`.

    :param self:
        sp.Pow class

    :param s:
        variable with respect to which the derivative will be computed
    """
    dbase = self.base.diff(s)
    dexp = self.exp.diff(s)
    part1 = sp.Pow(self.base, self.exp - 1) * self.exp * dbase
    part2 = self * dexp * sp.log(self.base)
    if self.base.is_nonzero or dbase.is_nonzero or part2.is_zero:
        # first piece never applies or is zero anyways
        return part1 + part2

    return part1 + sp.Piecewise(
        (self.base, sp.And(sp.Eq(self.base, 0), sp.Eq(dbase, 0))), (part2, True)
    )


def _jacobian_element(i, j, eq_i, sym_var_j):
    """Compute a single element of a jacobian"""
    return (i, j), eq_i.diff(sym_var_j)


def _parallel_applyfunc(obj: sp.Matrix, func: Callable) -> sp.Matrix:
    """Parallel implementation of sympy's Matrix.applyfunc"""
    if (n_procs := int(os.environ.get("AMICI_IMPORT_NPROCS", 1))) == 1:
        # serial
        return obj.applyfunc(func)

    # parallel
    from multiprocessing import get_context
    from pickle import PicklingError

    from sympy.matrices.dense import DenseMatrix

    # "spawn" should avoid potential deadlocks occurring with fork
    #  see e.g. https://stackoverflow.com/a/66113051
    ctx = get_context("spawn")
    with ctx.Pool(n_procs) as p:
        try:
            if isinstance(obj, DenseMatrix):
                return obj._new(obj.rows, obj.cols, p.map(func, obj))
            elif isinstance(obj, sp.SparseMatrix):
                dok = obj.todok()
                mapped = p.map(func, dok.values())
                dok = {k: v for k, v in zip(dok.keys(), mapped) if v != 0}
                return obj._new(obj.rows, obj.cols, dok)
            else:
                raise ValueError(f"Unsupported matrix type {type(obj)}")
        except PicklingError as e:
            raise ValueError(
                f"Couldn't pickle {func}. This is likely because the argument "
                "was not a module-level function. Either rewrite the argument "
                "to a module-level function or disable parallelization by "
                "setting `AMICI_IMPORT_NPROCS=1`."
            ) from e<|MERGE_RESOLUTION|>--- conflicted
+++ resolved
@@ -2029,11 +2029,7 @@
                 if not smart_is_zero_matrix(self.eq("stau")[ie]) \
                         and not smart_is_zero_matrix(self.eq("xdot")):
                     tmp_eq += smart_multiply(
-<<<<<<< HEAD
                         self.sym("xdot") - self.sym("xdot_old"),
-=======
-                        self.sym("xdot_old") - self.sym("xdot"),
->>>>>>> fd1e22e9
                         self.sym("stau").T,
                     )
 
