"""
C++ Export
----------
This module provides all necessary functionality to specify a differential
equation model and generate executable C++ simulation code.
The user generally won't have to directly call any function from this module
as this will be done by
:py:func:`amici.pysb_import.pysb2amici`,
:py:func:`amici.sbml_import.SbmlImporter.sbml2amici` and
:py:func:`amici.petab_import.import_model`.
"""
<<<<<<< HEAD
import contextlib
import copy
import itertools
import logging
import os
import re
import shutil
import subprocess
import sys
from dataclasses import dataclass
from itertools import chain, starmap
from pathlib import Path
from string import Template
from typing import (
    TYPE_CHECKING,
    Any,
    Callable,
    Literal,
    Optional,
    Union,
)
from collections.abc import Sequence

import numpy as np
import sympy as sp
from sympy.matrices.dense import MutableDenseMatrix
from sympy.matrices.immutable import ImmutableDenseMatrix

from . import (
    __commit__,
    __version__,
    amiciModulePath,
    amiciSrcPath,
    amiciSwigPath,
    splines,
)
from .constants import SymbolId
from .cxxcodeprinter import AmiciCxxCodePrinter, get_switch_statement
from .de_model import *
from .import_utils import (
    ObservableTransformation,
    SBMLException,
    amici_time_symbol,
    generate_flux_symbol,
    smart_subs_dict,
    strip_pysb,
    toposort_symbols,
    unique_preserve_order,
)
from .logging import get_logger, log_execution_time, set_log_level

if TYPE_CHECKING:
    from . import sbml_import


# Template for model simulation main.cpp file
CXX_MAIN_TEMPLATE_FILE = os.path.join(amiciSrcPath, "main.template.cpp")
# Template for model/swig/CMakeLists.txt
SWIG_CMAKE_TEMPLATE_FILE = os.path.join(
    amiciSwigPath, "CMakeLists_model.cmake"
)
# Template for model/CMakeLists.txt
MODEL_CMAKE_TEMPLATE_FILE = os.path.join(
    amiciSrcPath, "CMakeLists.template.cmake"
)

IDENTIFIER_PATTERN = re.compile(r"^[a-zA-Z_]\w*$")
DERIVATIVE_PATTERN = re.compile(r"^d(x_rdata|xdot|\w+?)d(\w+?)(?:_explicit)?$")


@dataclass
class _FunctionInfo:
    """Information on a model-specific generated C++ function

    :ivar ode_arguments: argument list of the ODE function. input variables should be
        ``const``.
    :ivar dae_arguments: argument list of the DAE function, if different from ODE
        function. input variables should be ``const``.
    :ivar return_type: the return type of the function
    :ivar assume_pow_positivity:
        identifies the functions on which ``assume_pow_positivity`` will have
        an effect when specified during model generation. generally these are
        functions that are used for solving the ODE, where negative values may
        negatively affect convergence of the integration algorithm
    :ivar sparse:
        specifies whether the result of this function will be stored in sparse
        format. sparse format means that the function will only return an
        array of nonzero values and not a full matrix.
    :ivar generate_body:
        indicates whether a model-specific implementation is to be generated
    :ivar body:
        the actual function body. will be filled later
    """

    ode_arguments: str = ""
    dae_arguments: str = ""
    return_type: str = "void"
    assume_pow_positivity: bool = False
    sparse: bool = False
    generate_body: bool = True
    body: str = ""

    def arguments(self, ode: bool = True) -> str:
        """Get the arguments for the ODE or DAE function"""
        if ode or not self.dae_arguments:
            return self.ode_arguments
        return self.dae_arguments


# Information on a model-specific generated C++ function
# prototype for generated C++ functions, keys are the names of functions
functions = {
    "Jy": _FunctionInfo(
        "realtype *Jy, const int iy, const realtype *p, "
        "const realtype *k, const realtype *y, const realtype *sigmay, "
        "const realtype *my"
    ),
    "dJydsigma": _FunctionInfo(
        "realtype *dJydsigma, const int iy, const realtype *p, "
        "const realtype *k, const realtype *y, const realtype *sigmay, "
        "const realtype *my"
    ),
    "dJydy": _FunctionInfo(
        "realtype *dJydy, const int iy, const realtype *p, "
        "const realtype *k, const realtype *y, "
        "const realtype *sigmay, const realtype *my",
        sparse=True,
    ),
    "Jz": _FunctionInfo(
        "realtype *Jz, const int iz, const realtype *p, const realtype *k, "
        "const realtype *z, const realtype *sigmaz, const realtype *mz"
    ),
    "dJzdsigma": _FunctionInfo(
        "realtype *dJzdsigma, const int iz, const realtype *p, "
        "const realtype *k, const realtype *z, const realtype *sigmaz, "
        "const realtype *mz"
    ),
    "dJzdz": _FunctionInfo(
        "realtype *dJzdz, const int iz, const realtype *p, "
        "const realtype *k, const realtype *z, const realtype *sigmaz, "
        "const double *mz",
    ),
    "Jrz": _FunctionInfo(
        "realtype *Jrz, const int iz, const realtype *p, "
        "const realtype *k, const realtype *rz, const realtype *sigmaz"
    ),
    "dJrzdsigma": _FunctionInfo(
        "realtype *dJrzdsigma, const int iz, const realtype *p, "
        "const realtype *k, const realtype *rz, const realtype *sigmaz"
    ),
    "dJrzdz": _FunctionInfo(
        "realtype *dJrzdz, const int iz, const realtype *p, "
        "const realtype *k, const realtype *rz, const realtype *sigmaz",
    ),
    "root": _FunctionInfo(
        "realtype *root, const realtype t, const realtype *x, "
        "const realtype *p, const realtype *k, const realtype *h, "
        "const realtype *tcl"
    ),
    "dwdp": _FunctionInfo(
        "realtype *dwdp, const realtype t, const realtype *x, "
        "const realtype *p, const realtype *k, const realtype *h, "
        "const realtype *w, const realtype *tcl, const realtype *dtcldp, "
        "const realtype *spl, const realtype *sspl",
        assume_pow_positivity=True,
        sparse=True,
    ),
    "dwdx": _FunctionInfo(
        "realtype *dwdx, const realtype t, const realtype *x, "
        "const realtype *p, const realtype *k, const realtype *h, "
        "const realtype *w, const realtype *tcl, const realtype *spl",
        assume_pow_positivity=True,
        sparse=True,
    ),
    "create_splines": _FunctionInfo(
        "const realtype *p, const realtype *k",
        return_type="std::vector<HermiteSpline>",
    ),
    "spl": _FunctionInfo(generate_body=False),
    "sspl": _FunctionInfo(generate_body=False),
    "spline_values": _FunctionInfo(
        "const realtype *p, const realtype *k", generate_body=False
    ),
    "spline_slopes": _FunctionInfo(
        "const realtype *p, const realtype *k", generate_body=False
    ),
    "dspline_valuesdp": _FunctionInfo(
        "realtype *dspline_valuesdp, const realtype *p, const realtype *k, const int ip"
    ),
    "dspline_slopesdp": _FunctionInfo(
        "realtype *dspline_slopesdp, const realtype *p, const realtype *k, const int ip"
    ),
    "dwdw": _FunctionInfo(
        "realtype *dwdw, const realtype t, const realtype *x, "
        "const realtype *p, const realtype *k, const realtype *h, "
        "const realtype *w, const realtype *tcl",
        assume_pow_positivity=True,
        sparse=True,
    ),
    "dxdotdw": _FunctionInfo(
        "realtype *dxdotdw, const realtype t, const realtype *x, "
        "const realtype *p, const realtype *k, const realtype *h, "
        "const realtype *w",
        "realtype *dxdotdw, const realtype t, const realtype *x, "
        "const realtype *p, const realtype *k, const realtype *h, "
        "const realtype *dx, const realtype *w",
        assume_pow_positivity=True,
        sparse=True,
    ),
    "dxdotdx_explicit": _FunctionInfo(
        "realtype *dxdotdx_explicit, const realtype t, "
        "const realtype *x, const realtype *p, const realtype *k, "
        "const realtype *h, const realtype *w",
        "realtype *dxdotdx_explicit, const realtype t, "
        "const realtype *x, const realtype *p, const realtype *k, "
        "const realtype *h, const realtype *dx, const realtype *w",
        assume_pow_positivity=True,
        sparse=True,
    ),
    "dxdotdp_explicit": _FunctionInfo(
        "realtype *dxdotdp_explicit, const realtype t, "
        "const realtype *x, const realtype *p, const realtype *k, "
        "const realtype *h, const realtype *w",
        "realtype *dxdotdp_explicit, const realtype t, "
        "const realtype *x, const realtype *p, const realtype *k, "
        "const realtype *h, const realtype *dx, const realtype *w",
        assume_pow_positivity=True,
        sparse=True,
    ),
    "dydx": _FunctionInfo(
        "realtype *dydx, const realtype t, const realtype *x, "
        "const realtype *p, const realtype *k, const realtype *h, "
        "const realtype *w, const realtype *dwdx",
    ),
    "dydp": _FunctionInfo(
        "realtype *dydp, const realtype t, const realtype *x, "
        "const realtype *p, const realtype *k, const realtype *h, "
        "const int ip, const realtype *w, const realtype *tcl, "
        "const realtype *dtcldp, const realtype *spl, const realtype *sspl"
    ),
    "dzdx": _FunctionInfo(
        "realtype *dzdx, const int ie, const realtype t, "
        "const realtype *x, const realtype *p, const realtype *k, "
        "const realtype *h",
    ),
    "dzdp": _FunctionInfo(
        "realtype *dzdp, const int ie, const realtype t, "
        "const realtype *x, const realtype *p, const realtype *k, "
        "const realtype *h, const int ip",
    ),
    "drzdx": _FunctionInfo(
        "realtype *drzdx, const int ie, const realtype t, "
        "const realtype *x, const realtype *p, const realtype *k, "
        "const realtype *h",
    ),
    "drzdp": _FunctionInfo(
        "realtype *drzdp, const int ie, const realtype t, "
        "const realtype *x, const realtype *p, const realtype *k, "
        "const realtype *h, const int ip",
    ),
    "dsigmaydy": _FunctionInfo(
        "realtype *dsigmaydy, const realtype t, const realtype *p, "
        "const realtype *k, const realtype *y"
    ),
    "dsigmaydp": _FunctionInfo(
        "realtype *dsigmaydp, const realtype t, const realtype *p, "
        "const realtype *k, const realtype *y, const int ip",
    ),
    "sigmay": _FunctionInfo(
        "realtype *sigmay, const realtype t, const realtype *p, "
        "const realtype *k, const realtype *y",
    ),
    "dsigmazdp": _FunctionInfo(
        "realtype *dsigmazdp, const realtype t, const realtype *p,"
        " const realtype *k, const int ip",
    ),
    "sigmaz": _FunctionInfo(
        "realtype *sigmaz, const realtype t, const realtype *p, "
        "const realtype *k",
    ),
    "sroot": _FunctionInfo(
        "realtype *stau, const realtype t, const realtype *x, "
        "const realtype *p, const realtype *k, const realtype *h, "
        "const realtype *sx, const int ip, const int ie, "
        "const realtype *tcl",
        generate_body=False,
    ),
    "drootdt": _FunctionInfo(generate_body=False),
    "drootdt_total": _FunctionInfo(generate_body=False),
    "drootdp": _FunctionInfo(generate_body=False),
    "drootdx": _FunctionInfo(generate_body=False),
    "stau": _FunctionInfo(
        "realtype *stau, const realtype t, const realtype *x, "
        "const realtype *p, const realtype *k, const realtype *h, "
        "const realtype *tcl, const realtype *sx, const int ip, "
        "const int ie"
    ),
    "deltax": _FunctionInfo(
        "double *deltax, const realtype t, const realtype *x, "
        "const realtype *p, const realtype *k, const realtype *h, "
        "const int ie, const realtype *xdot, const realtype *xdot_old"
    ),
    "ddeltaxdx": _FunctionInfo(generate_body=False),
    "ddeltaxdt": _FunctionInfo(generate_body=False),
    "ddeltaxdp": _FunctionInfo(generate_body=False),
    "deltasx": _FunctionInfo(
        "realtype *deltasx, const realtype t, const realtype *x, "
        "const realtype *p, const realtype *k, const realtype *h, "
        "const realtype *w, const int ip, const int ie, "
        "const realtype *xdot, const realtype *xdot_old, "
        "const realtype *sx, const realtype *stau, const realtype *tcl"
    ),
    "deltaxB": _FunctionInfo(
        "realtype *deltaxB, const realtype t, const realtype *x, "
        "const realtype *p, const realtype *k, const realtype *h, "
        "const int ie, const realtype *xdot, const realtype *xdot_old, "
        "const realtype *xB, const realtype *xBdot, const realtype *tcl"
    ),
    "deltaqB": _FunctionInfo(
        "realtype *deltaqB, const realtype t, const realtype *x, "
        "const realtype *p, const realtype *k, const realtype *h, "
        "const int ip, const int ie, const realtype *xdot, "
        "const realtype *xdot_old, const realtype *xB, "
        "const realtype *xBdot"
    ),
    "w": _FunctionInfo(
        "realtype *w, const realtype t, const realtype *x, "
        "const realtype *p, const realtype *k, "
        "const realtype *h, const realtype *tcl, const realtype *spl",
        assume_pow_positivity=True,
    ),
    "x0": _FunctionInfo(
        "realtype *x0, const realtype t, const realtype *p, "
        "const realtype *k"
    ),
    "x0_fixedParameters": _FunctionInfo(
        "realtype *x0_fixedParameters, const realtype t, "
        "const realtype *p, const realtype *k, "
        "gsl::span<const int> reinitialization_state_idxs",
    ),
    "sx0": _FunctionInfo(
        "realtype *sx0, const realtype t, const realtype *x, "
        "const realtype *p, const realtype *k, const int ip",
    ),
    "sx0_fixedParameters": _FunctionInfo(
        "realtype *sx0_fixedParameters, const realtype t, "
        "const realtype *x0, const realtype *p, const realtype *k, "
        "const int ip, gsl::span<const int> reinitialization_state_idxs",
    ),
    "xdot": _FunctionInfo(
        "realtype *xdot, const realtype t, const realtype *x, "
        "const realtype *p, const realtype *k, const realtype *h, "
        "const realtype *w",
        "realtype *xdot, const realtype t, const realtype *x, "
        "const realtype *p, const realtype *k, const realtype *h, "
        "const realtype *dx, const realtype *w",
        assume_pow_positivity=True,
    ),
    "xdot_old": _FunctionInfo(generate_body=False),
    "y": _FunctionInfo(
        "realtype *y, const realtype t, const realtype *x, "
        "const realtype *p, const realtype *k, "
        "const realtype *h, const realtype *w",
    ),
    "x_rdata": _FunctionInfo(
        "realtype *x_rdata, const realtype *x, const realtype *tcl, "
        "const realtype *p, const realtype *k"
    ),
    "total_cl": _FunctionInfo(
        "realtype *total_cl, const realtype *x_rdata, "
        "const realtype *p, const realtype *k"
    ),
    "dtotal_cldp": _FunctionInfo(
        "realtype *dtotal_cldp, const realtype *x_rdata, "
        "const realtype *p, const realtype *k, const int ip"
    ),
    "dtotal_cldx_rdata": _FunctionInfo(
        "realtype *dtotal_cldx_rdata, const realtype *x_rdata, "
        "const realtype *p, const realtype *k, const realtype *tcl",
        sparse=True,
    ),
    "x_solver": _FunctionInfo("realtype *x_solver, const realtype *x_rdata"),
    "dx_rdatadx_solver": _FunctionInfo(
        "realtype *dx_rdatadx_solver, const realtype *x, "
        "const realtype *tcl, const realtype *p, const realtype *k",
        sparse=True,
    ),
    "dx_rdatadp": _FunctionInfo(
        "realtype *dx_rdatadp, const realtype *x, "
        "const realtype *tcl, const realtype *p, const realtype *k, "
        "const int ip"
    ),
    "dx_rdatadtcl": _FunctionInfo(
        "realtype *dx_rdatadtcl, const realtype *x, "
        "const realtype *tcl, const realtype *p, const realtype *k",
        sparse=True,
    ),
    "z": _FunctionInfo(
        "realtype *z, const int ie, const realtype t, const realtype *x, "
        "const realtype *p, const realtype *k, const realtype *h"
    ),
    "rz": _FunctionInfo(
        "realtype *rz, const int ie, const realtype t, const realtype *x, "
        "const realtype *p, const realtype *k, const realtype *h"
    ),
}

# list of sparse functions
sparse_functions = [
    func_name for func_name, func_info in functions.items() if func_info.sparse
]
# list of nobody functions
nobody_functions = [
    func_name
    for func_name, func_info in functions.items()
    if not func_info.generate_body
]
# list of sensitivity functions
sensi_functions = [
    func_name
    for func_name, func_info in functions.items()
    if "const int ip" in func_info.arguments()
]
# list of sensitivity functions
sparse_sensi_functions = [
    func_name
    for func_name, func_info in functions.items()
    if "const int ip" not in func_info.arguments()
    and func_name.endswith("dp")
    or func_name.endswith("dp_explicit")
]
# list of event functions
event_functions = [
    func_name
    for func_name, func_info in functions.items()
    if "const int ie" in func_info.arguments()
    and "const int ip" not in func_info.arguments()
]
event_sensi_functions = [
    func_name
    for func_name, func_info in functions.items()
    if "const int ie" in func_info.arguments()
    and "const int ip" in func_info.arguments()
]
# list of multiobs functions
multiobs_functions = [
    func_name
    for func_name, func_info in functions.items()
    if "const int iy" in func_info.arguments()
    or "const int iz" in func_info.arguments()
]
# list of equations that have ids which may not be unique
non_unique_id_symbols = ["x_rdata", "y"]

# custom c++ function replacements
CUSTOM_FUNCTIONS = [
    {
        "sympy": "polygamma",
        "c++": "boost::math::polygamma",
        "include": "#include <boost/math/special_functions/polygamma.hpp>",
        "build_hint": "Using polygamma requires libboost-math header files.",
    },
    {"sympy": "Heaviside", "c++": "amici::heaviside"},
    {"sympy": "DiracDelta", "c++": "amici::dirac"},
]

# python log manager
logger = get_logger(__name__, logging.ERROR)


def var_in_function_signature(name: str, varname: str, ode: bool) -> bool:
    """
    Checks if the values for a symbolic variable is passed in the signature
    of a function

    :param name:
        name of the function
    :param varname:
        name of the symbolic variable
    :param ode:
        whether to check the ODE or DAE signature

    :return:
        boolean indicating whether the variable occurs in the function
        signature
    """
    return name in functions and re.search(
        rf"const (realtype|double) \*{varname}[0]*(,|$)+",
        functions[name].arguments(ode=ode),
    )


# defines the type of some attributes in DEModel
symbol_to_type = {
    SymbolId.SPECIES: DifferentialState,
    SymbolId.ALGEBRAIC_STATE: AlgebraicState,
    SymbolId.ALGEBRAIC_EQUATION: AlgebraicEquation,
    SymbolId.PARAMETER: Parameter,
    SymbolId.FIXED_PARAMETER: Constant,
    SymbolId.OBSERVABLE: Observable,
    SymbolId.EVENT_OBSERVABLE: EventObservable,
    SymbolId.SIGMAY: SigmaY,
    SymbolId.SIGMAZ: SigmaZ,
    SymbolId.LLHY: LogLikelihoodY,
    SymbolId.LLHZ: LogLikelihoodZ,
    SymbolId.LLHRZ: LogLikelihoodRZ,
    SymbolId.EXPRESSION: Expression,
    SymbolId.EVENT: Event,
}


@log_execution_time("running smart_jacobian", logger)
def smart_jacobian(
    eq: sp.MutableDenseMatrix, sym_var: sp.MutableDenseMatrix
) -> sp.MutableSparseMatrix:
    """
    Wrapper around symbolic jacobian with some additional checks that reduce
    computation time for large matrices

    :param eq:
        equation
    :param sym_var:
        differentiation variable
    :return:
        jacobian of eq wrt sym_var
    """
    nrow = eq.shape[0]
    ncol = sym_var.shape[0]
    if (
        not min(eq.shape)
        or not min(sym_var.shape)
        or smart_is_zero_matrix(eq)
        or smart_is_zero_matrix(sym_var)
    ):
        return sp.MutableSparseMatrix(nrow, ncol, dict())

    # preprocess sparsity pattern
    elements = (
        (i, j, a, b)
        for i, a in enumerate(eq)
        for j, b in enumerate(sym_var)
        if a.has(b)
    )

    if (n_procs := int(os.environ.get("AMICI_IMPORT_NPROCS", 1))) == 1:
        # serial
        return sp.MutableSparseMatrix(
            nrow, ncol, dict(starmap(_jacobian_element, elements))
        )

    # parallel
    from multiprocessing import get_context

    # "spawn" should avoid potential deadlocks occurring with fork
    #  see e.g. https://stackoverflow.com/a/66113051
    ctx = get_context("spawn")
    with ctx.Pool(n_procs) as p:
        mapped = p.starmap(_jacobian_element, elements)
    return sp.MutableSparseMatrix(nrow, ncol, dict(mapped))


@log_execution_time("running smart_multiply", logger)
def smart_multiply(
    x: Union[sp.MutableDenseMatrix, sp.MutableSparseMatrix],
    y: sp.MutableDenseMatrix,
) -> Union[sp.MutableDenseMatrix, sp.MutableSparseMatrix]:
    """
    Wrapper around symbolic multiplication with some additional checks that
    reduce computation time for large matrices

    :param x:
        educt 1
    :param y:
        educt 2
    :return:
        product
    """
    if (
        not x.shape[0]
        or not y.shape[1]
        or smart_is_zero_matrix(x)
        or smart_is_zero_matrix(y)
    ):
        return sp.zeros(x.shape[0], y.shape[1])
    return x.multiply(y)


def smart_is_zero_matrix(
    x: Union[sp.MutableDenseMatrix, sp.MutableSparseMatrix],
) -> bool:
    """A faster implementation of sympy's is_zero_matrix

    Avoids repeated indexer type checks and double iteration to distinguish
    False/None. Found to be about 100x faster for large matrices.

    :param x: Matrix to check
    """

    if isinstance(x, sp.MutableDenseMatrix):
        return all(xx.is_zero is True for xx in x.flat())

    if isinstance(x, list):
        return all(smart_is_zero_matrix(xx) for xx in x)

    return x.nnz() == 0


def _default_simplify(x):
    """Default simplification applied in DEModel"""
    # We need this as a free function instead of a lambda to have it picklable
    #  for parallel simplification
    return sp.powsimp(x, deep=True)


class DEModel:
    """
    Defines a Differential Equation as set of ModelQuantities.
    This class provides general purpose interfaces to compute arbitrary
    symbolic derivatives that are necessary for model simulation or
    sensitivity computation.

    :ivar _differential_states:
        list of differential state variables

    :ivar _algebraic_states:
        list of algebraic state variables

    :ivar _observables:
        list of observables

    :ivar _event_observables:
        list of event observables

    :ivar _sigma_ys:
        list of sigmas for observables

    :ivar _sigma_zs:
        list of sigmas for event observables

    :ivar _parameters:
        list of parameters

    :ivar _log_likelihood_ys:
        list of loglikelihoods for observables

    :ivar _log_likelihood_zs:
        list of loglikelihoods for event observables

    :ivar _log_likelihood_rzs:
        list of loglikelihoods for event observable regularizations

    :ivar _expressions:
        list of expressions instances

    :ivar _conservation_laws:
        list of conservation laws

    :ivar _symboldim_funs:
        define functions that compute model dimensions, these
        are functions as the underlying symbolic expressions have not been
        populated at compile time

    :ivar _eqs:
        carries symbolic formulas of the symbolic variables of the model

    :ivar _sparseeqs:
        carries linear list of all symbolic formulas for sparsified
        variables

    :ivar _vals:
        carries numeric values of symbolic identifiers of the symbolic
        variables of the model

    :ivar _names:
        carries the names of symbolic identifiers of the symbolic variables
        of the model

    :ivar _syms:
        carries symbolic identifiers of the symbolic variables of the
        model

    :ivar _sparsesyms:
        carries linear list of all symbolic identifiers for sparsified
        variables

    :ivar _colptrs:
        carries column pointers for sparsified variables. See
        SUNMatrixContent_Sparse definition in ``sunmatrix/sunmatrix_sparse.h``

    :ivar _rowvals:
        carries row values for sparsified variables. See
        SUNMatrixContent_Sparse definition in ``sunmatrix/sunmatrix_sparse.h``

    :ivar _equation_prototype:
        defines the attribute from which an equation should be generated via
        list comprehension (see :meth:`OEModel._generate_equation`)

    :ivar _variable_prototype:
        defines the attribute from which a variable should be generated via
        list comprehension (see :meth:`DEModel._generate_symbol`)

    :ivar _value_prototype:
        defines the attribute from which a value should be generated via
        list comprehension (see :meth:`DEModel._generate_value`)

    :ivar _total_derivative_prototypes:
        defines how a total derivative equation is computed for an equation,
        key defines the name and values should be arguments for
        :meth:`DEModel.totalDerivative`

    :ivar _lock_total_derivative:
        add chainvariables to this set when computing total derivative from
        a partial derivative call to enforce a partial derivative in the
        next recursion. prevents infinite recursion

    :ivar _simplify:
        If not None, this function will be used to simplify symbolic
        derivative expressions. Receives sympy expressions as only argument.
        To apply multiple simplifications, wrap them in a lambda expression.

    :ivar _x0_fixedParameters_idx:
        Index list of subset of states for which x0_fixedParameters was
        computed

    :ivar _w_recursion_depth:
        recursion depth in w, quantified as nilpotency of dwdw

    :ivar _has_quadratic_nllh:
        whether all observables have a gaussian noise model, i.e. whether
        res and FIM make sense.

    :ivar _code_printer:
        Code printer to generate C++ code

    :ivar _z2event:
        list of event indices for each event observable
    """

    def __init__(
        self,
        verbose: Optional[Union[bool, int]] = False,
        simplify: Optional[Callable] = _default_simplify,
        cache_simplify: bool = False,
    ):
        """
        Create a new DEModel instance.

        :param verbose:
            verbosity level for logging, True/False default to
            ``logging.DEBUG``/``logging.ERROR``

        :param simplify:
            see :meth:`DEModel._simplify`

        :param cache_simplify:
            Whether to cache calls to the simplify method. Can e.g. decrease
            import times for models with events.
        """
        self._differential_states: list[DifferentialState] = []
        self._algebraic_states: list[AlgebraicState] = []
        self._algebraic_equations: list[AlgebraicEquation] = []
        self._observables: list[Observable] = []
        self._event_observables: list[EventObservable] = []
        self._sigma_ys: list[SigmaY] = []
        self._sigma_zs: list[SigmaZ] = []
        self._parameters: list[Parameter] = []
        self._constants: list[Constant] = []
        self._log_likelihood_ys: list[LogLikelihoodY] = []
        self._log_likelihood_zs: list[LogLikelihoodZ] = []
        self._log_likelihood_rzs: list[LogLikelihoodRZ] = []
        self._expressions: list[Expression] = []
        self._conservation_laws: list[ConservationLaw] = []
        self._events: list[Event] = []
        self.splines = []
        self._symboldim_funs: dict[str, Callable[[], int]] = {
            "sx": self.num_states_solver,
            "v": self.num_states_solver,
            "vB": self.num_states_solver,
            "xB": self.num_states_solver,
            "sigmay": self.num_obs,
            "sigmaz": self.num_eventobs,
        }
        self._eqs: dict[
            str,
            Union[
                sp.Matrix,
                sp.SparseMatrix,
                list[Union[sp.Matrix, sp.SparseMatrix]],
            ],
        ] = dict()
        self._sparseeqs: dict[str, Union[sp.Matrix, list[sp.Matrix]]] = dict()
        self._vals: dict[str, list[sp.Expr]] = dict()
        self._names: dict[str, list[str]] = dict()
        self._syms: dict[str, Union[sp.Matrix, list[sp.Matrix]]] = dict()
        self._sparsesyms: dict[str, Union[list[str], list[list[str]]]] = dict()
        self._colptrs: dict[str, Union[list[int], list[list[int]]]] = dict()
        self._rowvals: dict[str, Union[list[int], list[list[int]]]] = dict()

        self._equation_prototype: dict[str, Callable] = {
            "total_cl": self.conservation_laws,
            "x0": self.states,
            "y": self.observables,
            "Jy": self.log_likelihood_ys,
            "Jz": self.log_likelihood_zs,
            "Jrz": self.log_likelihood_rzs,
            "w": self.expressions,
            "root": self.events,
            "sigmay": self.sigma_ys,
            "sigmaz": self.sigma_zs,
        }
        self._variable_prototype: dict[str, Callable] = {
            "tcl": self.conservation_laws,
            "x_rdata": self.states,
            "y": self.observables,
            "z": self.event_observables,
            "p": self.parameters,
            "k": self.constants,
            "w": self.expressions,
            "sigmay": self.sigma_ys,
            "sigmaz": self.sigma_zs,
            "h": self.events,
        }
        self._value_prototype: dict[str, Callable] = {
            "p": self.parameters,
            "k": self.constants,
        }
        self._total_derivative_prototypes: dict[
            str, dict[str, Union[str, list[str]]]
        ] = {
            "sroot": {
                "eq": "root",
                "chainvars": ["x"],
                "var": "p",
                "dxdz_name": "sx",
            },
        }

        self._lock_total_derivative: list[str] = list()
        self._simplify: Callable = simplify
        if cache_simplify and simplify is not None:

            def cached_simplify(
                expr: sp.Expr,
                _simplified: dict[str, sp.Expr] = {},
                _simplify: Callable = simplify,
            ) -> sp.Expr:
                """Speed up expression simplification with caching.

                NB: This can decrease model import times for models that have
                    many repeated expressions during C++ file generation.
                    For example, this can be useful for models with events.
                    However, for other models, this may increase model import
                    times.

                :param expr:
                    The SymPy expression.
                :param _simplified:
                    The cache.
                :param _simplify:
                    The simplification method.

                :return:
                    The simplified expression.
                """
                expr_str = repr(expr)
                if expr_str not in _simplified:
                    _simplified[expr_str] = _simplify(expr)
                return _simplified[expr_str]

            self._simplify = cached_simplify
        self._x0_fixedParameters_idx: Union[None, Sequence[int]]
        self._w_recursion_depth: int = 0
        self._has_quadratic_nllh: bool = True
        set_log_level(logger, verbose)

        self._code_printer = AmiciCxxCodePrinter()
        for fun in CUSTOM_FUNCTIONS:
            self._code_printer.known_functions[fun["sympy"]] = fun["c++"]

    def differential_states(self) -> list[DifferentialState]:
        """Get all differential states."""
        return self._differential_states

    def algebraic_states(self) -> list[AlgebraicState]:
        """Get all algebraic states."""
        return self._algebraic_states

    def observables(self) -> list[Observable]:
        """Get all observables."""
        return self._observables

    def parameters(self) -> list[Parameter]:
        """Get all parameters."""
        return self._parameters

    def constants(self) -> list[Constant]:
        """Get all constants."""
        return self._constants

    def expressions(self) -> list[Expression]:
        """Get all expressions."""
        return self._expressions

    def events(self) -> list[Event]:
        """Get all events."""
        return self._events

    def event_observables(self) -> list[EventObservable]:
        """Get all event observables."""
        return self._event_observables

    def sigma_ys(self) -> list[SigmaY]:
        """Get all observable sigmas."""
        return self._sigma_ys

    def sigma_zs(self) -> list[SigmaZ]:
        """Get all event observable sigmas."""
        return self._sigma_zs

    def conservation_laws(self) -> list[ConservationLaw]:
        """Get all conservation laws."""
        return self._conservation_laws

    def log_likelihood_ys(self) -> list[LogLikelihoodY]:
        """Get all observable log likelihoodss."""
        return self._log_likelihood_ys

    def log_likelihood_zs(self) -> list[LogLikelihoodZ]:
        """Get all event observable log likelihoods."""
        return self._log_likelihood_zs

    def log_likelihood_rzs(self) -> list[LogLikelihoodRZ]:
        """Get all event observable regularization log likelihoods."""
        return self._log_likelihood_rzs

    def is_ode(self) -> bool:
        """Check if model is ODE model."""
        return len(self._algebraic_equations) == 0

    def states(self) -> list[State]:
        """Get all states."""
        return self._differential_states + self._algebraic_states

    @log_execution_time("importing SbmlImporter", logger)
    def import_from_sbml_importer(
        self,
        si: "sbml_import.SbmlImporter",
        compute_cls: Optional[bool] = True,
    ) -> None:
        """
        Imports a model specification from a
        :class:`amici.sbml_import.SbmlImporter` instance.

        :param si:
            imported SBML model
        :param compute_cls:
            whether to compute conservation laws
        """

        # add splines as expressions to the model
        # saved for later substituting into the fluxes
        spline_subs = {}

        for ispl, spl in enumerate(si.splines):
            spline_expr = spl.ode_model_symbol(si)
            spline_subs[spl.sbml_id] = spline_expr
            self.add_component(
                Expression(
                    identifier=spl.sbml_id,
                    name=str(spl.sbml_id),
                    value=spline_expr,
                )
            )
        self.splines = si.splines

        # get symbolic expression from SBML importers
        symbols = copy.copy(si.symbols)

        # assemble fluxes and add them as expressions to the model
        assert len(si.flux_ids) == len(si.flux_vector)
        fluxes = [
            generate_flux_symbol(ir, name=flux_id)
            for ir, flux_id in enumerate(si.flux_ids)
        ]

        # correct time derivatives for compartment changes
        def transform_dxdt_to_concentration(species_id, dxdt):
            """
            Produces the appropriate expression for the first derivative of a
            species with respect to time, for species that reside in
            compartments with a constant volume, or a volume that is defined by
            an assignment or rate rule.

            :param species_id:
                The identifier of the species (generated in "sbml_import.py").

            :param dxdt:
                The element-wise product of the row in the stoichiometric
                matrix that corresponds to the species (row x_index) and the
                flux (kinetic laws) vector. Ignored in the case of rate rules.
            """
            # The derivation of the below return expressions can be found in
            # the documentation. They are found by rearranging
            # $\frac{d}{dt} (vx) = Sw$ for $\frac{dx}{dt}$, where $v$ is the
            # vector of species compartment volumes, $x$ is the vector of
            # species concentrations, $S$ is the stoichiometric matrix, and $w$
            # is the flux vector. The conditional below handles the cases of
            # species in (i) compartments with a rate rule, (ii) compartments
            # with an assignment rule, and (iii) compartments with a constant
            # volume, respectively.
            species = si.symbols[SymbolId.SPECIES][species_id]

            comp = species["compartment"]
            if comp in si.symbols[SymbolId.SPECIES]:
                dv_dt = si.symbols[SymbolId.SPECIES][comp]["dt"]
                xdot = (dxdt - dv_dt * species_id) / comp
                return xdot
            elif comp in si.compartment_assignment_rules:
                v = si.compartment_assignment_rules[comp]

                # we need to flatten out assignments in the compartment in
                # order to ensure that we catch all species dependencies
                v = smart_subs_dict(
                    v, si.symbols[SymbolId.EXPRESSION], "value"
                )
                dv_dt = v.diff(amici_time_symbol)
                # we may end up with a time derivative of the compartment
                # volume due to parameter rate rules
                comp_rate_vars = [
                    p
                    for p in v.free_symbols
                    if p in si.symbols[SymbolId.SPECIES]
                ]
                for var in comp_rate_vars:
                    dv_dt += (
                        v.diff(var) * si.symbols[SymbolId.SPECIES][var]["dt"]
                    )
                dv_dx = v.diff(species_id)
                xdot = (dxdt - dv_dt * species_id) / (dv_dx * species_id + v)
                return xdot
            elif comp in si.symbols[SymbolId.ALGEBRAIC_STATE]:
                raise SBMLException(
                    f"Species {species_id} is in a compartment {comp} that is"
                    f" defined by an algebraic equation. This is not"
                    f" supported."
                )
            else:
                v = si.compartments[comp]

                if v == 1.0:
                    return dxdt

                return dxdt / v

        # create dynamics without respecting conservation laws first
        dxdt = smart_multiply(
            si.stoichiometric_matrix, MutableDenseMatrix(fluxes)
        )
        for ix, ((species_id, species), formula) in enumerate(
            zip(symbols[SymbolId.SPECIES].items(), dxdt)
        ):
            # rate rules and amount species don't need to be updated
            if "dt" in species:
                continue
            if species["amount"]:
                species["dt"] = formula
            else:
                species["dt"] = transform_dxdt_to_concentration(
                    species_id, formula
                )

        # create all basic components of the DE model and add them.
        for symbol_name in symbols:
            # transform dict of lists into a list of dicts
            args = ["name", "identifier"]

            if symbol_name == SymbolId.SPECIES:
                args += ["dt", "init"]
            elif symbol_name == SymbolId.ALGEBRAIC_STATE:
                args += ["init"]
            else:
                args += ["value"]

            if symbol_name == SymbolId.EVENT:
                args += ["state_update", "initial_value"]
            elif symbol_name == SymbolId.OBSERVABLE:
                args += ["transformation"]
            elif symbol_name == SymbolId.EVENT_OBSERVABLE:
                args += ["event"]

            comp_kwargs = [
                {
                    "identifier": var_id,
                    **{k: v for k, v in var.items() if k in args},
                }
                for var_id, var in symbols[symbol_name].items()
            ]

            for comp_kwarg in comp_kwargs:
                self.add_component(symbol_to_type[symbol_name](**comp_kwarg))

        # add fluxes as expressions, this needs to happen after base
        # expressions from symbols have been parsed
        for flux_id, flux in zip(fluxes, si.flux_vector):
            # replace splines inside fluxes
            flux = flux.subs(spline_subs)
            self.add_component(
                Expression(identifier=flux_id, name=str(flux_id), value=flux)
            )

        # process conservation laws
        if compute_cls:
            si.process_conservation_laws(self)

        # fill in 'self._sym' based on prototypes and components in ode_model
        self.generate_basic_variables()
        self._has_quadratic_nllh = all(
            llh["dist"]
            in ["normal", "lin-normal", "log-normal", "log10-normal"]
            for llh in si.symbols[SymbolId.LLHY].values()
        )

        self._process_sbml_rate_of(
            symbols
        )  # substitute SBML-rateOf constructs

    def _process_sbml_rate_of(self, symbols) -> None:
        """Substitute any SBML-rateOf constructs in the model equations"""
        rate_of_func = sp.core.function.UndefinedFunction("rateOf")
        species_sym_to_xdot = dict(zip(self.sym("x"), self.sym("xdot")))
        species_sym_to_idx = {x: i for i, x in enumerate(self.sym("x"))}

        def get_rate(symbol: sp.Symbol):
            """Get rate of change of the given symbol"""
            nonlocal symbols

            if symbol.find(rate_of_func):
                raise SBMLException("Nesting rateOf() is not allowed.")

            # Replace all rateOf(some_species) by their respective xdot equation
            with contextlib.suppress(KeyError):
                return self._eqs["xdot"][species_sym_to_idx[symbol]]

            # For anything other than a state, rateOf(.) is 0 or invalid
            return 0

        # replace rateOf-instances in xdot by xdot symbols
        for i_state in range(len(self.eq("xdot"))):
            if rate_ofs := self._eqs["xdot"][i_state].find(rate_of_func):
                self._eqs["xdot"][i_state] = self._eqs["xdot"][i_state].subs(
                    {
                        # either the rateOf argument is a state, or it's 0
                        rate_of: species_sym_to_xdot.get(rate_of.args[0], 0)
                        for rate_of in rate_ofs
                    }
                )
        # substitute in topological order
        subs = toposort_symbols(dict(zip(self.sym("xdot"), self.eq("xdot"))))
        self._eqs["xdot"] = smart_subs_dict(self.eq("xdot"), subs)

        # replace rateOf-instances in x0 by xdot equation
        for i_state in range(len(self.eq("x0"))):
            if rate_ofs := self._eqs["x0"][i_state].find(rate_of_func):
                self._eqs["x0"][i_state] = self._eqs["x0"][i_state].subs(
                    {
                        rate_of: get_rate(rate_of.args[0])
                        for rate_of in rate_ofs
                    }
                )

        for component in chain(
            self.observables(),
            self.expressions(),
            self.events(),
            self._algebraic_equations,
        ):
            if rate_ofs := component.get_val().find(rate_of_func):
                if isinstance(component, Event):
                    # TODO froot(...) can currently not depend on `w`, so this substitution fails for non-zero rates
                    #  see, e.g., sbml test case 01293
                    raise SBMLException(
                        "AMICI does currently not support rateOf(.) inside event trigger functions."
                    )

                if isinstance(component, AlgebraicEquation):
                    # TODO IDACalcIC fails with
                    #   "The linesearch algorithm failed: step too small or too many backtracks."
                    #  see, e.g., sbml test case 01482
                    raise SBMLException(
                        "AMICI does currently not support rateOf(.) inside AlgebraicRules."
                    )

                component.set_val(
                    component.get_val().subs(
                        {
                            rate_of: get_rate(rate_of.args[0])
                            for rate_of in rate_ofs
                        }
                    )
                )

        for event in self.events():
            if event._state_update is None:
                continue

            for i_state in range(len(event._state_update)):
                if rate_ofs := event._state_update[i_state].find(rate_of_func):
                    raise SBMLException(
                        "AMICI does currently not support rateOf(.) inside event state updates."
                    )
                    # TODO here we need xdot sym, not eqs
                    # event._state_update[i_state] = event._state_update[i_state].subs(
                    #     {rate_of: get_rate(rate_of.args[0]) for rate_of in rate_ofs}
                    # )

    def add_component(
        self, component: ModelQuantity, insert_first: Optional[bool] = False
    ) -> None:
        """
        Adds a new ModelQuantity to the model.

        :param component:
            model quantity to be added

        :param insert_first:
            whether to add quantity first or last, relevant when components
            may refer to other components of the same type.
        """
        if type(component) not in {
            Observable,
            Expression,
            Parameter,
            Constant,
            DifferentialState,
            AlgebraicState,
            AlgebraicEquation,
            LogLikelihoodY,
            LogLikelihoodZ,
            LogLikelihoodRZ,
            SigmaY,
            SigmaZ,
            ConservationLaw,
            Event,
            EventObservable,
        }:
            raise ValueError(f"Invalid component type {type(component)}")

        component_list = getattr(
            self,
            "_"
            + "_".join(
                s.lower()
                for s in re.split(r"([A-Z][^A-Z]+)", type(component).__name__)
                if s
            )
            + "s",
        )
        if insert_first:
            component_list.insert(0, component)
        else:
            component_list.append(component)

    def add_conservation_law(
        self,
        state: sp.Symbol,
        total_abundance: sp.Symbol,
        coefficients: dict[sp.Symbol, sp.Expr],
    ) -> None:
        r"""
        Adds a new conservation law to the model. A conservation law is defined
        by the conserved quantity :math:`T = \sum_i(a_i * x_i)`, where
        :math:`a_i` are coefficients and :math:`x_i` are different state
        variables.

        :param state:
            symbolic identifier of the state that should be replaced by
            the conservation law (:math:`x_j`)

        :param total_abundance:
            symbolic identifier of the total abundance (:math:`T/a_j`)

        :param coefficients:
            Dictionary of coefficients {x_i: a_i}
        """
        try:
            ix = next(
                filter(
                    lambda is_s: is_s[1].get_id() == state,
                    enumerate(self._differential_states),
                )
            )[0]
        except StopIteration:
            raise ValueError(
                f"Specified state {state} was not found in the "
                f"model states."
            )

        state_id = self._differential_states[ix].get_id()

        # \sum_{i≠j}(a_i * x_i)/a_j
        target_expression = (
            sp.Add(
                *(
                    c_i * x_i
                    for x_i, c_i in coefficients.items()
                    if x_i != state
                )
            )
            / coefficients[state]
        )

        # x_j = T/a_j - \sum_{i≠j}(a_i * x_i)/a_j
        state_expr = total_abundance - target_expression

        # T/a_j = \sum_{i≠j}(a_i * x_i)/a_j + x_j
        abundance_expr = target_expression + state_id

        self.add_component(
            Expression(state_id, str(state_id), state_expr), insert_first=True
        )

        cl = ConservationLaw(
            total_abundance,
            f"total_{state_id}",
            abundance_expr,
            coefficients,
            state_id,
        )

        self.add_component(cl)
        self._differential_states[ix].set_conservation_law(cl)

    def get_observable_transformations(self) -> list[ObservableTransformation]:
        """
        List of observable transformations

        :return:
            list of transformations
        """
        return [obs.trafo for obs in self._observables]

    def num_states_rdata(self) -> int:
        """
        Number of states.

        :return:
            number of state variable symbols
        """
        return len(self.sym("x_rdata"))

    def num_states_solver(self) -> int:
        """
        Number of states after applying conservation laws.

        :return:
            number of state variable symbols
        """
        return len(self.sym("x"))

    def num_cons_law(self) -> int:
        """
        Number of conservation laws.

        :return:
            number of conservation laws
        """
        return self.num_states_rdata() - self.num_states_solver()

    def num_state_reinits(self) -> int:
        """
        Number of solver states which would be reinitialized after
        preequilibration

        :return:
            number of state variable symbols with reinitialization
        """
        reinit_states = self.eq("x0_fixedParameters")
        solver_states = self.eq("x_solver")
        return sum(ix in solver_states for ix in reinit_states)

    def num_obs(self) -> int:
        """
        Number of Observables.

        :return:
            number of observable symbols
        """
        return len(self.sym("y"))

    def num_eventobs(self) -> int:
        """
        Number of Event Observables.

        :return:
            number of event observable symbols
        """
        return len(self.sym("z"))

    def num_const(self) -> int:
        """
        Number of Constants.

        :return:
            number of constant symbols
        """
        return len(self.sym("k"))

    def num_par(self) -> int:
        """
        Number of Parameters.

        :return:
            number of parameter symbols
        """
        return len(self.sym("p"))

    def num_expr(self) -> int:
        """
        Number of Expressions.

        :return:
            number of expression symbols
        """
        return len(self.sym("w"))

    def num_events(self) -> int:
        """
        Total number of Events (those for which root-functions are added and those without).

        :return:
            number of events
        """
        return len(self.sym("h"))

    def num_events_solver(self) -> int:
        """
        Number of Events.

        :return:
            number of event symbols (length of the root vector in AMICI)
        """
        return sum(
            not event.triggers_at_fixed_timepoint() for event in self.events()
        )

    def sym(self, name: str) -> sp.Matrix:
        """
        Returns (and constructs if necessary) the identifiers for a symbolic
        entity.

        :param name:
            name of the symbolic variable

        :return:
            matrix of symbolic identifiers
        """
        if name not in self._syms:
            self._generate_symbol(name)

        return self._syms[name]

    def sparsesym(self, name: str, force_generate: bool = True) -> list[str]:
        """
        Returns (and constructs if necessary) the sparsified identifiers for
        a sparsified symbolic variable.

        :param name:
            name of the symbolic variable

        :param force_generate:
            whether the symbols should be generated if not available

        :return:
            linearized Matrix containing the symbolic identifiers
        """
        if name not in sparse_functions:
            raise ValueError(f"{name} is not marked as sparse")
        if name not in self._sparsesyms and force_generate:
            self._generate_sparse_symbol(name)
        return self._sparsesyms.get(name, [])

    def eq(self, name: str) -> sp.Matrix:
        """
        Returns (and constructs if necessary) the formulas for a symbolic
        entity.

        :param name:
            name of the symbolic variable

        :return:
            matrix of symbolic formulas
        """

        if name not in self._eqs:
            dec = log_execution_time(f"computing {name}", logger)
            dec(self._compute_equation)(name)
        return self._eqs[name]

    def sparseeq(self, name) -> sp.Matrix:
        """
        Returns (and constructs if necessary) the sparsified formulas for a
        sparsified symbolic variable.

        :param name:
            name of the symbolic variable

        :return:
            linearized matrix containing the symbolic formulas
        """
        if name not in sparse_functions:
            raise ValueError(f"{name} is not marked as sparse")
        if name not in self._sparseeqs:
            self._generate_sparse_symbol(name)
        return self._sparseeqs[name]

    def colptrs(
        self, name: str
    ) -> Union[list[sp.Number], list[list[sp.Number]]]:
        """
        Returns (and constructs if necessary) the column pointers for
        a sparsified symbolic variable.

        :param name:
            name of the symbolic variable

        :return:
            list containing the column pointers
        """
        if name not in sparse_functions:
            raise ValueError(f"{name} is not marked as sparse")
        if name not in self._sparseeqs:
            self._generate_sparse_symbol(name)
        return self._colptrs[name]

    def rowvals(
        self, name: str
    ) -> Union[list[sp.Number], list[list[sp.Number]]]:
        """
        Returns (and constructs if necessary) the row values for a
        sparsified symbolic variable.

        :param name:
            name of the symbolic variable

        :return:
            list containing the row values
        """
        if name not in sparse_functions:
            raise ValueError(f"{name} is not marked as sparse")
        if name not in self._sparseeqs:
            self._generate_sparse_symbol(name)
        return self._rowvals[name]

    def val(self, name: str) -> list[sp.Number]:
        """
        Returns (and constructs if necessary) the numeric values of a
        symbolic entity

        :param name:
            name of the symbolic variable

        :return:
            list containing the numeric values
        """
        if name not in self._vals:
            self._generate_value(name)
        return self._vals[name]

    def name(self, name: str) -> list[str]:
        """
        Returns (and constructs if necessary) the names of a symbolic
        variable

        :param name:
            name of the symbolic variable

        :return:
            list of names
        """
        if name not in self._names:
            self._generate_name(name)
        return self._names[name]

    def free_symbols(self) -> set[sp.Basic]:
        """
        Returns list of free symbols that appear in RHS and initial
        conditions.
        """
        return set(
            chain.from_iterable(
                state.get_free_symbols()
                for state in self.states() + self.algebraic_equations()
            )
        )

    def _generate_symbol(self, name: str) -> None:
        """
        Generates the symbolic identifiers for a symbolic variable

        :param name:
            name of the symbolic variable
        """
        if name in self._variable_prototype:
            components = self._variable_prototype[name]()
            self._syms[name] = sp.Matrix(
                [comp.get_id() for comp in components]
            )
            if name == "y":
                self._syms["my"] = sp.Matrix(
                    [comp.get_measurement_symbol() for comp in components]
                )
            if name == "z":
                self._syms["mz"] = sp.Matrix(
                    [comp.get_measurement_symbol() for comp in components]
                )
                self._syms["rz"] = sp.Matrix(
                    [comp.get_regularization_symbol() for comp in components]
                )
            return
        elif name == "x":
            self._syms[name] = sp.Matrix(
                [
                    state.get_id()
                    for state in self.states()
                    if not state.has_conservation_law()
                ]
            )
            return
        elif name == "xdot":
            self._syms[name] = sp.Matrix(
                [
                    f"d{x.get_id()}dt" if self.is_ode() else f"de_{ix}"
                    for ix, x in enumerate(self._differential_states)
                    if not x.has_conservation_law()
                ]
                + [f"ae_{ix}" for ix in range(len(self._algebraic_equations))]
            )
            return
        elif name == "dx":
            self._syms[name] = sp.Matrix(
                [
                    f"d{state.get_id()}dt"
                    for state in self.states()
                    if not state.has_conservation_law()
                ]
            )
            return
        elif name == "sx0":
            self._syms[name] = sp.Matrix(
                [
                    f"s{state.get_id()}_0"
                    for state in self.states()
                    if not state.has_conservation_law()
                ]
            )
            return
        elif name == "sx_rdata":
            self._syms[name] = sp.Matrix(
                [f"sx_rdata_{i}" for i in range(len(self.states()))]
            )
            return
        elif name == "dtcldp":
            # check, whether the CL consists of only one state. Then,
            # sensitivities drop out, otherwise generate symbols
            self._syms[name] = sp.Matrix(
                [
                    [
                        sp.Symbol(
                            f"s{strip_pysb(tcl.get_id())}__"
                            f"{strip_pysb(par.get_id())}",
                            real=True,
                        )
                        for par in self._parameters
                    ]
                    if self.conservation_law_has_multispecies(tcl)
                    else [0] * self.num_par()
                    for tcl in self._conservation_laws
                ]
            )
            return
        elif name == "xdot_old":
            length = len(self.eq("xdot"))
        elif name == "xBdot":
            length = len(self.eq("xdot"))
        elif name in sparse_functions:
            self._generate_sparse_symbol(name)
            return
        elif name in self._symboldim_funs:
            length = self._symboldim_funs[name]()
        elif name == "stau":
            length = self.eq(name)[0].shape[1]
        elif name in sensi_functions:
            length = self.eq(name).shape[0]
        elif name == "spl":
            # placeholders for the numeric spline values.
            # Need to create symbols
            self._syms[name] = sp.Matrix(
                [[f"spl_{isp}" for isp in range(len(self.splines))]]
            )
            return
        elif name == "sspl":
            # placeholders for spline sensitivities. Need to create symbols
            self._syms[name] = sp.Matrix(
                [
                    [f"sspl_{isp}_{ip}" for ip in range(len(self._syms["p"]))]
                    for isp in range(len(self.splines))
                ]
            )
            return
        else:
            length = len(self.eq(name))
        self._syms[name] = sp.Matrix(
            [
                sp.Symbol(f'{name}{0 if name == "stau" else i}', real=True)
                for i in range(length)
            ]
        )

    def generate_basic_variables(self) -> None:
        """
        Generates the symbolic identifiers for all variables in
        ``DEModel._variable_prototype``
        """
        # We need to process events and Heaviside functions in the ``DEModel`,
        # before adding it to DEExporter
        self.parse_events()

        for var in self._variable_prototype:
            if var not in self._syms:
                self._generate_symbol(var)
        # symbols for spline values need to be created in addition
        for var in ["spl", "sspl"]:
            self._generate_symbol(var)

        self._generate_symbol("x")

    def parse_events(self) -> None:
        """
        This function checks the right-hand side for roots of Heaviside
        functions or events, collects the roots, removes redundant roots,
        and replaces the formulae of the found roots by identifiers of AMICI's
        Heaviside function implementation in the right-hand side
        """
        # Track all roots functions in the right-hand side
        roots = copy.deepcopy(self._events)
        for state in self._differential_states:
            state.set_dt(self._process_heavisides(state.get_dt(), roots))

        for expr in self._expressions:
            expr.set_val(self._process_heavisides(expr.get_val(), roots))

        # remove all possible Heavisides from roots, which may arise from
        # the substitution of `'w'` in `_collect_heaviside_roots`
        for root in roots:
            root.set_val(self._process_heavisides(root.get_val(), roots))

        # Now add the found roots to the model components
        for root in roots:
            # skip roots of SBML events, as these have already been added
            if root in self._events:
                continue
            # add roots of heaviside functions
            self.add_component(root)

        # re-order events - first those that require root tracking, then the others
        self._events = list(
            chain(
                itertools.filterfalse(
                    Event.triggers_at_fixed_timepoint, self._events
                ),
                filter(Event.triggers_at_fixed_timepoint, self._events),
            )
        )

    def get_appearance_counts(self, idxs: list[int]) -> list[int]:
        """
        Counts how often a state appears in the time derivative of
        another state and expressions for a subset of states

        :param idxs:
            list of state indices for which counts are to be computed

        :return:
            list of counts for the states ordered according to the provided
            indices
        """
        free_symbols_dt = list(
            itertools.chain.from_iterable(
                [str(symbol) for symbol in state.get_dt().free_symbols]
                for state in self.states()
            )
        )

        free_symbols_expr = list(
            itertools.chain.from_iterable(
                [str(symbol) for symbol in expr.get_val().free_symbols]
                for expr in self._expressions
            )
        )

        return [
            free_symbols_dt.count(str(self._differential_states[idx].get_id()))
            + free_symbols_expr.count(
                str(self._differential_states[idx].get_id())
            )
            for idx in idxs
        ]

    def _generate_sparse_symbol(self, name: str) -> None:
        """
        Generates the sparse symbolic identifiers, symbolic identifiers,
        sparse equations, column pointers and row values for a symbolic
        variable

        :param name:
            name of the symbolic variable
        """
        matrix = self.eq(name)

        if match_deriv := DERIVATIVE_PATTERN.match(name):
            eq = match_deriv[1]
            var = match_deriv[2]

            rownames = self.sym(eq)
            colnames = self.sym(var)

        if name == "dJydy":
            # One entry per y-slice
            self._colptrs[name] = []
            self._rowvals[name] = []
            self._sparseeqs[name] = []
            self._sparsesyms[name] = []
            self._syms[name] = []

            for iy in range(self.num_obs()):
                (
                    symbol_col_ptrs,
                    symbol_row_vals,
                    sparse_list,
                    symbol_list,
                    sparse_matrix,
                ) = self._code_printer.csc_matrix(
                    matrix[iy, :],
                    rownames=rownames,
                    colnames=colnames,
                    identifier=iy,
                )
                self._colptrs[name].append(symbol_col_ptrs)
                self._rowvals[name].append(symbol_row_vals)
                self._sparseeqs[name].append(sparse_list)
                self._sparsesyms[name].append(symbol_list)
                self._syms[name].append(sparse_matrix)
        else:
            (
                symbol_col_ptrs,
                symbol_row_vals,
                sparse_list,
                symbol_list,
                sparse_matrix,
            ) = self._code_printer.csc_matrix(
                matrix,
                rownames=rownames,
                colnames=colnames,
                pattern_only=name in nobody_functions,
            )

            self._colptrs[name] = symbol_col_ptrs
            self._rowvals[name] = symbol_row_vals
            self._sparseeqs[name] = sparse_list
            self._sparsesyms[name] = symbol_list
            self._syms[name] = sparse_matrix

    def _compute_equation(self, name: str) -> None:
        """
        Computes the symbolic formula for a symbolic variable

        :param name:
            name of the symbolic variable
        """
        # replacement ensures that we don't have to adapt name in abstract
        # model and keep backwards compatibility with matlab
        match_deriv = DERIVATIVE_PATTERN.match(
            re.sub(r"dJ(y|z|rz)dsigma", r"dJ\1dsigma\1", name)
            .replace("sigmarz", "sigmaz")
            .replace("dJrzdz", "dJrzdrz")
        )
        time_symbol = sp.Matrix([amici_time_symbol])

        if name in self._equation_prototype:
            self._equation_from_components(
                name, self._equation_prototype[name]()
            )

        elif name in self._total_derivative_prototypes:
            args = self._total_derivative_prototypes[name]
            args["name"] = name
            self._lock_total_derivative += args["chainvars"]
            self._total_derivative(**args)
            for cv in args["chainvars"]:
                self._lock_total_derivative.remove(cv)

        elif name == "xdot":
            if self.is_ode():
                self._eqs[name] = sp.Matrix(
                    [
                        state.get_dt()
                        for state in self._differential_states
                        if not state.has_conservation_law()
                    ]
                )
            else:
                self._eqs[name] = sp.Matrix(
                    [
                        x.get_dt() - dx
                        for x, dx in zip(
                            (
                                s
                                for s in self._differential_states
                                if not s.has_conservation_law()
                            ),
                            self.sym("dx"),
                        )
                    ]
                    + [eq.get_val() for eq in self._algebraic_equations]
                )

        elif name == "x_rdata":
            self._eqs[name] = sp.Matrix(
                [state.get_x_rdata() for state in self.states()]
            )

        elif name == "x_solver":
            self._eqs[name] = sp.Matrix(
                [
                    state.get_id()
                    for state in self.states()
                    if not state.has_conservation_law()
                ]
            )

        elif name == "sx_solver":
            self._eqs[name] = sp.Matrix(
                [
                    self.sym("sx_rdata")[ix]
                    for ix, state in enumerate(self.states())
                    if not state.has_conservation_law()
                ]
            )

        elif name == "sx0":
            self._derivative(name[1:], "p", name=name)

        elif name == "sx0_fixedParameters":
            # deltax = -x+x0_fixedParameters if x0_fixedParameters>0 else 0
            # deltasx = -sx+dx0_fixed_parametersdx*sx+dx0_fixedParametersdp
            # if x0_fixedParameters>0 else 0
            # sx0_fixedParameters = sx+deltasx =
            # dx0_fixed_parametersdx*sx+dx0_fixedParametersdp
            self._eqs[name] = smart_jacobian(
                self.eq("x0_fixedParameters"), self.sym("p")
            )

            dx0_fixed_parametersdx = smart_jacobian(
                self.eq("x0_fixedParameters"), self.sym("x")
            )

            if not smart_is_zero_matrix(dx0_fixed_parametersdx):
                if isinstance(self._eqs[name], ImmutableDenseMatrix):
                    self._eqs[name] = MutableDenseMatrix(self._eqs[name])
                tmp = smart_multiply(dx0_fixed_parametersdx, self.sym("sx0"))
                for ip in range(self._eqs[name].shape[1]):
                    self._eqs[name][:, ip] += tmp

        elif name == "x0_fixedParameters":
            k = self.sym("k")
            self._x0_fixedParameters_idx = [
                ix
                for ix, eq in enumerate(self.eq("x0"))
                if any(sym in eq.free_symbols for sym in k)
            ]
            eq = self.eq("x0")
            self._eqs[name] = sp.Matrix(
                [eq[ix] for ix in self._x0_fixedParameters_idx]
            )

        elif name == "dtotal_cldx_rdata":
            x_rdata = self.sym("x_rdata")
            self._eqs[name] = sp.Matrix(
                [
                    [cl.get_ncoeff(xr) for xr in x_rdata]
                    for cl in self._conservation_laws
                ]
            )

        elif name == "dtcldx":
            # this is always zero
            self._eqs[name] = sp.zeros(
                self.num_cons_law(), self.num_states_solver()
            )

        elif name == "dtcldp":
            # force symbols
            self._eqs[name] = self.sym(name)

        elif name == "dx_rdatadx_solver":
            if self.num_cons_law():
                x_solver = self.sym("x")
                self._eqs[name] = sp.Matrix(
                    [
                        [state.get_dx_rdata_dx_solver(xs) for xs in x_solver]
                        for state in self.states()
                    ]
                )
            else:
                # so far, dx_rdatadx_solver is only required for sx_rdata
                # in case of no conservation laws, C++ code will directly use
                # sx, we don't need this
                self._eqs[name] = sp.zeros(
                    self.num_states_rdata(), self.num_states_solver()
                )

        elif name == "dx_rdatadp":
            if self.num_cons_law():
                self._eqs[name] = smart_jacobian(
                    self.eq("x_rdata"), self.sym("p")
                )
            else:
                # so far, dx_rdatadp is only required for sx_rdata
                # in case of no conservation laws, C++ code will directly use
                # sx, we don't need this
                self._eqs[name] = sp.zeros(
                    self.num_states_rdata(), self.num_par()
                )

        elif name == "dx_rdatadtcl":
            self._eqs[name] = smart_jacobian(
                self.eq("x_rdata"), self.sym("tcl")
            )

        elif name == "dxdotdx_explicit":
            # force symbols
            self._derivative("xdot", "x", name=name)

        elif name == "dxdotdp_explicit":
            # force symbols
            self._derivative("xdot", "p", name=name)

        elif name == "spl":
            self._eqs[name] = self.sym(name)

        elif name == "sspl":
            # force symbols
            self._eqs[name] = self.sym(name)

        elif name == "spline_values":
            # force symbols
            self._eqs[name] = sp.Matrix(
                [y for spline in self.splines for y in spline.values_at_nodes]
            )

        elif name == "spline_slopes":
            # force symbols
            self._eqs[name] = sp.Matrix(
                [
                    d
                    for spline in self.splines
                    for d in (
                        sp.zeros(len(spline.derivatives_at_nodes), 1)
                        if spline.derivatives_by_fd
                        else spline.derivatives_at_nodes
                    )
                ]
            )

        elif name == "drootdt":
            self._eqs[name] = smart_jacobian(self.eq("root"), time_symbol)

        elif name == "drootdt_total":
            # backsubstitution of optimized right-hand side terms into RHS
            # calling subs() is costly. Due to looping over events though, the
            # following lines are only evaluated if a model has events
            w_sorted = toposort_symbols(dict(zip(self.sym("w"), self.eq("w"))))
            tmp_xdot = smart_subs_dict(self.eq("xdot"), w_sorted)
            self._eqs[name] = self.eq("drootdt")
            if self.num_states_solver():
                self._eqs[name] += smart_multiply(self.eq("drootdx"), tmp_xdot)

        elif name == "deltax":
            # fill boluses for Heaviside functions, as empty state updates
            # would cause problems when writing the function file later
            event_eqs = []
            for event in self._events:
                if event._state_update is None:
                    event_eqs.append(sp.zeros(self.num_states_solver(), 1))
                else:
                    event_eqs.append(event._state_update)

            self._eqs[name] = event_eqs

        elif name == "z":
            event_observables = [
                sp.zeros(self.num_eventobs(), 1) for _ in self._events
            ]
            event_ids = [e.get_id() for e in self._events]
            # TODO: get rid of this stupid 1-based indexing as soon as we can
            # the matlab interface
            z2event = [
                event_ids.index(event_obs.get_event()) + 1
                for event_obs in self._event_observables
            ]
            for (iz, ie), event_obs in zip(
                enumerate(z2event), self._event_observables
            ):
                event_observables[ie - 1][iz] = event_obs.get_val()

            self._eqs[name] = event_observables
            self._z2event = z2event

        elif name in ["ddeltaxdx", "ddeltaxdp", "ddeltaxdt", "dzdp", "dzdx"]:
            if match_deriv[2] == "t":
                var = time_symbol
            else:
                var = self.sym(match_deriv[2])

            self._eqs[name] = [
                smart_jacobian(self.eq(match_deriv[1])[ie], var)
                for ie in range(self.num_events())
            ]
            if name == "dzdx":
                dtaudx = self.eq("dtaudx")
                for ie in range(self.num_events()):
                    for iz in range(self.num_eventobs()):
                        if ie != self._z2event[iz] - 1:
                            continue
                        dzdt = sp.diff(self.eq("z")[ie][iz], time_symbol)
                        self._eqs[name][ie][iz, :] += dzdt * -dtaudx[ie]

        elif name in ["rz", "drzdx", "drzdp"]:
            eq_events = []
            for ie in range(self.num_events()):
                val = sp.zeros(
                    self.num_eventobs(),
                    1 if name == "rz" else len(self.sym(match_deriv[2])),
                )
                # match event observables to root function
                for iz in range(self.num_eventobs()):
                    if ie == self._z2event[iz] - 1:
                        val[iz, :] = self.eq(name.replace("rz", "root"))[ie, :]
                eq_events.append(val)

            self._eqs[name] = eq_events

        elif name == "stau":
            self._eqs[name] = [
                self.eq("sroot")[ie, :] / self.eq("drootdt_total")[ie]
                if not self.eq("drootdt_total")[ie].is_zero
                else sp.zeros(*self.eq("sroot")[ie, :].shape)
                for ie in range(self.num_events())
            ]

        elif name == "dtaudx":
            self._eqs[name] = [
                self.eq("drootdx")[ie, :] / self.eq("drootdt_total")[ie]
                for ie in range(self.num_events())
            ]

        elif name == "dtaudp":
            self._eqs[name] = [
                self.eq("drootdp")[ie, :] / self.eq("drootdt_total")[ie]
                for ie in range(self.num_events())
            ]

        elif name == "deltasx":
            if self.num_states_solver() * self.num_par() == 0:
                self._eqs[name] = []
                return

            event_eqs = []
            for ie, event in enumerate(self._events):
                tmp_eq = sp.zeros(self.num_states_solver(), self.num_par())

                # need to check if equations are zero since we are using
                # symbols
                if not smart_is_zero_matrix(
                    self.eq("stau")[ie]
                ) and not smart_is_zero_matrix(self.eq("xdot")):
                    tmp_eq += smart_multiply(
                        self.sym("xdot") - self.sym("xdot_old"),
                        self.sym("stau").T,
                    )

                # only add deltax part if there is state update
                if event._state_update is not None:
                    # partial derivative for the parameters
                    tmp_eq += self.eq("ddeltaxdp")[ie]

                    # initial part of chain rule state variables
                    tmp_dxdp = self.sym("sx") * sp.ones(1, self.num_par())

                    # need to check if equations are zero since we are using
                    # symbols
                    if not smart_is_zero_matrix(self.eq("stau")[ie]):
                        # chain rule for the time point
                        tmp_eq += smart_multiply(
                            self.eq("ddeltaxdt")[ie],
                            -self.sym("stau").T,
                        )

                        # additional part of chain rule state variables
                        tmp_dxdp += smart_multiply(
                            self.sym("xdot_old"),
                            -self.sym("stau").T,
                        )

                    # finish chain rule for the state variables
                    tmp_eq += smart_multiply(
                        self.eq("ddeltaxdx")[ie], tmp_dxdp
                    )
                else:
                    tmp_eq = smart_multiply(
                        self.sym("xdot") - self.sym("xdot_old"),
                        self.eq("stau")[ie],
                    )

                event_eqs.append(tmp_eq)

            self._eqs[name] = event_eqs

        elif name == "deltaxB":
            event_eqs = []
            for ie, event in enumerate(self._events):
                if event._state_update is not None:
                    # ==== 1st group of terms : Heaviside functions ===========
                    tmp_eq = smart_multiply(
                        self.sym("xdot") - self.sym("xdot_old"),
                        self.eq("dtaudx")[ie],
                    )
                    # ==== 2nd group of terms : Derivatives of Dirac deltas ===
                    # Part 2a: explicit time dependence of bolus function
                    tmp_eq -= smart_multiply(
                        self.eq("ddeltaxdt")[ie], self.eq("dtaudx")[ie]
                    )
                    # Part 2b: implicit time dependence of bolus function
                    tmp_eq -= smart_multiply(
                        smart_multiply(
                            self.eq("ddeltaxdx")[ie], self.sym("xdot_old")
                        ),
                        self.eq("dtaudx")[ie],
                    )
                    # ==== 3rd group of terms : Dirac deltas ==================
                    tmp_eq += self.eq("ddeltaxdx")[ie]
                    tmp_eq = smart_multiply(self.sym("xB").T, tmp_eq)
                else:
                    tmp_eq = smart_multiply(
                        self.sym("xdot") - self.sym("xdot_old"),
                        self.eq("dtaudx")[ie],
                    )
                    tmp_eq = smart_multiply(self.sym("xB").T, tmp_eq)
                event_eqs.append(tmp_eq)
            self._eqs[name] = event_eqs

        elif name == "deltaqB":
            event_eqs = []
            for ie, event in enumerate(self._events):
                if event._state_update is not None:
                    # ==== 1st group of terms : Heaviside functions ===========
                    tmp_eq = smart_multiply(
                        self.sym("xdot") - self.sym("xdot_old"),
                        self.eq("dtaudp")[ie],
                    )
                    # ==== 2nd group of terms : Derivatives of Dirac deltas ===
                    # Part 2a: explicit time dependence of bolus function
                    tmp_eq -= smart_multiply(
                        self.eq("ddeltaxdt")[ie], self.eq("dtaudp")[ie]
                    )
                    # Part 2b: implicit time dependence of bolus function
                    tmp_eq -= smart_multiply(
                        smart_multiply(
                            self.eq("ddeltaxdx")[ie], self.sym("xdot_old")
                        ),
                        self.eq("dtaudp")[ie],
                    )
                    # ==== 3rd group of terms : Dirac deltas ==================
                    tmp_eq += self.eq("ddeltaxdp")[ie]
                else:
                    tmp_eq = smart_multiply(
                        self.sym("xdot") - self.sym("xdot_old"),
                        self.eq("dtaudp")[ie],
                    )
                event_eqs.append(smart_multiply(self.sym("xB").T, tmp_eq))
            self._eqs[name] = event_eqs

        elif name == "xdot_old":
            # force symbols
            self._eqs[name] = self.sym(name)

        elif name == "xBdot":
            # force symbols
            self._eqs[name] = self.sym(name)

        elif name == "dwdx":
            x = self.sym("x")
            self._eqs[name] = sp.Matrix(
                [
                    [-cl.get_ncoeff(xs) for xs in x]
                    # the insert first in ode_model._add_conservation_law() means
                    # that we need to reverse the order here
                    for cl in reversed(self._conservation_laws)
                ]
            ).col_join(
                smart_jacobian(self.eq("w")[self.num_cons_law() :, :], x)
            )

        elif match_deriv:
            self._derivative(match_deriv[1], match_deriv[2], name)

        else:
            raise ValueError(f"Unknown equation {name}")

        if name in ("sigmay", "sigmaz"):
            # check for states in sigma{y,z}, which is currently not supported
            syms_x = self.sym("x")
            syms_yz = self.sym(name.removeprefix("sigma"))
            xs_in_sigma = {}
            for sym_yz, eq_yz in zip(syms_yz, self._eqs[name]):
                yz_free_syms = eq_yz.free_symbols
                if tmp := {x for x in syms_x if x in yz_free_syms}:
                    xs_in_sigma[sym_yz] = tmp
            if xs_in_sigma:
                msg = ", ".join(
                    [f"{yz} depends on {xs}" for yz, xs in xs_in_sigma.items()]
                )
                raise NotImplementedError(
                    f"State-dependent observables are not supported, but {msg}."
                )

        if name == "root":
            # Events are processed after the model has been set up.
            # Equations are there, but symbols for roots must be added
            self.sym("h")

        if name in {"Jy", "dydx"}:
            # do not transpose if we compute the partial derivative as part of
            # a total derivative
            if not len(self._lock_total_derivative):
                self._eqs[name] = self._eqs[name].transpose()

        if name in {"dzdx", "drzdx"}:
            self._eqs[name] = [e.T for e in self._eqs[name]]

        if self._simplify:
            dec = log_execution_time(f"simplifying {name}", logger)
            if isinstance(self._eqs[name], list):
                self._eqs[name] = [
                    dec(_parallel_applyfunc)(sub_eq, self._simplify)
                    for sub_eq in self._eqs[name]
                ]
            else:
                self._eqs[name] = dec(_parallel_applyfunc)(
                    self._eqs[name], self._simplify
                )

    def sym_names(self) -> list[str]:
        """
        Returns a list of names of generated symbolic variables

        :return:
            list of names
        """
        return list(self._syms.keys())

    def _derivative(self, eq: str, var: str, name: str = None) -> None:
        """
        Creates a new symbolic variable according to a derivative

        :param eq:
            name of the symbolic variable that defines the formula

        :param var:
            name of the symbolic variable that defines the identifiers
            with respect to which the derivatives are to be computed

        :param name:
            name of resulting symbolic variable, default is ``d{eq}d{var}``
        """
        if not name:
            name = f"d{eq}d{var}"

        ignore_chainrule = {
            ("xdot", "p"): "w",  # has generic implementation in c++ code
            ("xdot", "x"): "w",  # has generic implementation in c++ code
            ("w", "w"): "tcl",  # dtcldw = 0
            ("w", "x"): "tcl",  # dtcldx = 0
        }
        # automatically detect chainrule
        chainvars = [
            cv
            for cv in ["w", "tcl"]
            if var_in_function_signature(eq, cv, self.is_ode())
            and cv not in self._lock_total_derivative
            and var != cv
            and min(self.sym(cv).shape)
            and (
                (eq, var) not in ignore_chainrule
                or ignore_chainrule[(eq, var)] != cv
            )
        ]
        if len(chainvars):
            self._lock_total_derivative += chainvars
            self._total_derivative(name, eq, chainvars, var)
            for cv in chainvars:
                self._lock_total_derivative.remove(cv)
            return

        # partial derivative
        sym_eq = self.eq(eq).transpose() if eq == "Jy" else self.eq(eq)

        sym_var = self.sym(var)

        derivative = smart_jacobian(sym_eq, sym_var)

        self._eqs[name] = derivative

        # compute recursion depth based on nilpotency of jacobian. computing
        # nilpotency can be done more efficiently on numerical sparsity pattern
        if name == "dwdw":
            nonzeros = np.asarray(
                derivative.applyfunc(lambda x: int(not x.is_zero))
            ).astype(np.int64)
            recursion = nonzeros.copy()
            if max(recursion.shape):
                while recursion.max():
                    recursion = recursion.dot(nonzeros)
                    self._w_recursion_depth += 1
                    if self._w_recursion_depth > len(sym_eq):
                        raise RuntimeError(
                            "dwdw is not nilpotent. Something, somewhere went "
                            "terribly wrong. Please file a bug report at "
                            "https://github.com/AMICI-dev/AMICI/issues and "
                            "attach this model."
                        )

        if name == "dydw" and not smart_is_zero_matrix(derivative):
            dwdw = self.eq("dwdw")
            # h(k) = d{eq}dw*dwdw^k* (k=1)
            h = smart_multiply(derivative, dwdw)
            while not smart_is_zero_matrix(h):
                self._eqs[name] += h
                # h(k+1) = d{eq}dw*dwdw^(k+1) = h(k)*dwdw
                h = smart_multiply(h, dwdw)

    def _total_derivative(
        self,
        name: str,
        eq: str,
        chainvars: list[str],
        var: str,
        dydx_name: str = None,
        dxdz_name: str = None,
    ) -> None:
        """
        Creates a new symbolic variable according to a total derivative
        using the chain rule

        :param name:
            name of resulting symbolic variable

        :param eq:
            name of the symbolic variable that defines the formula

        :param chainvars:
            names of the symbolic variable that define the
            identifiers with respect to which the chain rules are applied

        :param var:
            name of the symbolic variable that defines the identifiers
            with respect to which the derivatives are to be computed

        :param dydx_name:
            defines the name of the symbolic variable that
            defines the derivative of the ``eq`` with respect to ``chainvar``,
            default is ``d{eq}d{chainvar}``

        :param dxdz_name:
            defines the name of the symbolic variable that
            defines the derivative of the ``chainvar`` with respect to ``var``,
            default is d{chainvar}d{var}
        """
        # compute total derivative according to chainrule
        # Dydz = dydx*dxdz + dydz

        # initialize with partial derivative dydz without chain rule
        self._eqs[name] = self.sym_or_eq(name, f"d{eq}d{var}")
        if not isinstance(self._eqs[name], sp.Symbol):
            # if not a Symbol, create a copy using sympy API
            # NB deepcopy does not work safely, see sympy issue #7672
            self._eqs[name] = self._eqs[name].copy()

        for chainvar in chainvars:
            if dydx_name is None:
                dydx_name = f"d{eq}d{chainvar}"
            if dxdz_name is None:
                dxdz_name = f"d{chainvar}d{var}"

            dydx = self.sym_or_eq(name, dydx_name)
            dxdz = self.sym_or_eq(name, dxdz_name)
            # Save time for large models if one multiplicand is zero,
            # which is not checked for by sympy
            if not smart_is_zero_matrix(dydx) and not smart_is_zero_matrix(
                dxdz
            ):
                dydx_times_dxdz = smart_multiply(dydx, dxdz)
                if (
                    dxdz.shape[1] == 1
                    and self._eqs[name].shape[1] != dxdz.shape[1]
                ):
                    for iz in range(self._eqs[name].shape[1]):
                        self._eqs[name][:, iz] += dydx_times_dxdz
                else:
                    self._eqs[name] += dydx_times_dxdz

    def sym_or_eq(self, name: str, varname: str) -> sp.Matrix:
        """
        Returns symbols or equations depending on whether a given
        variable appears in the function signature or not.

        :param name:
            name of function for which the signature should be checked

        :param varname:
            name of the variable which should be contained in the
            function signature

        :return:
            the variable symbols if the variable is part of the signature and
            the variable equations otherwise.
        """
        # dwdx and dwdp will be dynamically computed and their ordering
        # within a column may differ from the initialization of symbols here,
        # so those are not safe to use. Not removing them from signature as
        # this would break backwards compatibility.
        if var_in_function_signature(
            name, varname, self.is_ode()
        ) and varname not in [
            "dwdx",
            "dwdp",
        ]:
            return self.sym(varname)
        else:
            return self.eq(varname)

    def _multiplication(
        self,
        name: str,
        x: str,
        y: str,
        transpose_x: Optional[bool] = False,
        sign: Optional[int] = 1,
    ):
        """
        Creates a new symbolic variable according to a multiplication

        :param name:
            name of resulting symbolic variable, default is ``d{eq}d{var}``

        :param x:
            name of the symbolic variable that defines the first factor

        :param y:
            name of the symbolic variable that defines the second factor

        :param transpose_x:
            indicates whether the first factor should be
            transposed before multiplication

        :param sign:
            defines the sign of the product, should be +1 or -1
        """
        if sign not in [-1, 1]:
            raise TypeError(f"sign must be +1 or -1, was {sign}")

        variables = {
            varname: self.sym(varname)
            if var_in_function_signature(name, varname, self.is_ode())
            else self.eq(varname)
            for varname in [x, y]
        }
=======
>>>>>>> 27848874

from __future__ import annotations
import copy
import logging
import os
import re
import shutil
from pathlib import Path
from typing import (
    TYPE_CHECKING,
    Literal,
)
import sympy as sp

from . import (
    __commit__,
    __version__,
    amiciModulePath,
    amiciSrcPath,
    amiciSwigPath,
    splines,
)
from ._codegen.cxx_functions import (
    _FunctionInfo,
    functions,
    sparse_functions,
    nobody_functions,
    sensi_functions,
    sparse_sensi_functions,
    event_functions,
    event_sensi_functions,
    multiobs_functions,
)
from ._codegen.model_class import (
    get_function_extern_declaration,
    get_sunindex_extern_declaration,
    get_model_override_implementation,
    get_sunindex_override_implementation,
    get_state_independent_event_intializer,
)
from ._codegen.template import apply_template
from .cxxcodeprinter import (
    AmiciCxxCodePrinter,
    get_switch_statement,
)
from .de_model import DEModel
from .de_model_components import *
from .import_utils import (
    strip_pysb,
)
from .logging import get_logger, log_execution_time, set_log_level
from .compile import build_model_extension
from .sympy_utils import (
    _custom_pow_eval_derivative,
    _monkeypatched,
    smart_is_zero_matrix,
)

if TYPE_CHECKING:
    pass


# Template for model simulation main.cpp file
CXX_MAIN_TEMPLATE_FILE = os.path.join(amiciSrcPath, "main.template.cpp")
# Template for model/swig/CMakeLists.txt
SWIG_CMAKE_TEMPLATE_FILE = os.path.join(
    amiciSwigPath, "CMakeLists_model.cmake"
)
# Template for model/CMakeLists.txt
MODEL_CMAKE_TEMPLATE_FILE = os.path.join(
    amiciSrcPath, "CMakeLists.template.cmake"
)

IDENTIFIER_PATTERN = re.compile(r"^[a-zA-Z_]\w*$")

#: list of equations that have ids which may not be unique
non_unique_id_symbols = ["x_rdata", "y"]

#: custom c++ function replacements
CUSTOM_FUNCTIONS = [
    {
        "sympy": "polygamma",
        "c++": "boost::math::polygamma",
        "include": "#include <boost/math/special_functions/polygamma.hpp>",
        "build_hint": "Using polygamma requires libboost-math header files.",
    },
    {"sympy": "Heaviside", "c++": "amici::heaviside"},
    {"sympy": "DiracDelta", "c++": "amici::dirac"},
]

#: python log manager
logger = get_logger(__name__, logging.ERROR)


class DEExporter:
    """
    The DEExporter class generates AMICI C++ files for a model as
    defined in symbolic expressions.

    :ivar model:
        DE definition

    :ivar verbose:
        more verbose output if True

    :ivar assume_pow_positivity:
        if set to true, a special pow function is
        used to avoid problems with state variables that may become negative
        due to numerical errors

    :ivar compiler:
        Absolute path to the compiler executable to be used to build the Python
        extension, e.g. ``/usr/bin/clang``.

    :ivar functions:
        carries C++ function signatures and other specifications

    :ivar model_name:
        name of the model that will be used for compilation

    :ivar model_path:
        path to the generated model specific files

    :ivar model_swig_path:
        path to the generated swig files

    :ivar allow_reinit_fixpar_initcond:
        indicates whether reinitialization of
        initial states depending on fixedParameters is allowed for this model

    :ivar _build_hints:
        If the given model uses special functions, this set contains hints for
        model building.

    :ivar _code_printer:
        Code printer to generate C++ code

    :ivar generate_sensitivity_code:
        Specifies whether code for sensitivity computation is to be generated

    .. note::
        When importing large models (several hundreds of species or
        parameters), import time can potentially be reduced by using multiple
        CPU cores. This is controlled by setting the ``AMICI_IMPORT_NPROCS``
        environment variable to the number of parallel processes that are to be
        used (default: 1). Note that for small models this may (slightly)
        increase import times.
    """

    def __init__(
        self,
        de_model: DEModel,
        outdir: Path | str | None = None,
        verbose: bool | int | None = False,
        assume_pow_positivity: bool | None = False,
        compiler: str | None = None,
        allow_reinit_fixpar_initcond: bool | None = True,
        generate_sensitivity_code: bool | None = True,
        model_name: str | None = "model",
    ):
        """
        Generate AMICI C++ files for the DE provided to the constructor.

        :param de_model:
            DE model definition

        :param outdir:
            see :meth:`amici.de_export.DEExporter.set_paths`

        :param verbose:
            verbosity level for logging, ``True``/``False`` default to
            :data:`logging.Error`/:data:`logging.DEBUG`

        :param assume_pow_positivity:
            if set to true, a special pow function is
            used to avoid problems with state variables that may become
            negative due to numerical errors

        :param compiler: Absolute path to the compiler executable to be used
            to build the Python extension, e.g. ``/usr/bin/clang``.

        :param allow_reinit_fixpar_initcond:
            see :class:`amici.de_export.DEExporter`

        :param generate_sensitivity_code:
            specifies whether code required for sensitivity computation will be
            generated

        :param model_name:
            name of the model to be used during code generation
        """
        set_log_level(logger, verbose)

        self.verbose: bool = logger.getEffectiveLevel() <= logging.DEBUG
        self.assume_pow_positivity: bool = assume_pow_positivity
        self.compiler: str = compiler

        self.model_path: str = ""
        self.model_swig_path: str = ""

        self.set_name(model_name)
        self.set_paths(outdir)

        self._code_printer = AmiciCxxCodePrinter()
        for fun in CUSTOM_FUNCTIONS:
            self._code_printer.known_functions[fun["sympy"]] = fun["c++"]

        # Signatures and properties of generated model functions (see
        # include/amici/model.h for details)
        self.model: DEModel = de_model
        self._code_printer.known_functions.update(
            splines.spline_user_functions(
                self.model._splines, self._get_index("p")
            )
        )

        # To only generate a subset of functions, apply subselection here
        self.functions: dict[str, _FunctionInfo] = copy.deepcopy(functions)

        self.allow_reinit_fixpar_initcond: bool = allow_reinit_fixpar_initcond
        self._build_hints = set()
        self.generate_sensitivity_code: bool = generate_sensitivity_code

    @log_execution_time("generating cpp code", logger)
    def generate_model_code(self) -> None:
        """
        Generates the native C++ code for the loaded model and a Matlab
        script that can be run to compile a mex file from the C++ code
        """
        with _monkeypatched(
            sp.Pow, "_eval_derivative", _custom_pow_eval_derivative
        ):
            self._prepare_model_folder()
            self._generate_c_code()
            self._generate_m_code()

    @log_execution_time("compiling cpp code", logger)
    def compile_model(self) -> None:
        """
        Compiles the generated code it into a simulatable module
        """
        build_model_extension(
            package_dir=self.model_path,
            compiler=self.compiler,
            verbose=self.verbose,
            extra_msg="\n".join(self._build_hints),
        )

    def _prepare_model_folder(self) -> None:
        """
        Create model directory or remove all files if the output directory
        already exists.
        """
        os.makedirs(self.model_path, exist_ok=True)

        for file in os.listdir(self.model_path):
            file_path = os.path.join(self.model_path, file)
            if os.path.isfile(file_path):
                os.remove(file_path)

    def _generate_c_code(self) -> None:
        """
        Create C++ code files for the model based on
        :attribute:`DEExporter.model`.
        """
        for func_name, func_info in self.functions.items():
            if (
                func_name in sensi_functions + sparse_sensi_functions
                and not self.generate_sensitivity_code
            ):
                continue

            if func_info.generate_body:
                dec = log_execution_time(f"writing {func_name}.cpp", logger)
                dec(self._write_function_file)(func_name)

        for name in self.model.sym_names():
            # only generate for those that have nontrivial implementation,
            # check for both basic variables (not in functions) and function
            # computed values
            if (
                (
                    name in self.functions
                    and not self.functions[name].body
                    and name not in nobody_functions
                )
                or name not in self.functions
            ) and len(self.model.sym(name)) == 0:
                continue
            self._write_index_files(name)

        self._write_wrapfunctions_cpp()
        self._write_wrapfunctions_header()
        self._write_model_header_cpp()
        self._write_c_make_file()
        self._write_swig_files()
        self._write_module_setup()
        _write_gitignore(Path(self.model_path))

        shutil.copy(
            CXX_MAIN_TEMPLATE_FILE, os.path.join(self.model_path, "main.cpp")
        )

    def _generate_m_code(self) -> None:
        """
        Create a Matlab script for compiling code files to a mex file
        """

        # Second order code is not yet implemented. Once this is done,
        # those variables will have to be replaced by
        # "self.model.<var>true()", or the corresponding "model.self.o2flag"
        nxtrue_rdata = self.model.num_states_rdata()
        nytrue = self.model.num_obs()
        nztrue = self.model.num_eventobs()
        o2flag = 0

        lines = [
            "% This compile script was automatically created from"
            " Python SBML import.",
            "% If mex compiler is set up within MATLAB, it can be run"
            " from MATLAB ",
            "% in order to compile a mex-file from the Python"
            " generated C++ files.",
            "",
            f"modelName = '{self.model_name}';",
            "amimodel.compileAndLinkModel(modelName, '', [], [], [], []);",
            f"amimodel.generateMatlabWrapper({nxtrue_rdata}, "
            f"{nytrue}, {self.model.num_par()}, "
            f"{self.model.num_const()}, {nztrue}, {o2flag}, ...",
            "    [], ['simulate_' modelName '.m'], modelName, ...",
            "    'lin', 1, 1);",
        ]

        # write compile script (for mex)
        compile_script = os.path.join(self.model_path, "compileMexFile.m")
        with open(compile_script, "w") as fileout:
            fileout.write("\n".join(lines))

    def _get_index(self, name: str) -> dict[sp.Symbol, int]:
        """
        Compute indices for a symbolic array.
        :param name:
            key in self.model._syms for which to obtain the index.
        :return:
            a dictionary of symbol/index pairs.
        """
        if name in self.model.sym_names():
            if name in sparse_functions:
                symbols = self.model.sparsesym(name)
            else:
                symbols = self.model.sym(name).T
        else:
            raise ValueError(f"Unknown symbolic array: {name}")

        return {
            strip_pysb(symbol).name: index
            for index, symbol in enumerate(symbols)
        }

    def _write_index_files(self, name: str) -> None:
        """
        Write index file for a symbolic array.

        :param name:
            key in ``self.model._syms`` for which the respective file should
            be written
        """
        if name not in self.model.sym_names():
            raise ValueError(f"Unknown symbolic array: {name}")

        symbols = (
            self.model.sparsesym(name)
            if name in sparse_functions
            else self.model.sym(name).T
        )
        if not len(symbols):
            return

        # flatten multiobs
        if isinstance(next(iter(symbols), None), list):
            symbols = [symbol for obs in symbols for symbol in obs]

        lines = []
        for index, symbol in enumerate(symbols):
            symbol_name = strip_pysb(symbol)
            if str(symbol) == "0":
                continue
            if str(symbol_name) == "":
                raise ValueError(f'{name} contains a symbol called ""')
            lines.append(f"#define {symbol_name} {name}[{index}]")
            if name == "stau":
                # we only need a single macro, as all entries have the same symbol
                break

        filename = os.path.join(self.model_path, f"{name}.h")
        with open(filename, "w") as fileout:
            fileout.write("\n".join(lines))

    def _write_function_file(self, function: str) -> None:
        """
        Generate equations and write the C++ code for the function
        ``function``.

        :param function:
            name of the function to be written (see ``self.functions``)
        """

        # first generate the equations to make sure we have everything we
        # need in subsequent steps
        if function in sparse_functions:
            equations = self.model.sparseeq(function)
        elif (
            not self.allow_reinit_fixpar_initcond
            and function == "sx0_fixedParameters"
        ):
            # Not required. Will create empty function body.
            equations = sp.Matrix()
        elif function == "create_splines":
            # nothing to do
            pass
        else:
            equations = self.model.eq(function)

        # function body
        if function == "create_splines":
            body = self._get_create_splines_body()
        else:
            body = self._get_function_body(function, equations)
        if not body:
            return

        # colptrs / rowvals for sparse matrices
        if function in sparse_functions:
            lines = self._generate_function_index(function, "colptrs")
            lines.extend(self._generate_function_index(function, "rowvals"))
            lines.append("\n\n")
        else:
            lines = []

        # function header
        lines.extend(
            [
                '#include "amici/symbolic_functions.h"',
                '#include "amici/defines.h"',
                '#include "sundials/sundials_types.h"',
                "",
                "#include <gsl/gsl-lite.hpp>",
                "#include <algorithm>",
                "",
            ]
        )
        if function == "create_splines":
            lines += [
                '#include "amici/splinefunctions.h"',
                "#include <vector>",
            ]

        func_info = self.functions[function]

        # extract symbols that need definitions from signature
        # don't add includes for files that won't be generated.
        # Unfortunately we cannot check for `self.functions[sym].body`
        # here since it may not have been generated yet.
        for sym in re.findall(
            r"const (?:realtype|double) \*([\w]+)[0]*(?:,|$)",
            func_info.arguments(self.model.is_ode()),
        ):
            if sym not in self.model.sym_names():
                continue

            if sym in sparse_functions:
                iszero = smart_is_zero_matrix(self.model.sparseeq(sym))
            elif sym in self.functions:
                iszero = smart_is_zero_matrix(self.model.eq(sym))
            else:
                iszero = len(self.model.sym(sym)) == 0

            if iszero and not (
                (sym == "y" and "Jy" in function)
                or (
                    sym == "w"
                    and "xdot" in function
                    and len(self.model.sym(sym))
                )
            ):
                continue

            lines.append(f'#include "{sym}.h"')

        # include return symbols
        if (
            function in self.model.sym_names()
            and function not in non_unique_id_symbols
        ):
            lines.append(f'#include "{function}.h"')

        lines.extend(
            [
                "",
                "namespace amici {",
                f"namespace model_{self.model_name} {{",
                "",
                f"{func_info.return_type} {function}_{self.model_name}"
                f"({func_info.arguments(self.model.is_ode())}){{",
            ]
        )

        if self.assume_pow_positivity and func_info.assume_pow_positivity:
            pow_rx = re.compile(r"(^|\W)std::pow\(")
            body = [
                # execute this twice to catch cases where the ending '(' would
                #  be the starting (^|\W) for the following match
                pow_rx.sub(
                    r"\1amici::pos_pow(",
                    pow_rx.sub(r"\1amici::pos_pow(", line),
                )
                for line in body
            ]

        self.functions[function].body = body

        lines += body
        lines.extend(
            [
                "}",
                "",
                f"}} // namespace model_{self.model_name}",
                "} // namespace amici\n",
            ]
        )

        # check custom functions
        for fun in CUSTOM_FUNCTIONS:
            if "include" in fun and any(fun["c++"] in line for line in lines):
                if "build_hint" in fun:
                    self._build_hints.add(fun["build_hint"])
                lines.insert(0, fun["include"])

        # if not body is None:
        filename = os.path.join(self.model_path, f"{function}.cpp")
        with open(filename, "w") as fileout:
            fileout.write("\n".join(lines))

    def _generate_function_index(
        self, function: str, indextype: Literal["colptrs", "rowvals"]
    ) -> list[str]:
        """
        Generate equations and C++ code for the function ``function``.

        :param function:
            name of the function to be written (see ``self.functions``)

        :param indextype:
            type of index {'colptrs', 'rowvals'}

        :returns:
            The code lines for the respective function index file
        """
        if indextype == "colptrs":
            values = self.model.colptrs(function)
            setter = "indexptrs"
        elif indextype == "rowvals":
            values = self.model.rowvals(function)
            setter = "indexvals"
        else:
            raise ValueError(
                "Invalid value for indextype, must be colptrs or "
                f"rowvals: {indextype}"
            )

        # function signature
        if function in multiobs_functions:
            signature = f"(SUNMatrixWrapper &{function}, int index)"
        else:
            signature = f"(SUNMatrixWrapper &{function})"

        lines = [
            '#include "amici/sundials_matrix_wrapper.h"',
            '#include "sundials/sundials_types.h"',
            "",
            "#include <array>",
            "#include <algorithm>",
            "",
            "namespace amici {",
            f"namespace model_{self.model_name} {{",
            "",
        ]

        # Generate static array with indices
        if len(values):
            static_array_name = f"{function}_{indextype}_{self.model_name}_"
            if function in multiobs_functions:
                # list of index vectors
                lines.append(
                    "static constexpr std::array<std::array<sunindextype, "
                    f"{len(values[0])}>, {len(values)}> "
                    f"{static_array_name} = {{{{"
                )
                lines.extend(
                    [
                        "    {" + ", ".join(map(str, index_vector)) + "}, "
                        for index_vector in values
                    ]
                )
                lines.append("}};")
            else:
                # single index vector
                lines.extend(
                    [
                        "static constexpr std::array<sunindextype, "
                        f"{len(values)}> {static_array_name} = {{",
                        "    " + ", ".join(map(str, values)),
                        "};",
                    ]
                )

        lines.extend(
            [
                "",
                f"void {function}_{indextype}_{self.model_name}{signature}{{",
            ]
        )

        if len(values):
            if function in multiobs_functions:
                lines.append(
                    f"    {function}.set_{setter}"
                    f"(gsl::make_span({static_array_name}[index]));"
                )
            else:
                lines.append(
                    f"    {function}.set_{setter}"
                    f"(gsl::make_span({static_array_name}));"
                )

        lines.extend(
            [
                "}" "",
                f"}} // namespace model_{self.model_name}",
                "} // namespace amici\n",
            ]
        )

        return lines

    def _get_function_body(
        self, function: str, equations: sp.Matrix
    ) -> list[str]:
        """
        Generate C++ code for body of function ``function``.

        :param function:
            name of the function to be written (see ``self.functions``)

        :param equations:
            symbolic definition of the function body

        :return:
            generated C++ code
        """
        lines = []

        if len(equations) == 0 or (
            isinstance(equations, (sp.Matrix, sp.ImmutableDenseMatrix))
            and min(equations.shape) == 0
        ):
            # dJydy is a list
            return lines

        if not self.allow_reinit_fixpar_initcond and function in {
            "sx0_fixedParameters",
            "x0_fixedParameters",
        }:
            return lines

        if function == "sx0_fixedParameters":
            # here we only want to overwrite values where x0_fixedParameters
            # was applied

            lines.extend(
                [
                    # Keep list of indices of fixed parameters occurring in x0
                    "    static const std::array<int, "
                    + str(len(self.model._x0_fixedParameters_idx))
                    + "> _x0_fixedParameters_idxs = {",
                    "        "
                    + ", ".join(
                        str(x) for x in self.model._x0_fixedParameters_idx
                    ),
                    "    };",
                    "",
                    # Set all parameters that are to be reset to 0, so that the
                    #  switch statement below only needs to handle non-zero entries
                    #  (which usually reduces file size and speeds up
                    #  compilation significantly).
                    "    for(auto idx: reinitialization_state_idxs) {",
                    "        if(std::find(_x0_fixedParameters_idxs.cbegin(), "
                    "_x0_fixedParameters_idxs.cend(), idx) != "
                    "_x0_fixedParameters_idxs.cend())\n"
                    "            sx0_fixedParameters[idx] = 0.0;",
                    "    }",
                ]
            )

            cases = {}
            for ipar in range(self.model.num_par()):
                expressions = []
                for index, formula in zip(
                    self.model._x0_fixedParameters_idx,
                    equations[:, ipar],
                    strict=True,
                ):
                    if not formula.is_zero:
                        expressions.extend(
                            [
                                f"if(std::find("
                                "reinitialization_state_idxs.cbegin(), "
                                f"reinitialization_state_idxs.cend(), {index}) != "
                                "reinitialization_state_idxs.cend())",
                                f"    {function}[{index}] = "
                                f"{self._code_printer.doprint(formula)};",
                            ]
                        )
                cases[ipar] = expressions
            lines.extend(get_switch_statement("ip", cases, 1))

        elif function == "x0_fixedParameters":
            for index, formula in zip(
                self.model._x0_fixedParameters_idx, equations, strict=True
            ):
                lines.append(
                    f"    if(std::find(reinitialization_state_idxs.cbegin(), "
                    f"reinitialization_state_idxs.cend(), {index}) != "
                    "reinitialization_state_idxs.cend())\n        "
                    f"{function}[{index}] = "
                    f"{self._code_printer.doprint(formula)};"
                )

        elif function in event_functions:
            cases = {
                ie: self._code_printer._get_sym_lines_array(
                    equations[ie], function, 0
                )
                for ie in range(self.model.num_events())
                if not smart_is_zero_matrix(equations[ie])
            }
            lines.extend(get_switch_statement("ie", cases, 1))

        elif function in event_sensi_functions:
            outer_cases = {}
            for ie, inner_equations in enumerate(equations):
                inner_lines = []
                inner_cases = {
                    ipar: self._code_printer._get_sym_lines_array(
                        inner_equations[:, ipar], function, 0
                    )
                    for ipar in range(self.model.num_par())
                    if not smart_is_zero_matrix(inner_equations[:, ipar])
                }
                inner_lines.extend(get_switch_statement("ip", inner_cases, 0))
                outer_cases[ie] = copy.copy(inner_lines)
            lines.extend(get_switch_statement("ie", outer_cases, 1))

        elif (
            function in sensi_functions
            and equations.shape[1] == self.model.num_par()
        ):
            cases = {
                ipar: self._code_printer._get_sym_lines_array(
                    equations[:, ipar], function, 0
                )
                for ipar in range(self.model.num_par())
                if not smart_is_zero_matrix(equations[:, ipar])
            }
            lines.extend(get_switch_statement("ip", cases, 1))
        elif function in multiobs_functions:
            if function == "dJydy":
                cases = {
                    iobs: self._code_printer._get_sym_lines_array(
                        equations[iobs], function, 0
                    )
                    for iobs in range(self.model.num_obs())
                    if not smart_is_zero_matrix(equations[iobs])
                }
            else:
                cases = {
                    iobs: self._code_printer._get_sym_lines_array(
                        equations[:, iobs], function, 0
                    )
                    for iobs in range(equations.shape[1])
                    if not smart_is_zero_matrix(equations[:, iobs])
                }
            if function.startswith(("Jz", "dJz", "Jrz", "dJrz")):
                iterator = "iz"
            else:
                iterator = "iy"
            lines.extend(get_switch_statement(iterator, cases, 1))

        elif (
            function in self.model.sym_names()
            and function not in non_unique_id_symbols
        ):
            if function in sparse_functions:
                symbols = list(map(sp.Symbol, self.model.sparsesym(function)))
            else:
                symbols = self.model.sym(function)

            if function in ("w", "dwdw", "dwdx", "dwdp"):
                # Split into a block of static and dynamic expressions.
                if len(static_idxs := self.model.static_indices(function)) > 0:
                    tmp_symbols = sp.Matrix(
                        [[symbols[i]] for i in static_idxs]
                    )
                    tmp_equations = sp.Matrix(
                        [equations[i] for i in static_idxs]
                    )
                    tmp_lines = self._code_printer._get_sym_lines_symbols(
                        tmp_symbols,
                        tmp_equations,
                        function,
                        8,
                        static_idxs,
                    )
                    if tmp_lines:
                        lines.extend(
                            [
                                "    // static expressions",
                                "    if (include_static) {",
                                *tmp_lines,
                                "    }",
                            ]
                        )

                # dynamic expressions
                if len(dynamic_idxs := self.model.dynamic_indices(function)):
                    tmp_symbols = sp.Matrix(
                        [[symbols[i]] for i in dynamic_idxs]
                    )
                    tmp_equations = sp.Matrix(
                        [equations[i] for i in dynamic_idxs]
                    )

                    tmp_lines = self._code_printer._get_sym_lines_symbols(
                        tmp_symbols,
                        tmp_equations,
                        function,
                        4,
                        dynamic_idxs,
                    )
                    if tmp_lines:
                        lines.append("\n    // dynamic expressions")
                        lines.extend(tmp_lines)

            else:
                lines += self._code_printer._get_sym_lines_symbols(
                    symbols, equations, function, 4
                )

        else:
            lines += self._code_printer._get_sym_lines_array(
                equations, function, 4
            )

        return [line for line in lines if line]

    def _get_create_splines_body(self):
        if not self.model._splines:
            return ["    return {};"]

        ind4 = " " * 4
        ind8 = " " * 8

        body = ["return {"]
        for ispl, spline in enumerate(self.model._splines):
            if isinstance(spline.nodes, splines.UniformGrid):
                nodes = (
                    f"{ind8}{{{spline.nodes.start}, {spline.nodes.stop}}}, "
                )
            else:
                nodes = f"{ind8}{{{', '.join(map(str, spline.nodes))}}}, "

            # vector with the node values
            values = (
                f"{ind8}{{{', '.join(map(str, spline.values_at_nodes))}}}, "
            )
            # vector with the slopes
            if spline.derivatives_by_fd:
                slopes = f"{ind8}{{}},"
            else:
                slopes = f"{ind8}{{{', '.join(map(str, spline.derivatives_at_nodes))}}},"

            body.extend(
                [
                    f"{ind4}HermiteSpline(",
                    nodes,
                    values,
                    slopes,
                ]
            )

            bc_to_cpp = {
                None: "SplineBoundaryCondition::given, ",
                "zeroderivative": "SplineBoundaryCondition::zeroDerivative, ",
                "natural": "SplineBoundaryCondition::natural, ",
                "zeroderivative+natural": "SplineBoundaryCondition::naturalZeroDerivative, ",
                "periodic": "SplineBoundaryCondition::periodic, ",
            }
            for bc in spline.bc:
                try:
                    body.append(ind8 + bc_to_cpp[bc])
                except KeyError:
                    raise ValueError(
                        f"Unknown boundary condition '{bc}' "
                        "found in spline object"
                    )
            extrapolate_to_cpp = {
                None: "SplineExtrapolation::noExtrapolation, ",
                "polynomial": "SplineExtrapolation::polynomial, ",
                "constant": "SplineExtrapolation::constant, ",
                "linear": "SplineExtrapolation::linear, ",
                "periodic": "SplineExtrapolation::periodic, ",
            }
            for extr in spline.extrapolate:
                try:
                    body.append(ind8 + extrapolate_to_cpp[extr])
                except KeyError:
                    raise ValueError(
                        f"Unknown extrapolation '{extr}' "
                        "found in spline object"
                    )
            line = ind8
            line += "true, " if spline.derivatives_by_fd else "false, "
            line += (
                "true, "
                if isinstance(spline.nodes, splines.UniformGrid)
                else "false, "
            )
            line += "true" if spline.logarithmic_parametrization else "false"
            body.append(line)
            body.append(f"{ind4}),")

        body.append("};")
        return ["    " + line for line in body]

    def _write_wrapfunctions_cpp(self) -> None:
        """
        Write model-specific 'wrapper' file (``wrapfunctions.cpp``).
        """
        template_data = {"MODELNAME": self.model_name}
        apply_template(
            os.path.join(amiciSrcPath, "wrapfunctions.template.cpp"),
            os.path.join(self.model_path, "wrapfunctions.cpp"),
            template_data,
        )

    def _write_wrapfunctions_header(self) -> None:
        """
        Write model-specific header file (``wrapfunctions.h``).
        """
        template_data = {"MODELNAME": str(self.model_name)}
        apply_template(
            os.path.join(amiciSrcPath, "wrapfunctions.template.h"),
            os.path.join(self.model_path, "wrapfunctions.h"),
            template_data,
        )

    def _write_model_header_cpp(self) -> None:
        """
        Write model-specific header and cpp file (MODELNAME.{h,cpp}).
        """
        model_type = "ODE" if self.model.is_ode() else "DAE"
        tpl_data = {
            "MODEL_TYPE_LOWER": model_type.lower(),
            "MODEL_TYPE_UPPER": model_type,
            "MODELNAME": self.model_name,
            "NX_RDATA": self.model.num_states_rdata(),
            "NXTRUE_RDATA": self.model.num_states_rdata(),
            "NX_SOLVER": self.model.num_states_solver(),
            "NXTRUE_SOLVER": self.model.num_states_solver(),
            "NX_SOLVER_REINIT": self.model.num_state_reinits(),
            "NY": self.model.num_obs(),
            "NYTRUE": self.model.num_obs(),
            "NZ": self.model.num_eventobs(),
            "NZTRUE": self.model.num_eventobs(),
            "NEVENT": self.model.num_events(),
            "NEVENT_SOLVER": self.model.num_events_solver(),
            "NOBJECTIVE": "1",
            "NSPL": len(self.model._splines),
            "NW": len(self.model.sym("w")),
            "NDWDP": len(
                self.model.sparsesym(
                    "dwdp", force_generate=self.generate_sensitivity_code
                )
            ),
            "NDWDX": len(self.model.sparsesym("dwdx")),
            "NDWDW": len(self.model.sparsesym("dwdw")),
            "NDXDOTDW": len(self.model.sparsesym("dxdotdw")),
            "NDXDOTDP_EXPLICIT": len(
                self.model.sparsesym(
                    "dxdotdp_explicit",
                    force_generate=self.generate_sensitivity_code,
                )
            ),
            "NDXDOTDX_EXPLICIT": len(self.model.sparsesym("dxdotdx_explicit")),
            "NDJYDY": "std::vector<int>{%s}"
            % ",".join(str(len(x)) for x in self.model.sparsesym("dJydy")),
            "NDXRDATADXSOLVER": len(self.model.sparsesym("dx_rdatadx_solver")),
            "NDXRDATADTCL": len(self.model.sparsesym("dx_rdatadtcl")),
            "NDTOTALCLDXRDATA": len(self.model.sparsesym("dtotal_cldx_rdata")),
            "UBW": self.model.num_states_solver(),
            "LBW": self.model.num_states_solver(),
            "NP": self.model.num_par(),
            "NK": self.model.num_const(),
            "O2MODE": "amici::SecondOrderMode::none",
            # using code printer ensures proper handling of nan/inf
            "PARAMETERS": self._code_printer.doprint(self.model.val("p"))[
                1:-1
            ],
            "FIXED_PARAMETERS": self._code_printer.doprint(
                self.model.val("k")
            )[1:-1],
            "PARAMETER_NAMES_INITIALIZER_LIST": self._get_symbol_name_initializer_list(
                "p"
            ),
            "STATE_NAMES_INITIALIZER_LIST": self._get_symbol_name_initializer_list(
                "x_rdata"
            ),
            "FIXED_PARAMETER_NAMES_INITIALIZER_LIST": self._get_symbol_name_initializer_list(
                "k"
            ),
            "OBSERVABLE_NAMES_INITIALIZER_LIST": self._get_symbol_name_initializer_list(
                "y"
            ),
            "OBSERVABLE_TRAFO_INITIALIZER_LIST": "\n".join(
                f"ObservableScaling::{trafo.value}, // y[{idx}]"
                for idx, trafo in enumerate(
                    self.model.get_observable_transformations()
                )
            ),
            "EXPRESSION_NAMES_INITIALIZER_LIST": self._get_symbol_name_initializer_list(
                "w"
            ),
            "PARAMETER_IDS_INITIALIZER_LIST": self._get_symbol_id_initializer_list(
                "p"
            ),
            "STATE_IDS_INITIALIZER_LIST": self._get_symbol_id_initializer_list(
                "x_rdata"
            ),
            "FIXED_PARAMETER_IDS_INITIALIZER_LIST": self._get_symbol_id_initializer_list(
                "k"
            ),
            "OBSERVABLE_IDS_INITIALIZER_LIST": self._get_symbol_id_initializer_list(
                "y"
            ),
            "EXPRESSION_IDS_INITIALIZER_LIST": self._get_symbol_id_initializer_list(
                "w"
            ),
            "STATE_IDXS_SOLVER_INITIALIZER_LIST": ", ".join(
                str(idx)
                for idx, state in enumerate(self.model.states())
                if not state.has_conservation_law()
            ),
            "REINIT_FIXPAR_INITCOND": AmiciCxxCodePrinter.print_bool(
                self.allow_reinit_fixpar_initcond
            ),
            "AMICI_VERSION_STRING": __version__,
            "AMICI_COMMIT_STRING": __commit__,
            "W_RECURSION_DEPTH": self.model._w_recursion_depth,
            "QUADRATIC_LLH": AmiciCxxCodePrinter.print_bool(
                self.model._has_quadratic_nllh
            ),
            "ROOT_INITIAL_VALUES": ", ".join(
                map(
                    lambda event: AmiciCxxCodePrinter.print_bool(
                        event.get_initial_value()
                    ),
                    self.model.events(),
                )
            ),
            "Z2EVENT": ", ".join(map(str, self.model._z2event)),
            "STATE_INDEPENDENT_EVENTS": get_state_independent_event_intializer(
                self.model.events()
            ),
            "ID": ", ".join(
                str(float(isinstance(s, DifferentialState)))
                for s in self.model.states()
                if not s.has_conservation_law()
            ),
        }

        for func_name, func_info in self.functions.items():
            if func_name in nobody_functions:
                continue

            if not func_info.body:
                tpl_data[f"{func_name.upper()}_DEF"] = ""

                if (
                    func_name in sensi_functions + sparse_sensi_functions
                    and not self.generate_sensitivity_code
                ):
                    impl = ""
                else:
                    impl = get_model_override_implementation(
                        func_name,
                        self.model_name,
                        self.model.is_ode(),
                        nobody=True,
                    )

                tpl_data[f"{func_name.upper()}_IMPL"] = impl

                if func_name in sparse_functions:
                    for indexfield in ["colptrs", "rowvals"]:
                        if (
                            func_name in sparse_sensi_functions
                            and not self.generate_sensitivity_code
                        ):
                            impl = ""
                        else:
                            impl = get_sunindex_override_implementation(
                                func_name,
                                self.model_name,
                                indexfield,
                                nobody=True,
                            )
                        tpl_data[
                            f"{func_name.upper()}_{indexfield.upper()}_DEF"
                        ] = ""
                        tpl_data[
                            f"{func_name.upper()}_{indexfield.upper()}_IMPL"
                        ] = impl
                continue

            tpl_data[f"{func_name.upper()}_DEF"] = (
                get_function_extern_declaration(
                    func_name, self.model_name, self.model.is_ode()
                )
            )
            tpl_data[f"{func_name.upper()}_IMPL"] = (
                get_model_override_implementation(
                    func_name, self.model_name, self.model.is_ode()
                )
            )
            if func_name in sparse_functions:
                tpl_data[f"{func_name.upper()}_COLPTRS_DEF"] = (
                    get_sunindex_extern_declaration(
                        func_name, self.model_name, "colptrs"
                    )
                )
                tpl_data[f"{func_name.upper()}_COLPTRS_IMPL"] = (
                    get_sunindex_override_implementation(
                        func_name, self.model_name, "colptrs"
                    )
                )
                tpl_data[f"{func_name.upper()}_ROWVALS_DEF"] = (
                    get_sunindex_extern_declaration(
                        func_name, self.model_name, "rowvals"
                    )
                )
                tpl_data[f"{func_name.upper()}_ROWVALS_IMPL"] = (
                    get_sunindex_override_implementation(
                        func_name, self.model_name, "rowvals"
                    )
                )

        if self.model.num_states_solver() == self.model.num_states_rdata():
            tpl_data["X_RDATA_DEF"] = ""
            tpl_data["X_RDATA_IMPL"] = ""

        tpl_data = {k: str(v) for k, v in tpl_data.items()}

        apply_template(
            os.path.join(amiciSrcPath, "model_header.template.h"),
            os.path.join(self.model_path, f"{self.model_name}.h"),
            tpl_data,
        )

        apply_template(
            os.path.join(amiciSrcPath, "model.template.cpp"),
            os.path.join(self.model_path, f"{self.model_name}.cpp"),
            tpl_data,
        )

    def _get_symbol_name_initializer_list(self, name: str) -> str:
        """
        Get SBML name initializer list for vector of names for the given
        model entity

        :param name:
            any key present in ``self.model._syms``

        :return:
            Template initializer list of names
        """
        return "\n".join(
            f'"{symbol}", // {name}[{idx}]'
            for idx, symbol in enumerate(self.model.name(name))
        )

    def _get_symbol_id_initializer_list(self, name: str) -> str:
        """
        Get C++ initializer list for vector of names for the given model
        entity

        :param name:
            any key present in ``self.model._syms``

        :return:
            Template initializer list of ids
        """
        return "\n".join(
            f'"{self._code_printer.doprint(symbol)}", // {name}[{idx}]'
            for idx, symbol in enumerate(self.model.sym(name))
        )

    def _write_c_make_file(self):
        """Write CMake ``CMakeLists.txt`` file for this model."""
        sources = "\n".join(
            sorted(
                f + " "
                for f in os.listdir(self.model_path)
                if f.endswith(
                    (".cpp", ".h"),
                )
                and f != "main.cpp"
            )
        )

        template_data = {
            "MODELNAME": self.model_name,
            "SOURCES": sources,
            "AMICI_VERSION": __version__,
        }
        apply_template(
            MODEL_CMAKE_TEMPLATE_FILE,
            Path(self.model_path, "CMakeLists.txt"),
            template_data,
        )

    def _write_swig_files(self) -> None:
        """Write SWIG interface files for this model."""
        Path(self.model_swig_path).mkdir(exist_ok=True)
        template_data = {"MODELNAME": self.model_name}
        apply_template(
            Path(amiciSwigPath, "modelname.template.i"),
            Path(self.model_swig_path, self.model_name + ".i"),
            template_data,
        )
        shutil.copy(
            SWIG_CMAKE_TEMPLATE_FILE,
            Path(self.model_swig_path, "CMakeLists.txt"),
        )

    def _write_module_setup(self) -> None:
        """
        Create a setuptools ``setup.py`` file for compile the model module.
        """

        template_data = {
            "MODELNAME": self.model_name,
            "AMICI_VERSION": __version__,
            "PACKAGE_VERSION": "0.1.0",
        }
        apply_template(
            Path(amiciModulePath, "setup.template.py"),
            Path(self.model_path, "setup.py"),
            template_data,
        )
        apply_template(
            Path(amiciModulePath, "MANIFEST.template.in"),
            Path(self.model_path, "MANIFEST.in"),
            {},
        )
        # write __init__.py for the model module
        Path(self.model_path, self.model_name).mkdir(exist_ok=True)

        apply_template(
            Path(amiciModulePath, "__init__.template.py"),
            Path(self.model_path, self.model_name, "__init__.py"),
            template_data,
        )

    def set_paths(self, output_dir: str | Path | None = None) -> None:
        """
        Set output paths for the model and create if necessary

        :param output_dir:
            relative or absolute path where the generated model
            code is to be placed. If ``None``, this will default to
            ``amici-{self.model_name}`` in the current working directory.
            will be created if it does not exist.

        """
        if output_dir is None:
            output_dir = os.path.join(os.getcwd(), f"amici-{self.model_name}")

        self.model_path = os.path.abspath(output_dir)
        self.model_swig_path = os.path.join(self.model_path, "swig")

    def set_name(self, model_name: str) -> None:
        """
        Sets the model name

        :param model_name:
            name of the model (may only contain upper and lower case letters,
            digits and underscores, and must not start with a digit)
        """
        if not is_valid_identifier(model_name):
            raise ValueError(
                f"'{model_name}' is not a valid model name. "
                "Model name may only contain upper and lower case letters, "
                "digits and underscores, and must not start with a digit."
            )

        self.model_name = model_name


def is_valid_identifier(x: str) -> bool:
    """
    Check whether `x` is a valid identifier for conditions, parameters,
    observables... . Identifiers may only contain upper and lower case letters,
    digits and underscores, and must not start with a digit.

    :param x:
        string to check

    :return:
        ``True`` if valid, ``False`` otherwise
    """

    return IDENTIFIER_PATTERN.match(x) is not None


def _write_gitignore(dest_dir: Path) -> None:
    """Write .gitignore file.

    Generate a `.gitignore` file to ignore a model directory.

    :param dest_dir:
        Path to the directory to write the `.gitignore` file to.
    """
    dest_dir.mkdir(exist_ok=True, parents=True)

    with open(dest_dir / ".gitignore", "w") as f:
        f.write("**")<|MERGE_RESOLUTION|>--- conflicted
+++ resolved
@@ -9,2596 +9,6 @@
 :py:func:`amici.sbml_import.SbmlImporter.sbml2amici` and
 :py:func:`amici.petab_import.import_model`.
 """
-<<<<<<< HEAD
-import contextlib
-import copy
-import itertools
-import logging
-import os
-import re
-import shutil
-import subprocess
-import sys
-from dataclasses import dataclass
-from itertools import chain, starmap
-from pathlib import Path
-from string import Template
-from typing import (
-    TYPE_CHECKING,
-    Any,
-    Callable,
-    Literal,
-    Optional,
-    Union,
-)
-from collections.abc import Sequence
-
-import numpy as np
-import sympy as sp
-from sympy.matrices.dense import MutableDenseMatrix
-from sympy.matrices.immutable import ImmutableDenseMatrix
-
-from . import (
-    __commit__,
-    __version__,
-    amiciModulePath,
-    amiciSrcPath,
-    amiciSwigPath,
-    splines,
-)
-from .constants import SymbolId
-from .cxxcodeprinter import AmiciCxxCodePrinter, get_switch_statement
-from .de_model import *
-from .import_utils import (
-    ObservableTransformation,
-    SBMLException,
-    amici_time_symbol,
-    generate_flux_symbol,
-    smart_subs_dict,
-    strip_pysb,
-    toposort_symbols,
-    unique_preserve_order,
-)
-from .logging import get_logger, log_execution_time, set_log_level
-
-if TYPE_CHECKING:
-    from . import sbml_import
-
-
-# Template for model simulation main.cpp file
-CXX_MAIN_TEMPLATE_FILE = os.path.join(amiciSrcPath, "main.template.cpp")
-# Template for model/swig/CMakeLists.txt
-SWIG_CMAKE_TEMPLATE_FILE = os.path.join(
-    amiciSwigPath, "CMakeLists_model.cmake"
-)
-# Template for model/CMakeLists.txt
-MODEL_CMAKE_TEMPLATE_FILE = os.path.join(
-    amiciSrcPath, "CMakeLists.template.cmake"
-)
-
-IDENTIFIER_PATTERN = re.compile(r"^[a-zA-Z_]\w*$")
-DERIVATIVE_PATTERN = re.compile(r"^d(x_rdata|xdot|\w+?)d(\w+?)(?:_explicit)?$")
-
-
-@dataclass
-class _FunctionInfo:
-    """Information on a model-specific generated C++ function
-
-    :ivar ode_arguments: argument list of the ODE function. input variables should be
-        ``const``.
-    :ivar dae_arguments: argument list of the DAE function, if different from ODE
-        function. input variables should be ``const``.
-    :ivar return_type: the return type of the function
-    :ivar assume_pow_positivity:
-        identifies the functions on which ``assume_pow_positivity`` will have
-        an effect when specified during model generation. generally these are
-        functions that are used for solving the ODE, where negative values may
-        negatively affect convergence of the integration algorithm
-    :ivar sparse:
-        specifies whether the result of this function will be stored in sparse
-        format. sparse format means that the function will only return an
-        array of nonzero values and not a full matrix.
-    :ivar generate_body:
-        indicates whether a model-specific implementation is to be generated
-    :ivar body:
-        the actual function body. will be filled later
-    """
-
-    ode_arguments: str = ""
-    dae_arguments: str = ""
-    return_type: str = "void"
-    assume_pow_positivity: bool = False
-    sparse: bool = False
-    generate_body: bool = True
-    body: str = ""
-
-    def arguments(self, ode: bool = True) -> str:
-        """Get the arguments for the ODE or DAE function"""
-        if ode or not self.dae_arguments:
-            return self.ode_arguments
-        return self.dae_arguments
-
-
-# Information on a model-specific generated C++ function
-# prototype for generated C++ functions, keys are the names of functions
-functions = {
-    "Jy": _FunctionInfo(
-        "realtype *Jy, const int iy, const realtype *p, "
-        "const realtype *k, const realtype *y, const realtype *sigmay, "
-        "const realtype *my"
-    ),
-    "dJydsigma": _FunctionInfo(
-        "realtype *dJydsigma, const int iy, const realtype *p, "
-        "const realtype *k, const realtype *y, const realtype *sigmay, "
-        "const realtype *my"
-    ),
-    "dJydy": _FunctionInfo(
-        "realtype *dJydy, const int iy, const realtype *p, "
-        "const realtype *k, const realtype *y, "
-        "const realtype *sigmay, const realtype *my",
-        sparse=True,
-    ),
-    "Jz": _FunctionInfo(
-        "realtype *Jz, const int iz, const realtype *p, const realtype *k, "
-        "const realtype *z, const realtype *sigmaz, const realtype *mz"
-    ),
-    "dJzdsigma": _FunctionInfo(
-        "realtype *dJzdsigma, const int iz, const realtype *p, "
-        "const realtype *k, const realtype *z, const realtype *sigmaz, "
-        "const realtype *mz"
-    ),
-    "dJzdz": _FunctionInfo(
-        "realtype *dJzdz, const int iz, const realtype *p, "
-        "const realtype *k, const realtype *z, const realtype *sigmaz, "
-        "const double *mz",
-    ),
-    "Jrz": _FunctionInfo(
-        "realtype *Jrz, const int iz, const realtype *p, "
-        "const realtype *k, const realtype *rz, const realtype *sigmaz"
-    ),
-    "dJrzdsigma": _FunctionInfo(
-        "realtype *dJrzdsigma, const int iz, const realtype *p, "
-        "const realtype *k, const realtype *rz, const realtype *sigmaz"
-    ),
-    "dJrzdz": _FunctionInfo(
-        "realtype *dJrzdz, const int iz, const realtype *p, "
-        "const realtype *k, const realtype *rz, const realtype *sigmaz",
-    ),
-    "root": _FunctionInfo(
-        "realtype *root, const realtype t, const realtype *x, "
-        "const realtype *p, const realtype *k, const realtype *h, "
-        "const realtype *tcl"
-    ),
-    "dwdp": _FunctionInfo(
-        "realtype *dwdp, const realtype t, const realtype *x, "
-        "const realtype *p, const realtype *k, const realtype *h, "
-        "const realtype *w, const realtype *tcl, const realtype *dtcldp, "
-        "const realtype *spl, const realtype *sspl",
-        assume_pow_positivity=True,
-        sparse=True,
-    ),
-    "dwdx": _FunctionInfo(
-        "realtype *dwdx, const realtype t, const realtype *x, "
-        "const realtype *p, const realtype *k, const realtype *h, "
-        "const realtype *w, const realtype *tcl, const realtype *spl",
-        assume_pow_positivity=True,
-        sparse=True,
-    ),
-    "create_splines": _FunctionInfo(
-        "const realtype *p, const realtype *k",
-        return_type="std::vector<HermiteSpline>",
-    ),
-    "spl": _FunctionInfo(generate_body=False),
-    "sspl": _FunctionInfo(generate_body=False),
-    "spline_values": _FunctionInfo(
-        "const realtype *p, const realtype *k", generate_body=False
-    ),
-    "spline_slopes": _FunctionInfo(
-        "const realtype *p, const realtype *k", generate_body=False
-    ),
-    "dspline_valuesdp": _FunctionInfo(
-        "realtype *dspline_valuesdp, const realtype *p, const realtype *k, const int ip"
-    ),
-    "dspline_slopesdp": _FunctionInfo(
-        "realtype *dspline_slopesdp, const realtype *p, const realtype *k, const int ip"
-    ),
-    "dwdw": _FunctionInfo(
-        "realtype *dwdw, const realtype t, const realtype *x, "
-        "const realtype *p, const realtype *k, const realtype *h, "
-        "const realtype *w, const realtype *tcl",
-        assume_pow_positivity=True,
-        sparse=True,
-    ),
-    "dxdotdw": _FunctionInfo(
-        "realtype *dxdotdw, const realtype t, const realtype *x, "
-        "const realtype *p, const realtype *k, const realtype *h, "
-        "const realtype *w",
-        "realtype *dxdotdw, const realtype t, const realtype *x, "
-        "const realtype *p, const realtype *k, const realtype *h, "
-        "const realtype *dx, const realtype *w",
-        assume_pow_positivity=True,
-        sparse=True,
-    ),
-    "dxdotdx_explicit": _FunctionInfo(
-        "realtype *dxdotdx_explicit, const realtype t, "
-        "const realtype *x, const realtype *p, const realtype *k, "
-        "const realtype *h, const realtype *w",
-        "realtype *dxdotdx_explicit, const realtype t, "
-        "const realtype *x, const realtype *p, const realtype *k, "
-        "const realtype *h, const realtype *dx, const realtype *w",
-        assume_pow_positivity=True,
-        sparse=True,
-    ),
-    "dxdotdp_explicit": _FunctionInfo(
-        "realtype *dxdotdp_explicit, const realtype t, "
-        "const realtype *x, const realtype *p, const realtype *k, "
-        "const realtype *h, const realtype *w",
-        "realtype *dxdotdp_explicit, const realtype t, "
-        "const realtype *x, const realtype *p, const realtype *k, "
-        "const realtype *h, const realtype *dx, const realtype *w",
-        assume_pow_positivity=True,
-        sparse=True,
-    ),
-    "dydx": _FunctionInfo(
-        "realtype *dydx, const realtype t, const realtype *x, "
-        "const realtype *p, const realtype *k, const realtype *h, "
-        "const realtype *w, const realtype *dwdx",
-    ),
-    "dydp": _FunctionInfo(
-        "realtype *dydp, const realtype t, const realtype *x, "
-        "const realtype *p, const realtype *k, const realtype *h, "
-        "const int ip, const realtype *w, const realtype *tcl, "
-        "const realtype *dtcldp, const realtype *spl, const realtype *sspl"
-    ),
-    "dzdx": _FunctionInfo(
-        "realtype *dzdx, const int ie, const realtype t, "
-        "const realtype *x, const realtype *p, const realtype *k, "
-        "const realtype *h",
-    ),
-    "dzdp": _FunctionInfo(
-        "realtype *dzdp, const int ie, const realtype t, "
-        "const realtype *x, const realtype *p, const realtype *k, "
-        "const realtype *h, const int ip",
-    ),
-    "drzdx": _FunctionInfo(
-        "realtype *drzdx, const int ie, const realtype t, "
-        "const realtype *x, const realtype *p, const realtype *k, "
-        "const realtype *h",
-    ),
-    "drzdp": _FunctionInfo(
-        "realtype *drzdp, const int ie, const realtype t, "
-        "const realtype *x, const realtype *p, const realtype *k, "
-        "const realtype *h, const int ip",
-    ),
-    "dsigmaydy": _FunctionInfo(
-        "realtype *dsigmaydy, const realtype t, const realtype *p, "
-        "const realtype *k, const realtype *y"
-    ),
-    "dsigmaydp": _FunctionInfo(
-        "realtype *dsigmaydp, const realtype t, const realtype *p, "
-        "const realtype *k, const realtype *y, const int ip",
-    ),
-    "sigmay": _FunctionInfo(
-        "realtype *sigmay, const realtype t, const realtype *p, "
-        "const realtype *k, const realtype *y",
-    ),
-    "dsigmazdp": _FunctionInfo(
-        "realtype *dsigmazdp, const realtype t, const realtype *p,"
-        " const realtype *k, const int ip",
-    ),
-    "sigmaz": _FunctionInfo(
-        "realtype *sigmaz, const realtype t, const realtype *p, "
-        "const realtype *k",
-    ),
-    "sroot": _FunctionInfo(
-        "realtype *stau, const realtype t, const realtype *x, "
-        "const realtype *p, const realtype *k, const realtype *h, "
-        "const realtype *sx, const int ip, const int ie, "
-        "const realtype *tcl",
-        generate_body=False,
-    ),
-    "drootdt": _FunctionInfo(generate_body=False),
-    "drootdt_total": _FunctionInfo(generate_body=False),
-    "drootdp": _FunctionInfo(generate_body=False),
-    "drootdx": _FunctionInfo(generate_body=False),
-    "stau": _FunctionInfo(
-        "realtype *stau, const realtype t, const realtype *x, "
-        "const realtype *p, const realtype *k, const realtype *h, "
-        "const realtype *tcl, const realtype *sx, const int ip, "
-        "const int ie"
-    ),
-    "deltax": _FunctionInfo(
-        "double *deltax, const realtype t, const realtype *x, "
-        "const realtype *p, const realtype *k, const realtype *h, "
-        "const int ie, const realtype *xdot, const realtype *xdot_old"
-    ),
-    "ddeltaxdx": _FunctionInfo(generate_body=False),
-    "ddeltaxdt": _FunctionInfo(generate_body=False),
-    "ddeltaxdp": _FunctionInfo(generate_body=False),
-    "deltasx": _FunctionInfo(
-        "realtype *deltasx, const realtype t, const realtype *x, "
-        "const realtype *p, const realtype *k, const realtype *h, "
-        "const realtype *w, const int ip, const int ie, "
-        "const realtype *xdot, const realtype *xdot_old, "
-        "const realtype *sx, const realtype *stau, const realtype *tcl"
-    ),
-    "deltaxB": _FunctionInfo(
-        "realtype *deltaxB, const realtype t, const realtype *x, "
-        "const realtype *p, const realtype *k, const realtype *h, "
-        "const int ie, const realtype *xdot, const realtype *xdot_old, "
-        "const realtype *xB, const realtype *xBdot, const realtype *tcl"
-    ),
-    "deltaqB": _FunctionInfo(
-        "realtype *deltaqB, const realtype t, const realtype *x, "
-        "const realtype *p, const realtype *k, const realtype *h, "
-        "const int ip, const int ie, const realtype *xdot, "
-        "const realtype *xdot_old, const realtype *xB, "
-        "const realtype *xBdot"
-    ),
-    "w": _FunctionInfo(
-        "realtype *w, const realtype t, const realtype *x, "
-        "const realtype *p, const realtype *k, "
-        "const realtype *h, const realtype *tcl, const realtype *spl",
-        assume_pow_positivity=True,
-    ),
-    "x0": _FunctionInfo(
-        "realtype *x0, const realtype t, const realtype *p, "
-        "const realtype *k"
-    ),
-    "x0_fixedParameters": _FunctionInfo(
-        "realtype *x0_fixedParameters, const realtype t, "
-        "const realtype *p, const realtype *k, "
-        "gsl::span<const int> reinitialization_state_idxs",
-    ),
-    "sx0": _FunctionInfo(
-        "realtype *sx0, const realtype t, const realtype *x, "
-        "const realtype *p, const realtype *k, const int ip",
-    ),
-    "sx0_fixedParameters": _FunctionInfo(
-        "realtype *sx0_fixedParameters, const realtype t, "
-        "const realtype *x0, const realtype *p, const realtype *k, "
-        "const int ip, gsl::span<const int> reinitialization_state_idxs",
-    ),
-    "xdot": _FunctionInfo(
-        "realtype *xdot, const realtype t, const realtype *x, "
-        "const realtype *p, const realtype *k, const realtype *h, "
-        "const realtype *w",
-        "realtype *xdot, const realtype t, const realtype *x, "
-        "const realtype *p, const realtype *k, const realtype *h, "
-        "const realtype *dx, const realtype *w",
-        assume_pow_positivity=True,
-    ),
-    "xdot_old": _FunctionInfo(generate_body=False),
-    "y": _FunctionInfo(
-        "realtype *y, const realtype t, const realtype *x, "
-        "const realtype *p, const realtype *k, "
-        "const realtype *h, const realtype *w",
-    ),
-    "x_rdata": _FunctionInfo(
-        "realtype *x_rdata, const realtype *x, const realtype *tcl, "
-        "const realtype *p, const realtype *k"
-    ),
-    "total_cl": _FunctionInfo(
-        "realtype *total_cl, const realtype *x_rdata, "
-        "const realtype *p, const realtype *k"
-    ),
-    "dtotal_cldp": _FunctionInfo(
-        "realtype *dtotal_cldp, const realtype *x_rdata, "
-        "const realtype *p, const realtype *k, const int ip"
-    ),
-    "dtotal_cldx_rdata": _FunctionInfo(
-        "realtype *dtotal_cldx_rdata, const realtype *x_rdata, "
-        "const realtype *p, const realtype *k, const realtype *tcl",
-        sparse=True,
-    ),
-    "x_solver": _FunctionInfo("realtype *x_solver, const realtype *x_rdata"),
-    "dx_rdatadx_solver": _FunctionInfo(
-        "realtype *dx_rdatadx_solver, const realtype *x, "
-        "const realtype *tcl, const realtype *p, const realtype *k",
-        sparse=True,
-    ),
-    "dx_rdatadp": _FunctionInfo(
-        "realtype *dx_rdatadp, const realtype *x, "
-        "const realtype *tcl, const realtype *p, const realtype *k, "
-        "const int ip"
-    ),
-    "dx_rdatadtcl": _FunctionInfo(
-        "realtype *dx_rdatadtcl, const realtype *x, "
-        "const realtype *tcl, const realtype *p, const realtype *k",
-        sparse=True,
-    ),
-    "z": _FunctionInfo(
-        "realtype *z, const int ie, const realtype t, const realtype *x, "
-        "const realtype *p, const realtype *k, const realtype *h"
-    ),
-    "rz": _FunctionInfo(
-        "realtype *rz, const int ie, const realtype t, const realtype *x, "
-        "const realtype *p, const realtype *k, const realtype *h"
-    ),
-}
-
-# list of sparse functions
-sparse_functions = [
-    func_name for func_name, func_info in functions.items() if func_info.sparse
-]
-# list of nobody functions
-nobody_functions = [
-    func_name
-    for func_name, func_info in functions.items()
-    if not func_info.generate_body
-]
-# list of sensitivity functions
-sensi_functions = [
-    func_name
-    for func_name, func_info in functions.items()
-    if "const int ip" in func_info.arguments()
-]
-# list of sensitivity functions
-sparse_sensi_functions = [
-    func_name
-    for func_name, func_info in functions.items()
-    if "const int ip" not in func_info.arguments()
-    and func_name.endswith("dp")
-    or func_name.endswith("dp_explicit")
-]
-# list of event functions
-event_functions = [
-    func_name
-    for func_name, func_info in functions.items()
-    if "const int ie" in func_info.arguments()
-    and "const int ip" not in func_info.arguments()
-]
-event_sensi_functions = [
-    func_name
-    for func_name, func_info in functions.items()
-    if "const int ie" in func_info.arguments()
-    and "const int ip" in func_info.arguments()
-]
-# list of multiobs functions
-multiobs_functions = [
-    func_name
-    for func_name, func_info in functions.items()
-    if "const int iy" in func_info.arguments()
-    or "const int iz" in func_info.arguments()
-]
-# list of equations that have ids which may not be unique
-non_unique_id_symbols = ["x_rdata", "y"]
-
-# custom c++ function replacements
-CUSTOM_FUNCTIONS = [
-    {
-        "sympy": "polygamma",
-        "c++": "boost::math::polygamma",
-        "include": "#include <boost/math/special_functions/polygamma.hpp>",
-        "build_hint": "Using polygamma requires libboost-math header files.",
-    },
-    {"sympy": "Heaviside", "c++": "amici::heaviside"},
-    {"sympy": "DiracDelta", "c++": "amici::dirac"},
-]
-
-# python log manager
-logger = get_logger(__name__, logging.ERROR)
-
-
-def var_in_function_signature(name: str, varname: str, ode: bool) -> bool:
-    """
-    Checks if the values for a symbolic variable is passed in the signature
-    of a function
-
-    :param name:
-        name of the function
-    :param varname:
-        name of the symbolic variable
-    :param ode:
-        whether to check the ODE or DAE signature
-
-    :return:
-        boolean indicating whether the variable occurs in the function
-        signature
-    """
-    return name in functions and re.search(
-        rf"const (realtype|double) \*{varname}[0]*(,|$)+",
-        functions[name].arguments(ode=ode),
-    )
-
-
-# defines the type of some attributes in DEModel
-symbol_to_type = {
-    SymbolId.SPECIES: DifferentialState,
-    SymbolId.ALGEBRAIC_STATE: AlgebraicState,
-    SymbolId.ALGEBRAIC_EQUATION: AlgebraicEquation,
-    SymbolId.PARAMETER: Parameter,
-    SymbolId.FIXED_PARAMETER: Constant,
-    SymbolId.OBSERVABLE: Observable,
-    SymbolId.EVENT_OBSERVABLE: EventObservable,
-    SymbolId.SIGMAY: SigmaY,
-    SymbolId.SIGMAZ: SigmaZ,
-    SymbolId.LLHY: LogLikelihoodY,
-    SymbolId.LLHZ: LogLikelihoodZ,
-    SymbolId.LLHRZ: LogLikelihoodRZ,
-    SymbolId.EXPRESSION: Expression,
-    SymbolId.EVENT: Event,
-}
-
-
-@log_execution_time("running smart_jacobian", logger)
-def smart_jacobian(
-    eq: sp.MutableDenseMatrix, sym_var: sp.MutableDenseMatrix
-) -> sp.MutableSparseMatrix:
-    """
-    Wrapper around symbolic jacobian with some additional checks that reduce
-    computation time for large matrices
-
-    :param eq:
-        equation
-    :param sym_var:
-        differentiation variable
-    :return:
-        jacobian of eq wrt sym_var
-    """
-    nrow = eq.shape[0]
-    ncol = sym_var.shape[0]
-    if (
-        not min(eq.shape)
-        or not min(sym_var.shape)
-        or smart_is_zero_matrix(eq)
-        or smart_is_zero_matrix(sym_var)
-    ):
-        return sp.MutableSparseMatrix(nrow, ncol, dict())
-
-    # preprocess sparsity pattern
-    elements = (
-        (i, j, a, b)
-        for i, a in enumerate(eq)
-        for j, b in enumerate(sym_var)
-        if a.has(b)
-    )
-
-    if (n_procs := int(os.environ.get("AMICI_IMPORT_NPROCS", 1))) == 1:
-        # serial
-        return sp.MutableSparseMatrix(
-            nrow, ncol, dict(starmap(_jacobian_element, elements))
-        )
-
-    # parallel
-    from multiprocessing import get_context
-
-    # "spawn" should avoid potential deadlocks occurring with fork
-    #  see e.g. https://stackoverflow.com/a/66113051
-    ctx = get_context("spawn")
-    with ctx.Pool(n_procs) as p:
-        mapped = p.starmap(_jacobian_element, elements)
-    return sp.MutableSparseMatrix(nrow, ncol, dict(mapped))
-
-
-@log_execution_time("running smart_multiply", logger)
-def smart_multiply(
-    x: Union[sp.MutableDenseMatrix, sp.MutableSparseMatrix],
-    y: sp.MutableDenseMatrix,
-) -> Union[sp.MutableDenseMatrix, sp.MutableSparseMatrix]:
-    """
-    Wrapper around symbolic multiplication with some additional checks that
-    reduce computation time for large matrices
-
-    :param x:
-        educt 1
-    :param y:
-        educt 2
-    :return:
-        product
-    """
-    if (
-        not x.shape[0]
-        or not y.shape[1]
-        or smart_is_zero_matrix(x)
-        or smart_is_zero_matrix(y)
-    ):
-        return sp.zeros(x.shape[0], y.shape[1])
-    return x.multiply(y)
-
-
-def smart_is_zero_matrix(
-    x: Union[sp.MutableDenseMatrix, sp.MutableSparseMatrix],
-) -> bool:
-    """A faster implementation of sympy's is_zero_matrix
-
-    Avoids repeated indexer type checks and double iteration to distinguish
-    False/None. Found to be about 100x faster for large matrices.
-
-    :param x: Matrix to check
-    """
-
-    if isinstance(x, sp.MutableDenseMatrix):
-        return all(xx.is_zero is True for xx in x.flat())
-
-    if isinstance(x, list):
-        return all(smart_is_zero_matrix(xx) for xx in x)
-
-    return x.nnz() == 0
-
-
-def _default_simplify(x):
-    """Default simplification applied in DEModel"""
-    # We need this as a free function instead of a lambda to have it picklable
-    #  for parallel simplification
-    return sp.powsimp(x, deep=True)
-
-
-class DEModel:
-    """
-    Defines a Differential Equation as set of ModelQuantities.
-    This class provides general purpose interfaces to compute arbitrary
-    symbolic derivatives that are necessary for model simulation or
-    sensitivity computation.
-
-    :ivar _differential_states:
-        list of differential state variables
-
-    :ivar _algebraic_states:
-        list of algebraic state variables
-
-    :ivar _observables:
-        list of observables
-
-    :ivar _event_observables:
-        list of event observables
-
-    :ivar _sigma_ys:
-        list of sigmas for observables
-
-    :ivar _sigma_zs:
-        list of sigmas for event observables
-
-    :ivar _parameters:
-        list of parameters
-
-    :ivar _log_likelihood_ys:
-        list of loglikelihoods for observables
-
-    :ivar _log_likelihood_zs:
-        list of loglikelihoods for event observables
-
-    :ivar _log_likelihood_rzs:
-        list of loglikelihoods for event observable regularizations
-
-    :ivar _expressions:
-        list of expressions instances
-
-    :ivar _conservation_laws:
-        list of conservation laws
-
-    :ivar _symboldim_funs:
-        define functions that compute model dimensions, these
-        are functions as the underlying symbolic expressions have not been
-        populated at compile time
-
-    :ivar _eqs:
-        carries symbolic formulas of the symbolic variables of the model
-
-    :ivar _sparseeqs:
-        carries linear list of all symbolic formulas for sparsified
-        variables
-
-    :ivar _vals:
-        carries numeric values of symbolic identifiers of the symbolic
-        variables of the model
-
-    :ivar _names:
-        carries the names of symbolic identifiers of the symbolic variables
-        of the model
-
-    :ivar _syms:
-        carries symbolic identifiers of the symbolic variables of the
-        model
-
-    :ivar _sparsesyms:
-        carries linear list of all symbolic identifiers for sparsified
-        variables
-
-    :ivar _colptrs:
-        carries column pointers for sparsified variables. See
-        SUNMatrixContent_Sparse definition in ``sunmatrix/sunmatrix_sparse.h``
-
-    :ivar _rowvals:
-        carries row values for sparsified variables. See
-        SUNMatrixContent_Sparse definition in ``sunmatrix/sunmatrix_sparse.h``
-
-    :ivar _equation_prototype:
-        defines the attribute from which an equation should be generated via
-        list comprehension (see :meth:`OEModel._generate_equation`)
-
-    :ivar _variable_prototype:
-        defines the attribute from which a variable should be generated via
-        list comprehension (see :meth:`DEModel._generate_symbol`)
-
-    :ivar _value_prototype:
-        defines the attribute from which a value should be generated via
-        list comprehension (see :meth:`DEModel._generate_value`)
-
-    :ivar _total_derivative_prototypes:
-        defines how a total derivative equation is computed for an equation,
-        key defines the name and values should be arguments for
-        :meth:`DEModel.totalDerivative`
-
-    :ivar _lock_total_derivative:
-        add chainvariables to this set when computing total derivative from
-        a partial derivative call to enforce a partial derivative in the
-        next recursion. prevents infinite recursion
-
-    :ivar _simplify:
-        If not None, this function will be used to simplify symbolic
-        derivative expressions. Receives sympy expressions as only argument.
-        To apply multiple simplifications, wrap them in a lambda expression.
-
-    :ivar _x0_fixedParameters_idx:
-        Index list of subset of states for which x0_fixedParameters was
-        computed
-
-    :ivar _w_recursion_depth:
-        recursion depth in w, quantified as nilpotency of dwdw
-
-    :ivar _has_quadratic_nllh:
-        whether all observables have a gaussian noise model, i.e. whether
-        res and FIM make sense.
-
-    :ivar _code_printer:
-        Code printer to generate C++ code
-
-    :ivar _z2event:
-        list of event indices for each event observable
-    """
-
-    def __init__(
-        self,
-        verbose: Optional[Union[bool, int]] = False,
-        simplify: Optional[Callable] = _default_simplify,
-        cache_simplify: bool = False,
-    ):
-        """
-        Create a new DEModel instance.
-
-        :param verbose:
-            verbosity level for logging, True/False default to
-            ``logging.DEBUG``/``logging.ERROR``
-
-        :param simplify:
-            see :meth:`DEModel._simplify`
-
-        :param cache_simplify:
-            Whether to cache calls to the simplify method. Can e.g. decrease
-            import times for models with events.
-        """
-        self._differential_states: list[DifferentialState] = []
-        self._algebraic_states: list[AlgebraicState] = []
-        self._algebraic_equations: list[AlgebraicEquation] = []
-        self._observables: list[Observable] = []
-        self._event_observables: list[EventObservable] = []
-        self._sigma_ys: list[SigmaY] = []
-        self._sigma_zs: list[SigmaZ] = []
-        self._parameters: list[Parameter] = []
-        self._constants: list[Constant] = []
-        self._log_likelihood_ys: list[LogLikelihoodY] = []
-        self._log_likelihood_zs: list[LogLikelihoodZ] = []
-        self._log_likelihood_rzs: list[LogLikelihoodRZ] = []
-        self._expressions: list[Expression] = []
-        self._conservation_laws: list[ConservationLaw] = []
-        self._events: list[Event] = []
-        self.splines = []
-        self._symboldim_funs: dict[str, Callable[[], int]] = {
-            "sx": self.num_states_solver,
-            "v": self.num_states_solver,
-            "vB": self.num_states_solver,
-            "xB": self.num_states_solver,
-            "sigmay": self.num_obs,
-            "sigmaz": self.num_eventobs,
-        }
-        self._eqs: dict[
-            str,
-            Union[
-                sp.Matrix,
-                sp.SparseMatrix,
-                list[Union[sp.Matrix, sp.SparseMatrix]],
-            ],
-        ] = dict()
-        self._sparseeqs: dict[str, Union[sp.Matrix, list[sp.Matrix]]] = dict()
-        self._vals: dict[str, list[sp.Expr]] = dict()
-        self._names: dict[str, list[str]] = dict()
-        self._syms: dict[str, Union[sp.Matrix, list[sp.Matrix]]] = dict()
-        self._sparsesyms: dict[str, Union[list[str], list[list[str]]]] = dict()
-        self._colptrs: dict[str, Union[list[int], list[list[int]]]] = dict()
-        self._rowvals: dict[str, Union[list[int], list[list[int]]]] = dict()
-
-        self._equation_prototype: dict[str, Callable] = {
-            "total_cl": self.conservation_laws,
-            "x0": self.states,
-            "y": self.observables,
-            "Jy": self.log_likelihood_ys,
-            "Jz": self.log_likelihood_zs,
-            "Jrz": self.log_likelihood_rzs,
-            "w": self.expressions,
-            "root": self.events,
-            "sigmay": self.sigma_ys,
-            "sigmaz": self.sigma_zs,
-        }
-        self._variable_prototype: dict[str, Callable] = {
-            "tcl": self.conservation_laws,
-            "x_rdata": self.states,
-            "y": self.observables,
-            "z": self.event_observables,
-            "p": self.parameters,
-            "k": self.constants,
-            "w": self.expressions,
-            "sigmay": self.sigma_ys,
-            "sigmaz": self.sigma_zs,
-            "h": self.events,
-        }
-        self._value_prototype: dict[str, Callable] = {
-            "p": self.parameters,
-            "k": self.constants,
-        }
-        self._total_derivative_prototypes: dict[
-            str, dict[str, Union[str, list[str]]]
-        ] = {
-            "sroot": {
-                "eq": "root",
-                "chainvars": ["x"],
-                "var": "p",
-                "dxdz_name": "sx",
-            },
-        }
-
-        self._lock_total_derivative: list[str] = list()
-        self._simplify: Callable = simplify
-        if cache_simplify and simplify is not None:
-
-            def cached_simplify(
-                expr: sp.Expr,
-                _simplified: dict[str, sp.Expr] = {},
-                _simplify: Callable = simplify,
-            ) -> sp.Expr:
-                """Speed up expression simplification with caching.
-
-                NB: This can decrease model import times for models that have
-                    many repeated expressions during C++ file generation.
-                    For example, this can be useful for models with events.
-                    However, for other models, this may increase model import
-                    times.
-
-                :param expr:
-                    The SymPy expression.
-                :param _simplified:
-                    The cache.
-                :param _simplify:
-                    The simplification method.
-
-                :return:
-                    The simplified expression.
-                """
-                expr_str = repr(expr)
-                if expr_str not in _simplified:
-                    _simplified[expr_str] = _simplify(expr)
-                return _simplified[expr_str]
-
-            self._simplify = cached_simplify
-        self._x0_fixedParameters_idx: Union[None, Sequence[int]]
-        self._w_recursion_depth: int = 0
-        self._has_quadratic_nllh: bool = True
-        set_log_level(logger, verbose)
-
-        self._code_printer = AmiciCxxCodePrinter()
-        for fun in CUSTOM_FUNCTIONS:
-            self._code_printer.known_functions[fun["sympy"]] = fun["c++"]
-
-    def differential_states(self) -> list[DifferentialState]:
-        """Get all differential states."""
-        return self._differential_states
-
-    def algebraic_states(self) -> list[AlgebraicState]:
-        """Get all algebraic states."""
-        return self._algebraic_states
-
-    def observables(self) -> list[Observable]:
-        """Get all observables."""
-        return self._observables
-
-    def parameters(self) -> list[Parameter]:
-        """Get all parameters."""
-        return self._parameters
-
-    def constants(self) -> list[Constant]:
-        """Get all constants."""
-        return self._constants
-
-    def expressions(self) -> list[Expression]:
-        """Get all expressions."""
-        return self._expressions
-
-    def events(self) -> list[Event]:
-        """Get all events."""
-        return self._events
-
-    def event_observables(self) -> list[EventObservable]:
-        """Get all event observables."""
-        return self._event_observables
-
-    def sigma_ys(self) -> list[SigmaY]:
-        """Get all observable sigmas."""
-        return self._sigma_ys
-
-    def sigma_zs(self) -> list[SigmaZ]:
-        """Get all event observable sigmas."""
-        return self._sigma_zs
-
-    def conservation_laws(self) -> list[ConservationLaw]:
-        """Get all conservation laws."""
-        return self._conservation_laws
-
-    def log_likelihood_ys(self) -> list[LogLikelihoodY]:
-        """Get all observable log likelihoodss."""
-        return self._log_likelihood_ys
-
-    def log_likelihood_zs(self) -> list[LogLikelihoodZ]:
-        """Get all event observable log likelihoods."""
-        return self._log_likelihood_zs
-
-    def log_likelihood_rzs(self) -> list[LogLikelihoodRZ]:
-        """Get all event observable regularization log likelihoods."""
-        return self._log_likelihood_rzs
-
-    def is_ode(self) -> bool:
-        """Check if model is ODE model."""
-        return len(self._algebraic_equations) == 0
-
-    def states(self) -> list[State]:
-        """Get all states."""
-        return self._differential_states + self._algebraic_states
-
-    @log_execution_time("importing SbmlImporter", logger)
-    def import_from_sbml_importer(
-        self,
-        si: "sbml_import.SbmlImporter",
-        compute_cls: Optional[bool] = True,
-    ) -> None:
-        """
-        Imports a model specification from a
-        :class:`amici.sbml_import.SbmlImporter` instance.
-
-        :param si:
-            imported SBML model
-        :param compute_cls:
-            whether to compute conservation laws
-        """
-
-        # add splines as expressions to the model
-        # saved for later substituting into the fluxes
-        spline_subs = {}
-
-        for ispl, spl in enumerate(si.splines):
-            spline_expr = spl.ode_model_symbol(si)
-            spline_subs[spl.sbml_id] = spline_expr
-            self.add_component(
-                Expression(
-                    identifier=spl.sbml_id,
-                    name=str(spl.sbml_id),
-                    value=spline_expr,
-                )
-            )
-        self.splines = si.splines
-
-        # get symbolic expression from SBML importers
-        symbols = copy.copy(si.symbols)
-
-        # assemble fluxes and add them as expressions to the model
-        assert len(si.flux_ids) == len(si.flux_vector)
-        fluxes = [
-            generate_flux_symbol(ir, name=flux_id)
-            for ir, flux_id in enumerate(si.flux_ids)
-        ]
-
-        # correct time derivatives for compartment changes
-        def transform_dxdt_to_concentration(species_id, dxdt):
-            """
-            Produces the appropriate expression for the first derivative of a
-            species with respect to time, for species that reside in
-            compartments with a constant volume, or a volume that is defined by
-            an assignment or rate rule.
-
-            :param species_id:
-                The identifier of the species (generated in "sbml_import.py").
-
-            :param dxdt:
-                The element-wise product of the row in the stoichiometric
-                matrix that corresponds to the species (row x_index) and the
-                flux (kinetic laws) vector. Ignored in the case of rate rules.
-            """
-            # The derivation of the below return expressions can be found in
-            # the documentation. They are found by rearranging
-            # $\frac{d}{dt} (vx) = Sw$ for $\frac{dx}{dt}$, where $v$ is the
-            # vector of species compartment volumes, $x$ is the vector of
-            # species concentrations, $S$ is the stoichiometric matrix, and $w$
-            # is the flux vector. The conditional below handles the cases of
-            # species in (i) compartments with a rate rule, (ii) compartments
-            # with an assignment rule, and (iii) compartments with a constant
-            # volume, respectively.
-            species = si.symbols[SymbolId.SPECIES][species_id]
-
-            comp = species["compartment"]
-            if comp in si.symbols[SymbolId.SPECIES]:
-                dv_dt = si.symbols[SymbolId.SPECIES][comp]["dt"]
-                xdot = (dxdt - dv_dt * species_id) / comp
-                return xdot
-            elif comp in si.compartment_assignment_rules:
-                v = si.compartment_assignment_rules[comp]
-
-                # we need to flatten out assignments in the compartment in
-                # order to ensure that we catch all species dependencies
-                v = smart_subs_dict(
-                    v, si.symbols[SymbolId.EXPRESSION], "value"
-                )
-                dv_dt = v.diff(amici_time_symbol)
-                # we may end up with a time derivative of the compartment
-                # volume due to parameter rate rules
-                comp_rate_vars = [
-                    p
-                    for p in v.free_symbols
-                    if p in si.symbols[SymbolId.SPECIES]
-                ]
-                for var in comp_rate_vars:
-                    dv_dt += (
-                        v.diff(var) * si.symbols[SymbolId.SPECIES][var]["dt"]
-                    )
-                dv_dx = v.diff(species_id)
-                xdot = (dxdt - dv_dt * species_id) / (dv_dx * species_id + v)
-                return xdot
-            elif comp in si.symbols[SymbolId.ALGEBRAIC_STATE]:
-                raise SBMLException(
-                    f"Species {species_id} is in a compartment {comp} that is"
-                    f" defined by an algebraic equation. This is not"
-                    f" supported."
-                )
-            else:
-                v = si.compartments[comp]
-
-                if v == 1.0:
-                    return dxdt
-
-                return dxdt / v
-
-        # create dynamics without respecting conservation laws first
-        dxdt = smart_multiply(
-            si.stoichiometric_matrix, MutableDenseMatrix(fluxes)
-        )
-        for ix, ((species_id, species), formula) in enumerate(
-            zip(symbols[SymbolId.SPECIES].items(), dxdt)
-        ):
-            # rate rules and amount species don't need to be updated
-            if "dt" in species:
-                continue
-            if species["amount"]:
-                species["dt"] = formula
-            else:
-                species["dt"] = transform_dxdt_to_concentration(
-                    species_id, formula
-                )
-
-        # create all basic components of the DE model and add them.
-        for symbol_name in symbols:
-            # transform dict of lists into a list of dicts
-            args = ["name", "identifier"]
-
-            if symbol_name == SymbolId.SPECIES:
-                args += ["dt", "init"]
-            elif symbol_name == SymbolId.ALGEBRAIC_STATE:
-                args += ["init"]
-            else:
-                args += ["value"]
-
-            if symbol_name == SymbolId.EVENT:
-                args += ["state_update", "initial_value"]
-            elif symbol_name == SymbolId.OBSERVABLE:
-                args += ["transformation"]
-            elif symbol_name == SymbolId.EVENT_OBSERVABLE:
-                args += ["event"]
-
-            comp_kwargs = [
-                {
-                    "identifier": var_id,
-                    **{k: v for k, v in var.items() if k in args},
-                }
-                for var_id, var in symbols[symbol_name].items()
-            ]
-
-            for comp_kwarg in comp_kwargs:
-                self.add_component(symbol_to_type[symbol_name](**comp_kwarg))
-
-        # add fluxes as expressions, this needs to happen after base
-        # expressions from symbols have been parsed
-        for flux_id, flux in zip(fluxes, si.flux_vector):
-            # replace splines inside fluxes
-            flux = flux.subs(spline_subs)
-            self.add_component(
-                Expression(identifier=flux_id, name=str(flux_id), value=flux)
-            )
-
-        # process conservation laws
-        if compute_cls:
-            si.process_conservation_laws(self)
-
-        # fill in 'self._sym' based on prototypes and components in ode_model
-        self.generate_basic_variables()
-        self._has_quadratic_nllh = all(
-            llh["dist"]
-            in ["normal", "lin-normal", "log-normal", "log10-normal"]
-            for llh in si.symbols[SymbolId.LLHY].values()
-        )
-
-        self._process_sbml_rate_of(
-            symbols
-        )  # substitute SBML-rateOf constructs
-
-    def _process_sbml_rate_of(self, symbols) -> None:
-        """Substitute any SBML-rateOf constructs in the model equations"""
-        rate_of_func = sp.core.function.UndefinedFunction("rateOf")
-        species_sym_to_xdot = dict(zip(self.sym("x"), self.sym("xdot")))
-        species_sym_to_idx = {x: i for i, x in enumerate(self.sym("x"))}
-
-        def get_rate(symbol: sp.Symbol):
-            """Get rate of change of the given symbol"""
-            nonlocal symbols
-
-            if symbol.find(rate_of_func):
-                raise SBMLException("Nesting rateOf() is not allowed.")
-
-            # Replace all rateOf(some_species) by their respective xdot equation
-            with contextlib.suppress(KeyError):
-                return self._eqs["xdot"][species_sym_to_idx[symbol]]
-
-            # For anything other than a state, rateOf(.) is 0 or invalid
-            return 0
-
-        # replace rateOf-instances in xdot by xdot symbols
-        for i_state in range(len(self.eq("xdot"))):
-            if rate_ofs := self._eqs["xdot"][i_state].find(rate_of_func):
-                self._eqs["xdot"][i_state] = self._eqs["xdot"][i_state].subs(
-                    {
-                        # either the rateOf argument is a state, or it's 0
-                        rate_of: species_sym_to_xdot.get(rate_of.args[0], 0)
-                        for rate_of in rate_ofs
-                    }
-                )
-        # substitute in topological order
-        subs = toposort_symbols(dict(zip(self.sym("xdot"), self.eq("xdot"))))
-        self._eqs["xdot"] = smart_subs_dict(self.eq("xdot"), subs)
-
-        # replace rateOf-instances in x0 by xdot equation
-        for i_state in range(len(self.eq("x0"))):
-            if rate_ofs := self._eqs["x0"][i_state].find(rate_of_func):
-                self._eqs["x0"][i_state] = self._eqs["x0"][i_state].subs(
-                    {
-                        rate_of: get_rate(rate_of.args[0])
-                        for rate_of in rate_ofs
-                    }
-                )
-
-        for component in chain(
-            self.observables(),
-            self.expressions(),
-            self.events(),
-            self._algebraic_equations,
-        ):
-            if rate_ofs := component.get_val().find(rate_of_func):
-                if isinstance(component, Event):
-                    # TODO froot(...) can currently not depend on `w`, so this substitution fails for non-zero rates
-                    #  see, e.g., sbml test case 01293
-                    raise SBMLException(
-                        "AMICI does currently not support rateOf(.) inside event trigger functions."
-                    )
-
-                if isinstance(component, AlgebraicEquation):
-                    # TODO IDACalcIC fails with
-                    #   "The linesearch algorithm failed: step too small or too many backtracks."
-                    #  see, e.g., sbml test case 01482
-                    raise SBMLException(
-                        "AMICI does currently not support rateOf(.) inside AlgebraicRules."
-                    )
-
-                component.set_val(
-                    component.get_val().subs(
-                        {
-                            rate_of: get_rate(rate_of.args[0])
-                            for rate_of in rate_ofs
-                        }
-                    )
-                )
-
-        for event in self.events():
-            if event._state_update is None:
-                continue
-
-            for i_state in range(len(event._state_update)):
-                if rate_ofs := event._state_update[i_state].find(rate_of_func):
-                    raise SBMLException(
-                        "AMICI does currently not support rateOf(.) inside event state updates."
-                    )
-                    # TODO here we need xdot sym, not eqs
-                    # event._state_update[i_state] = event._state_update[i_state].subs(
-                    #     {rate_of: get_rate(rate_of.args[0]) for rate_of in rate_ofs}
-                    # )
-
-    def add_component(
-        self, component: ModelQuantity, insert_first: Optional[bool] = False
-    ) -> None:
-        """
-        Adds a new ModelQuantity to the model.
-
-        :param component:
-            model quantity to be added
-
-        :param insert_first:
-            whether to add quantity first or last, relevant when components
-            may refer to other components of the same type.
-        """
-        if type(component) not in {
-            Observable,
-            Expression,
-            Parameter,
-            Constant,
-            DifferentialState,
-            AlgebraicState,
-            AlgebraicEquation,
-            LogLikelihoodY,
-            LogLikelihoodZ,
-            LogLikelihoodRZ,
-            SigmaY,
-            SigmaZ,
-            ConservationLaw,
-            Event,
-            EventObservable,
-        }:
-            raise ValueError(f"Invalid component type {type(component)}")
-
-        component_list = getattr(
-            self,
-            "_"
-            + "_".join(
-                s.lower()
-                for s in re.split(r"([A-Z][^A-Z]+)", type(component).__name__)
-                if s
-            )
-            + "s",
-        )
-        if insert_first:
-            component_list.insert(0, component)
-        else:
-            component_list.append(component)
-
-    def add_conservation_law(
-        self,
-        state: sp.Symbol,
-        total_abundance: sp.Symbol,
-        coefficients: dict[sp.Symbol, sp.Expr],
-    ) -> None:
-        r"""
-        Adds a new conservation law to the model. A conservation law is defined
-        by the conserved quantity :math:`T = \sum_i(a_i * x_i)`, where
-        :math:`a_i` are coefficients and :math:`x_i` are different state
-        variables.
-
-        :param state:
-            symbolic identifier of the state that should be replaced by
-            the conservation law (:math:`x_j`)
-
-        :param total_abundance:
-            symbolic identifier of the total abundance (:math:`T/a_j`)
-
-        :param coefficients:
-            Dictionary of coefficients {x_i: a_i}
-        """
-        try:
-            ix = next(
-                filter(
-                    lambda is_s: is_s[1].get_id() == state,
-                    enumerate(self._differential_states),
-                )
-            )[0]
-        except StopIteration:
-            raise ValueError(
-                f"Specified state {state} was not found in the "
-                f"model states."
-            )
-
-        state_id = self._differential_states[ix].get_id()
-
-        # \sum_{i≠j}(a_i * x_i)/a_j
-        target_expression = (
-            sp.Add(
-                *(
-                    c_i * x_i
-                    for x_i, c_i in coefficients.items()
-                    if x_i != state
-                )
-            )
-            / coefficients[state]
-        )
-
-        # x_j = T/a_j - \sum_{i≠j}(a_i * x_i)/a_j
-        state_expr = total_abundance - target_expression
-
-        # T/a_j = \sum_{i≠j}(a_i * x_i)/a_j + x_j
-        abundance_expr = target_expression + state_id
-
-        self.add_component(
-            Expression(state_id, str(state_id), state_expr), insert_first=True
-        )
-
-        cl = ConservationLaw(
-            total_abundance,
-            f"total_{state_id}",
-            abundance_expr,
-            coefficients,
-            state_id,
-        )
-
-        self.add_component(cl)
-        self._differential_states[ix].set_conservation_law(cl)
-
-    def get_observable_transformations(self) -> list[ObservableTransformation]:
-        """
-        List of observable transformations
-
-        :return:
-            list of transformations
-        """
-        return [obs.trafo for obs in self._observables]
-
-    def num_states_rdata(self) -> int:
-        """
-        Number of states.
-
-        :return:
-            number of state variable symbols
-        """
-        return len(self.sym("x_rdata"))
-
-    def num_states_solver(self) -> int:
-        """
-        Number of states after applying conservation laws.
-
-        :return:
-            number of state variable symbols
-        """
-        return len(self.sym("x"))
-
-    def num_cons_law(self) -> int:
-        """
-        Number of conservation laws.
-
-        :return:
-            number of conservation laws
-        """
-        return self.num_states_rdata() - self.num_states_solver()
-
-    def num_state_reinits(self) -> int:
-        """
-        Number of solver states which would be reinitialized after
-        preequilibration
-
-        :return:
-            number of state variable symbols with reinitialization
-        """
-        reinit_states = self.eq("x0_fixedParameters")
-        solver_states = self.eq("x_solver")
-        return sum(ix in solver_states for ix in reinit_states)
-
-    def num_obs(self) -> int:
-        """
-        Number of Observables.
-
-        :return:
-            number of observable symbols
-        """
-        return len(self.sym("y"))
-
-    def num_eventobs(self) -> int:
-        """
-        Number of Event Observables.
-
-        :return:
-            number of event observable symbols
-        """
-        return len(self.sym("z"))
-
-    def num_const(self) -> int:
-        """
-        Number of Constants.
-
-        :return:
-            number of constant symbols
-        """
-        return len(self.sym("k"))
-
-    def num_par(self) -> int:
-        """
-        Number of Parameters.
-
-        :return:
-            number of parameter symbols
-        """
-        return len(self.sym("p"))
-
-    def num_expr(self) -> int:
-        """
-        Number of Expressions.
-
-        :return:
-            number of expression symbols
-        """
-        return len(self.sym("w"))
-
-    def num_events(self) -> int:
-        """
-        Total number of Events (those for which root-functions are added and those without).
-
-        :return:
-            number of events
-        """
-        return len(self.sym("h"))
-
-    def num_events_solver(self) -> int:
-        """
-        Number of Events.
-
-        :return:
-            number of event symbols (length of the root vector in AMICI)
-        """
-        return sum(
-            not event.triggers_at_fixed_timepoint() for event in self.events()
-        )
-
-    def sym(self, name: str) -> sp.Matrix:
-        """
-        Returns (and constructs if necessary) the identifiers for a symbolic
-        entity.
-
-        :param name:
-            name of the symbolic variable
-
-        :return:
-            matrix of symbolic identifiers
-        """
-        if name not in self._syms:
-            self._generate_symbol(name)
-
-        return self._syms[name]
-
-    def sparsesym(self, name: str, force_generate: bool = True) -> list[str]:
-        """
-        Returns (and constructs if necessary) the sparsified identifiers for
-        a sparsified symbolic variable.
-
-        :param name:
-            name of the symbolic variable
-
-        :param force_generate:
-            whether the symbols should be generated if not available
-
-        :return:
-            linearized Matrix containing the symbolic identifiers
-        """
-        if name not in sparse_functions:
-            raise ValueError(f"{name} is not marked as sparse")
-        if name not in self._sparsesyms and force_generate:
-            self._generate_sparse_symbol(name)
-        return self._sparsesyms.get(name, [])
-
-    def eq(self, name: str) -> sp.Matrix:
-        """
-        Returns (and constructs if necessary) the formulas for a symbolic
-        entity.
-
-        :param name:
-            name of the symbolic variable
-
-        :return:
-            matrix of symbolic formulas
-        """
-
-        if name not in self._eqs:
-            dec = log_execution_time(f"computing {name}", logger)
-            dec(self._compute_equation)(name)
-        return self._eqs[name]
-
-    def sparseeq(self, name) -> sp.Matrix:
-        """
-        Returns (and constructs if necessary) the sparsified formulas for a
-        sparsified symbolic variable.
-
-        :param name:
-            name of the symbolic variable
-
-        :return:
-            linearized matrix containing the symbolic formulas
-        """
-        if name not in sparse_functions:
-            raise ValueError(f"{name} is not marked as sparse")
-        if name not in self._sparseeqs:
-            self._generate_sparse_symbol(name)
-        return self._sparseeqs[name]
-
-    def colptrs(
-        self, name: str
-    ) -> Union[list[sp.Number], list[list[sp.Number]]]:
-        """
-        Returns (and constructs if necessary) the column pointers for
-        a sparsified symbolic variable.
-
-        :param name:
-            name of the symbolic variable
-
-        :return:
-            list containing the column pointers
-        """
-        if name not in sparse_functions:
-            raise ValueError(f"{name} is not marked as sparse")
-        if name not in self._sparseeqs:
-            self._generate_sparse_symbol(name)
-        return self._colptrs[name]
-
-    def rowvals(
-        self, name: str
-    ) -> Union[list[sp.Number], list[list[sp.Number]]]:
-        """
-        Returns (and constructs if necessary) the row values for a
-        sparsified symbolic variable.
-
-        :param name:
-            name of the symbolic variable
-
-        :return:
-            list containing the row values
-        """
-        if name not in sparse_functions:
-            raise ValueError(f"{name} is not marked as sparse")
-        if name not in self._sparseeqs:
-            self._generate_sparse_symbol(name)
-        return self._rowvals[name]
-
-    def val(self, name: str) -> list[sp.Number]:
-        """
-        Returns (and constructs if necessary) the numeric values of a
-        symbolic entity
-
-        :param name:
-            name of the symbolic variable
-
-        :return:
-            list containing the numeric values
-        """
-        if name not in self._vals:
-            self._generate_value(name)
-        return self._vals[name]
-
-    def name(self, name: str) -> list[str]:
-        """
-        Returns (and constructs if necessary) the names of a symbolic
-        variable
-
-        :param name:
-            name of the symbolic variable
-
-        :return:
-            list of names
-        """
-        if name not in self._names:
-            self._generate_name(name)
-        return self._names[name]
-
-    def free_symbols(self) -> set[sp.Basic]:
-        """
-        Returns list of free symbols that appear in RHS and initial
-        conditions.
-        """
-        return set(
-            chain.from_iterable(
-                state.get_free_symbols()
-                for state in self.states() + self.algebraic_equations()
-            )
-        )
-
-    def _generate_symbol(self, name: str) -> None:
-        """
-        Generates the symbolic identifiers for a symbolic variable
-
-        :param name:
-            name of the symbolic variable
-        """
-        if name in self._variable_prototype:
-            components = self._variable_prototype[name]()
-            self._syms[name] = sp.Matrix(
-                [comp.get_id() for comp in components]
-            )
-            if name == "y":
-                self._syms["my"] = sp.Matrix(
-                    [comp.get_measurement_symbol() for comp in components]
-                )
-            if name == "z":
-                self._syms["mz"] = sp.Matrix(
-                    [comp.get_measurement_symbol() for comp in components]
-                )
-                self._syms["rz"] = sp.Matrix(
-                    [comp.get_regularization_symbol() for comp in components]
-                )
-            return
-        elif name == "x":
-            self._syms[name] = sp.Matrix(
-                [
-                    state.get_id()
-                    for state in self.states()
-                    if not state.has_conservation_law()
-                ]
-            )
-            return
-        elif name == "xdot":
-            self._syms[name] = sp.Matrix(
-                [
-                    f"d{x.get_id()}dt" if self.is_ode() else f"de_{ix}"
-                    for ix, x in enumerate(self._differential_states)
-                    if not x.has_conservation_law()
-                ]
-                + [f"ae_{ix}" for ix in range(len(self._algebraic_equations))]
-            )
-            return
-        elif name == "dx":
-            self._syms[name] = sp.Matrix(
-                [
-                    f"d{state.get_id()}dt"
-                    for state in self.states()
-                    if not state.has_conservation_law()
-                ]
-            )
-            return
-        elif name == "sx0":
-            self._syms[name] = sp.Matrix(
-                [
-                    f"s{state.get_id()}_0"
-                    for state in self.states()
-                    if not state.has_conservation_law()
-                ]
-            )
-            return
-        elif name == "sx_rdata":
-            self._syms[name] = sp.Matrix(
-                [f"sx_rdata_{i}" for i in range(len(self.states()))]
-            )
-            return
-        elif name == "dtcldp":
-            # check, whether the CL consists of only one state. Then,
-            # sensitivities drop out, otherwise generate symbols
-            self._syms[name] = sp.Matrix(
-                [
-                    [
-                        sp.Symbol(
-                            f"s{strip_pysb(tcl.get_id())}__"
-                            f"{strip_pysb(par.get_id())}",
-                            real=True,
-                        )
-                        for par in self._parameters
-                    ]
-                    if self.conservation_law_has_multispecies(tcl)
-                    else [0] * self.num_par()
-                    for tcl in self._conservation_laws
-                ]
-            )
-            return
-        elif name == "xdot_old":
-            length = len(self.eq("xdot"))
-        elif name == "xBdot":
-            length = len(self.eq("xdot"))
-        elif name in sparse_functions:
-            self._generate_sparse_symbol(name)
-            return
-        elif name in self._symboldim_funs:
-            length = self._symboldim_funs[name]()
-        elif name == "stau":
-            length = self.eq(name)[0].shape[1]
-        elif name in sensi_functions:
-            length = self.eq(name).shape[0]
-        elif name == "spl":
-            # placeholders for the numeric spline values.
-            # Need to create symbols
-            self._syms[name] = sp.Matrix(
-                [[f"spl_{isp}" for isp in range(len(self.splines))]]
-            )
-            return
-        elif name == "sspl":
-            # placeholders for spline sensitivities. Need to create symbols
-            self._syms[name] = sp.Matrix(
-                [
-                    [f"sspl_{isp}_{ip}" for ip in range(len(self._syms["p"]))]
-                    for isp in range(len(self.splines))
-                ]
-            )
-            return
-        else:
-            length = len(self.eq(name))
-        self._syms[name] = sp.Matrix(
-            [
-                sp.Symbol(f'{name}{0 if name == "stau" else i}', real=True)
-                for i in range(length)
-            ]
-        )
-
-    def generate_basic_variables(self) -> None:
-        """
-        Generates the symbolic identifiers for all variables in
-        ``DEModel._variable_prototype``
-        """
-        # We need to process events and Heaviside functions in the ``DEModel`,
-        # before adding it to DEExporter
-        self.parse_events()
-
-        for var in self._variable_prototype:
-            if var not in self._syms:
-                self._generate_symbol(var)
-        # symbols for spline values need to be created in addition
-        for var in ["spl", "sspl"]:
-            self._generate_symbol(var)
-
-        self._generate_symbol("x")
-
-    def parse_events(self) -> None:
-        """
-        This function checks the right-hand side for roots of Heaviside
-        functions or events, collects the roots, removes redundant roots,
-        and replaces the formulae of the found roots by identifiers of AMICI's
-        Heaviside function implementation in the right-hand side
-        """
-        # Track all roots functions in the right-hand side
-        roots = copy.deepcopy(self._events)
-        for state in self._differential_states:
-            state.set_dt(self._process_heavisides(state.get_dt(), roots))
-
-        for expr in self._expressions:
-            expr.set_val(self._process_heavisides(expr.get_val(), roots))
-
-        # remove all possible Heavisides from roots, which may arise from
-        # the substitution of `'w'` in `_collect_heaviside_roots`
-        for root in roots:
-            root.set_val(self._process_heavisides(root.get_val(), roots))
-
-        # Now add the found roots to the model components
-        for root in roots:
-            # skip roots of SBML events, as these have already been added
-            if root in self._events:
-                continue
-            # add roots of heaviside functions
-            self.add_component(root)
-
-        # re-order events - first those that require root tracking, then the others
-        self._events = list(
-            chain(
-                itertools.filterfalse(
-                    Event.triggers_at_fixed_timepoint, self._events
-                ),
-                filter(Event.triggers_at_fixed_timepoint, self._events),
-            )
-        )
-
-    def get_appearance_counts(self, idxs: list[int]) -> list[int]:
-        """
-        Counts how often a state appears in the time derivative of
-        another state and expressions for a subset of states
-
-        :param idxs:
-            list of state indices for which counts are to be computed
-
-        :return:
-            list of counts for the states ordered according to the provided
-            indices
-        """
-        free_symbols_dt = list(
-            itertools.chain.from_iterable(
-                [str(symbol) for symbol in state.get_dt().free_symbols]
-                for state in self.states()
-            )
-        )
-
-        free_symbols_expr = list(
-            itertools.chain.from_iterable(
-                [str(symbol) for symbol in expr.get_val().free_symbols]
-                for expr in self._expressions
-            )
-        )
-
-        return [
-            free_symbols_dt.count(str(self._differential_states[idx].get_id()))
-            + free_symbols_expr.count(
-                str(self._differential_states[idx].get_id())
-            )
-            for idx in idxs
-        ]
-
-    def _generate_sparse_symbol(self, name: str) -> None:
-        """
-        Generates the sparse symbolic identifiers, symbolic identifiers,
-        sparse equations, column pointers and row values for a symbolic
-        variable
-
-        :param name:
-            name of the symbolic variable
-        """
-        matrix = self.eq(name)
-
-        if match_deriv := DERIVATIVE_PATTERN.match(name):
-            eq = match_deriv[1]
-            var = match_deriv[2]
-
-            rownames = self.sym(eq)
-            colnames = self.sym(var)
-
-        if name == "dJydy":
-            # One entry per y-slice
-            self._colptrs[name] = []
-            self._rowvals[name] = []
-            self._sparseeqs[name] = []
-            self._sparsesyms[name] = []
-            self._syms[name] = []
-
-            for iy in range(self.num_obs()):
-                (
-                    symbol_col_ptrs,
-                    symbol_row_vals,
-                    sparse_list,
-                    symbol_list,
-                    sparse_matrix,
-                ) = self._code_printer.csc_matrix(
-                    matrix[iy, :],
-                    rownames=rownames,
-                    colnames=colnames,
-                    identifier=iy,
-                )
-                self._colptrs[name].append(symbol_col_ptrs)
-                self._rowvals[name].append(symbol_row_vals)
-                self._sparseeqs[name].append(sparse_list)
-                self._sparsesyms[name].append(symbol_list)
-                self._syms[name].append(sparse_matrix)
-        else:
-            (
-                symbol_col_ptrs,
-                symbol_row_vals,
-                sparse_list,
-                symbol_list,
-                sparse_matrix,
-            ) = self._code_printer.csc_matrix(
-                matrix,
-                rownames=rownames,
-                colnames=colnames,
-                pattern_only=name in nobody_functions,
-            )
-
-            self._colptrs[name] = symbol_col_ptrs
-            self._rowvals[name] = symbol_row_vals
-            self._sparseeqs[name] = sparse_list
-            self._sparsesyms[name] = symbol_list
-            self._syms[name] = sparse_matrix
-
-    def _compute_equation(self, name: str) -> None:
-        """
-        Computes the symbolic formula for a symbolic variable
-
-        :param name:
-            name of the symbolic variable
-        """
-        # replacement ensures that we don't have to adapt name in abstract
-        # model and keep backwards compatibility with matlab
-        match_deriv = DERIVATIVE_PATTERN.match(
-            re.sub(r"dJ(y|z|rz)dsigma", r"dJ\1dsigma\1", name)
-            .replace("sigmarz", "sigmaz")
-            .replace("dJrzdz", "dJrzdrz")
-        )
-        time_symbol = sp.Matrix([amici_time_symbol])
-
-        if name in self._equation_prototype:
-            self._equation_from_components(
-                name, self._equation_prototype[name]()
-            )
-
-        elif name in self._total_derivative_prototypes:
-            args = self._total_derivative_prototypes[name]
-            args["name"] = name
-            self._lock_total_derivative += args["chainvars"]
-            self._total_derivative(**args)
-            for cv in args["chainvars"]:
-                self._lock_total_derivative.remove(cv)
-
-        elif name == "xdot":
-            if self.is_ode():
-                self._eqs[name] = sp.Matrix(
-                    [
-                        state.get_dt()
-                        for state in self._differential_states
-                        if not state.has_conservation_law()
-                    ]
-                )
-            else:
-                self._eqs[name] = sp.Matrix(
-                    [
-                        x.get_dt() - dx
-                        for x, dx in zip(
-                            (
-                                s
-                                for s in self._differential_states
-                                if not s.has_conservation_law()
-                            ),
-                            self.sym("dx"),
-                        )
-                    ]
-                    + [eq.get_val() for eq in self._algebraic_equations]
-                )
-
-        elif name == "x_rdata":
-            self._eqs[name] = sp.Matrix(
-                [state.get_x_rdata() for state in self.states()]
-            )
-
-        elif name == "x_solver":
-            self._eqs[name] = sp.Matrix(
-                [
-                    state.get_id()
-                    for state in self.states()
-                    if not state.has_conservation_law()
-                ]
-            )
-
-        elif name == "sx_solver":
-            self._eqs[name] = sp.Matrix(
-                [
-                    self.sym("sx_rdata")[ix]
-                    for ix, state in enumerate(self.states())
-                    if not state.has_conservation_law()
-                ]
-            )
-
-        elif name == "sx0":
-            self._derivative(name[1:], "p", name=name)
-
-        elif name == "sx0_fixedParameters":
-            # deltax = -x+x0_fixedParameters if x0_fixedParameters>0 else 0
-            # deltasx = -sx+dx0_fixed_parametersdx*sx+dx0_fixedParametersdp
-            # if x0_fixedParameters>0 else 0
-            # sx0_fixedParameters = sx+deltasx =
-            # dx0_fixed_parametersdx*sx+dx0_fixedParametersdp
-            self._eqs[name] = smart_jacobian(
-                self.eq("x0_fixedParameters"), self.sym("p")
-            )
-
-            dx0_fixed_parametersdx = smart_jacobian(
-                self.eq("x0_fixedParameters"), self.sym("x")
-            )
-
-            if not smart_is_zero_matrix(dx0_fixed_parametersdx):
-                if isinstance(self._eqs[name], ImmutableDenseMatrix):
-                    self._eqs[name] = MutableDenseMatrix(self._eqs[name])
-                tmp = smart_multiply(dx0_fixed_parametersdx, self.sym("sx0"))
-                for ip in range(self._eqs[name].shape[1]):
-                    self._eqs[name][:, ip] += tmp
-
-        elif name == "x0_fixedParameters":
-            k = self.sym("k")
-            self._x0_fixedParameters_idx = [
-                ix
-                for ix, eq in enumerate(self.eq("x0"))
-                if any(sym in eq.free_symbols for sym in k)
-            ]
-            eq = self.eq("x0")
-            self._eqs[name] = sp.Matrix(
-                [eq[ix] for ix in self._x0_fixedParameters_idx]
-            )
-
-        elif name == "dtotal_cldx_rdata":
-            x_rdata = self.sym("x_rdata")
-            self._eqs[name] = sp.Matrix(
-                [
-                    [cl.get_ncoeff(xr) for xr in x_rdata]
-                    for cl in self._conservation_laws
-                ]
-            )
-
-        elif name == "dtcldx":
-            # this is always zero
-            self._eqs[name] = sp.zeros(
-                self.num_cons_law(), self.num_states_solver()
-            )
-
-        elif name == "dtcldp":
-            # force symbols
-            self._eqs[name] = self.sym(name)
-
-        elif name == "dx_rdatadx_solver":
-            if self.num_cons_law():
-                x_solver = self.sym("x")
-                self._eqs[name] = sp.Matrix(
-                    [
-                        [state.get_dx_rdata_dx_solver(xs) for xs in x_solver]
-                        for state in self.states()
-                    ]
-                )
-            else:
-                # so far, dx_rdatadx_solver is only required for sx_rdata
-                # in case of no conservation laws, C++ code will directly use
-                # sx, we don't need this
-                self._eqs[name] = sp.zeros(
-                    self.num_states_rdata(), self.num_states_solver()
-                )
-
-        elif name == "dx_rdatadp":
-            if self.num_cons_law():
-                self._eqs[name] = smart_jacobian(
-                    self.eq("x_rdata"), self.sym("p")
-                )
-            else:
-                # so far, dx_rdatadp is only required for sx_rdata
-                # in case of no conservation laws, C++ code will directly use
-                # sx, we don't need this
-                self._eqs[name] = sp.zeros(
-                    self.num_states_rdata(), self.num_par()
-                )
-
-        elif name == "dx_rdatadtcl":
-            self._eqs[name] = smart_jacobian(
-                self.eq("x_rdata"), self.sym("tcl")
-            )
-
-        elif name == "dxdotdx_explicit":
-            # force symbols
-            self._derivative("xdot", "x", name=name)
-
-        elif name == "dxdotdp_explicit":
-            # force symbols
-            self._derivative("xdot", "p", name=name)
-
-        elif name == "spl":
-            self._eqs[name] = self.sym(name)
-
-        elif name == "sspl":
-            # force symbols
-            self._eqs[name] = self.sym(name)
-
-        elif name == "spline_values":
-            # force symbols
-            self._eqs[name] = sp.Matrix(
-                [y for spline in self.splines for y in spline.values_at_nodes]
-            )
-
-        elif name == "spline_slopes":
-            # force symbols
-            self._eqs[name] = sp.Matrix(
-                [
-                    d
-                    for spline in self.splines
-                    for d in (
-                        sp.zeros(len(spline.derivatives_at_nodes), 1)
-                        if spline.derivatives_by_fd
-                        else spline.derivatives_at_nodes
-                    )
-                ]
-            )
-
-        elif name == "drootdt":
-            self._eqs[name] = smart_jacobian(self.eq("root"), time_symbol)
-
-        elif name == "drootdt_total":
-            # backsubstitution of optimized right-hand side terms into RHS
-            # calling subs() is costly. Due to looping over events though, the
-            # following lines are only evaluated if a model has events
-            w_sorted = toposort_symbols(dict(zip(self.sym("w"), self.eq("w"))))
-            tmp_xdot = smart_subs_dict(self.eq("xdot"), w_sorted)
-            self._eqs[name] = self.eq("drootdt")
-            if self.num_states_solver():
-                self._eqs[name] += smart_multiply(self.eq("drootdx"), tmp_xdot)
-
-        elif name == "deltax":
-            # fill boluses for Heaviside functions, as empty state updates
-            # would cause problems when writing the function file later
-            event_eqs = []
-            for event in self._events:
-                if event._state_update is None:
-                    event_eqs.append(sp.zeros(self.num_states_solver(), 1))
-                else:
-                    event_eqs.append(event._state_update)
-
-            self._eqs[name] = event_eqs
-
-        elif name == "z":
-            event_observables = [
-                sp.zeros(self.num_eventobs(), 1) for _ in self._events
-            ]
-            event_ids = [e.get_id() for e in self._events]
-            # TODO: get rid of this stupid 1-based indexing as soon as we can
-            # the matlab interface
-            z2event = [
-                event_ids.index(event_obs.get_event()) + 1
-                for event_obs in self._event_observables
-            ]
-            for (iz, ie), event_obs in zip(
-                enumerate(z2event), self._event_observables
-            ):
-                event_observables[ie - 1][iz] = event_obs.get_val()
-
-            self._eqs[name] = event_observables
-            self._z2event = z2event
-
-        elif name in ["ddeltaxdx", "ddeltaxdp", "ddeltaxdt", "dzdp", "dzdx"]:
-            if match_deriv[2] == "t":
-                var = time_symbol
-            else:
-                var = self.sym(match_deriv[2])
-
-            self._eqs[name] = [
-                smart_jacobian(self.eq(match_deriv[1])[ie], var)
-                for ie in range(self.num_events())
-            ]
-            if name == "dzdx":
-                dtaudx = self.eq("dtaudx")
-                for ie in range(self.num_events()):
-                    for iz in range(self.num_eventobs()):
-                        if ie != self._z2event[iz] - 1:
-                            continue
-                        dzdt = sp.diff(self.eq("z")[ie][iz], time_symbol)
-                        self._eqs[name][ie][iz, :] += dzdt * -dtaudx[ie]
-
-        elif name in ["rz", "drzdx", "drzdp"]:
-            eq_events = []
-            for ie in range(self.num_events()):
-                val = sp.zeros(
-                    self.num_eventobs(),
-                    1 if name == "rz" else len(self.sym(match_deriv[2])),
-                )
-                # match event observables to root function
-                for iz in range(self.num_eventobs()):
-                    if ie == self._z2event[iz] - 1:
-                        val[iz, :] = self.eq(name.replace("rz", "root"))[ie, :]
-                eq_events.append(val)
-
-            self._eqs[name] = eq_events
-
-        elif name == "stau":
-            self._eqs[name] = [
-                self.eq("sroot")[ie, :] / self.eq("drootdt_total")[ie]
-                if not self.eq("drootdt_total")[ie].is_zero
-                else sp.zeros(*self.eq("sroot")[ie, :].shape)
-                for ie in range(self.num_events())
-            ]
-
-        elif name == "dtaudx":
-            self._eqs[name] = [
-                self.eq("drootdx")[ie, :] / self.eq("drootdt_total")[ie]
-                for ie in range(self.num_events())
-            ]
-
-        elif name == "dtaudp":
-            self._eqs[name] = [
-                self.eq("drootdp")[ie, :] / self.eq("drootdt_total")[ie]
-                for ie in range(self.num_events())
-            ]
-
-        elif name == "deltasx":
-            if self.num_states_solver() * self.num_par() == 0:
-                self._eqs[name] = []
-                return
-
-            event_eqs = []
-            for ie, event in enumerate(self._events):
-                tmp_eq = sp.zeros(self.num_states_solver(), self.num_par())
-
-                # need to check if equations are zero since we are using
-                # symbols
-                if not smart_is_zero_matrix(
-                    self.eq("stau")[ie]
-                ) and not smart_is_zero_matrix(self.eq("xdot")):
-                    tmp_eq += smart_multiply(
-                        self.sym("xdot") - self.sym("xdot_old"),
-                        self.sym("stau").T,
-                    )
-
-                # only add deltax part if there is state update
-                if event._state_update is not None:
-                    # partial derivative for the parameters
-                    tmp_eq += self.eq("ddeltaxdp")[ie]
-
-                    # initial part of chain rule state variables
-                    tmp_dxdp = self.sym("sx") * sp.ones(1, self.num_par())
-
-                    # need to check if equations are zero since we are using
-                    # symbols
-                    if not smart_is_zero_matrix(self.eq("stau")[ie]):
-                        # chain rule for the time point
-                        tmp_eq += smart_multiply(
-                            self.eq("ddeltaxdt")[ie],
-                            -self.sym("stau").T,
-                        )
-
-                        # additional part of chain rule state variables
-                        tmp_dxdp += smart_multiply(
-                            self.sym("xdot_old"),
-                            -self.sym("stau").T,
-                        )
-
-                    # finish chain rule for the state variables
-                    tmp_eq += smart_multiply(
-                        self.eq("ddeltaxdx")[ie], tmp_dxdp
-                    )
-                else:
-                    tmp_eq = smart_multiply(
-                        self.sym("xdot") - self.sym("xdot_old"),
-                        self.eq("stau")[ie],
-                    )
-
-                event_eqs.append(tmp_eq)
-
-            self._eqs[name] = event_eqs
-
-        elif name == "deltaxB":
-            event_eqs = []
-            for ie, event in enumerate(self._events):
-                if event._state_update is not None:
-                    # ==== 1st group of terms : Heaviside functions ===========
-                    tmp_eq = smart_multiply(
-                        self.sym("xdot") - self.sym("xdot_old"),
-                        self.eq("dtaudx")[ie],
-                    )
-                    # ==== 2nd group of terms : Derivatives of Dirac deltas ===
-                    # Part 2a: explicit time dependence of bolus function
-                    tmp_eq -= smart_multiply(
-                        self.eq("ddeltaxdt")[ie], self.eq("dtaudx")[ie]
-                    )
-                    # Part 2b: implicit time dependence of bolus function
-                    tmp_eq -= smart_multiply(
-                        smart_multiply(
-                            self.eq("ddeltaxdx")[ie], self.sym("xdot_old")
-                        ),
-                        self.eq("dtaudx")[ie],
-                    )
-                    # ==== 3rd group of terms : Dirac deltas ==================
-                    tmp_eq += self.eq("ddeltaxdx")[ie]
-                    tmp_eq = smart_multiply(self.sym("xB").T, tmp_eq)
-                else:
-                    tmp_eq = smart_multiply(
-                        self.sym("xdot") - self.sym("xdot_old"),
-                        self.eq("dtaudx")[ie],
-                    )
-                    tmp_eq = smart_multiply(self.sym("xB").T, tmp_eq)
-                event_eqs.append(tmp_eq)
-            self._eqs[name] = event_eqs
-
-        elif name == "deltaqB":
-            event_eqs = []
-            for ie, event in enumerate(self._events):
-                if event._state_update is not None:
-                    # ==== 1st group of terms : Heaviside functions ===========
-                    tmp_eq = smart_multiply(
-                        self.sym("xdot") - self.sym("xdot_old"),
-                        self.eq("dtaudp")[ie],
-                    )
-                    # ==== 2nd group of terms : Derivatives of Dirac deltas ===
-                    # Part 2a: explicit time dependence of bolus function
-                    tmp_eq -= smart_multiply(
-                        self.eq("ddeltaxdt")[ie], self.eq("dtaudp")[ie]
-                    )
-                    # Part 2b: implicit time dependence of bolus function
-                    tmp_eq -= smart_multiply(
-                        smart_multiply(
-                            self.eq("ddeltaxdx")[ie], self.sym("xdot_old")
-                        ),
-                        self.eq("dtaudp")[ie],
-                    )
-                    # ==== 3rd group of terms : Dirac deltas ==================
-                    tmp_eq += self.eq("ddeltaxdp")[ie]
-                else:
-                    tmp_eq = smart_multiply(
-                        self.sym("xdot") - self.sym("xdot_old"),
-                        self.eq("dtaudp")[ie],
-                    )
-                event_eqs.append(smart_multiply(self.sym("xB").T, tmp_eq))
-            self._eqs[name] = event_eqs
-
-        elif name == "xdot_old":
-            # force symbols
-            self._eqs[name] = self.sym(name)
-
-        elif name == "xBdot":
-            # force symbols
-            self._eqs[name] = self.sym(name)
-
-        elif name == "dwdx":
-            x = self.sym("x")
-            self._eqs[name] = sp.Matrix(
-                [
-                    [-cl.get_ncoeff(xs) for xs in x]
-                    # the insert first in ode_model._add_conservation_law() means
-                    # that we need to reverse the order here
-                    for cl in reversed(self._conservation_laws)
-                ]
-            ).col_join(
-                smart_jacobian(self.eq("w")[self.num_cons_law() :, :], x)
-            )
-
-        elif match_deriv:
-            self._derivative(match_deriv[1], match_deriv[2], name)
-
-        else:
-            raise ValueError(f"Unknown equation {name}")
-
-        if name in ("sigmay", "sigmaz"):
-            # check for states in sigma{y,z}, which is currently not supported
-            syms_x = self.sym("x")
-            syms_yz = self.sym(name.removeprefix("sigma"))
-            xs_in_sigma = {}
-            for sym_yz, eq_yz in zip(syms_yz, self._eqs[name]):
-                yz_free_syms = eq_yz.free_symbols
-                if tmp := {x for x in syms_x if x in yz_free_syms}:
-                    xs_in_sigma[sym_yz] = tmp
-            if xs_in_sigma:
-                msg = ", ".join(
-                    [f"{yz} depends on {xs}" for yz, xs in xs_in_sigma.items()]
-                )
-                raise NotImplementedError(
-                    f"State-dependent observables are not supported, but {msg}."
-                )
-
-        if name == "root":
-            # Events are processed after the model has been set up.
-            # Equations are there, but symbols for roots must be added
-            self.sym("h")
-
-        if name in {"Jy", "dydx"}:
-            # do not transpose if we compute the partial derivative as part of
-            # a total derivative
-            if not len(self._lock_total_derivative):
-                self._eqs[name] = self._eqs[name].transpose()
-
-        if name in {"dzdx", "drzdx"}:
-            self._eqs[name] = [e.T for e in self._eqs[name]]
-
-        if self._simplify:
-            dec = log_execution_time(f"simplifying {name}", logger)
-            if isinstance(self._eqs[name], list):
-                self._eqs[name] = [
-                    dec(_parallel_applyfunc)(sub_eq, self._simplify)
-                    for sub_eq in self._eqs[name]
-                ]
-            else:
-                self._eqs[name] = dec(_parallel_applyfunc)(
-                    self._eqs[name], self._simplify
-                )
-
-    def sym_names(self) -> list[str]:
-        """
-        Returns a list of names of generated symbolic variables
-
-        :return:
-            list of names
-        """
-        return list(self._syms.keys())
-
-    def _derivative(self, eq: str, var: str, name: str = None) -> None:
-        """
-        Creates a new symbolic variable according to a derivative
-
-        :param eq:
-            name of the symbolic variable that defines the formula
-
-        :param var:
-            name of the symbolic variable that defines the identifiers
-            with respect to which the derivatives are to be computed
-
-        :param name:
-            name of resulting symbolic variable, default is ``d{eq}d{var}``
-        """
-        if not name:
-            name = f"d{eq}d{var}"
-
-        ignore_chainrule = {
-            ("xdot", "p"): "w",  # has generic implementation in c++ code
-            ("xdot", "x"): "w",  # has generic implementation in c++ code
-            ("w", "w"): "tcl",  # dtcldw = 0
-            ("w", "x"): "tcl",  # dtcldx = 0
-        }
-        # automatically detect chainrule
-        chainvars = [
-            cv
-            for cv in ["w", "tcl"]
-            if var_in_function_signature(eq, cv, self.is_ode())
-            and cv not in self._lock_total_derivative
-            and var != cv
-            and min(self.sym(cv).shape)
-            and (
-                (eq, var) not in ignore_chainrule
-                or ignore_chainrule[(eq, var)] != cv
-            )
-        ]
-        if len(chainvars):
-            self._lock_total_derivative += chainvars
-            self._total_derivative(name, eq, chainvars, var)
-            for cv in chainvars:
-                self._lock_total_derivative.remove(cv)
-            return
-
-        # partial derivative
-        sym_eq = self.eq(eq).transpose() if eq == "Jy" else self.eq(eq)
-
-        sym_var = self.sym(var)
-
-        derivative = smart_jacobian(sym_eq, sym_var)
-
-        self._eqs[name] = derivative
-
-        # compute recursion depth based on nilpotency of jacobian. computing
-        # nilpotency can be done more efficiently on numerical sparsity pattern
-        if name == "dwdw":
-            nonzeros = np.asarray(
-                derivative.applyfunc(lambda x: int(not x.is_zero))
-            ).astype(np.int64)
-            recursion = nonzeros.copy()
-            if max(recursion.shape):
-                while recursion.max():
-                    recursion = recursion.dot(nonzeros)
-                    self._w_recursion_depth += 1
-                    if self._w_recursion_depth > len(sym_eq):
-                        raise RuntimeError(
-                            "dwdw is not nilpotent. Something, somewhere went "
-                            "terribly wrong. Please file a bug report at "
-                            "https://github.com/AMICI-dev/AMICI/issues and "
-                            "attach this model."
-                        )
-
-        if name == "dydw" and not smart_is_zero_matrix(derivative):
-            dwdw = self.eq("dwdw")
-            # h(k) = d{eq}dw*dwdw^k* (k=1)
-            h = smart_multiply(derivative, dwdw)
-            while not smart_is_zero_matrix(h):
-                self._eqs[name] += h
-                # h(k+1) = d{eq}dw*dwdw^(k+1) = h(k)*dwdw
-                h = smart_multiply(h, dwdw)
-
-    def _total_derivative(
-        self,
-        name: str,
-        eq: str,
-        chainvars: list[str],
-        var: str,
-        dydx_name: str = None,
-        dxdz_name: str = None,
-    ) -> None:
-        """
-        Creates a new symbolic variable according to a total derivative
-        using the chain rule
-
-        :param name:
-            name of resulting symbolic variable
-
-        :param eq:
-            name of the symbolic variable that defines the formula
-
-        :param chainvars:
-            names of the symbolic variable that define the
-            identifiers with respect to which the chain rules are applied
-
-        :param var:
-            name of the symbolic variable that defines the identifiers
-            with respect to which the derivatives are to be computed
-
-        :param dydx_name:
-            defines the name of the symbolic variable that
-            defines the derivative of the ``eq`` with respect to ``chainvar``,
-            default is ``d{eq}d{chainvar}``
-
-        :param dxdz_name:
-            defines the name of the symbolic variable that
-            defines the derivative of the ``chainvar`` with respect to ``var``,
-            default is d{chainvar}d{var}
-        """
-        # compute total derivative according to chainrule
-        # Dydz = dydx*dxdz + dydz
-
-        # initialize with partial derivative dydz without chain rule
-        self._eqs[name] = self.sym_or_eq(name, f"d{eq}d{var}")
-        if not isinstance(self._eqs[name], sp.Symbol):
-            # if not a Symbol, create a copy using sympy API
-            # NB deepcopy does not work safely, see sympy issue #7672
-            self._eqs[name] = self._eqs[name].copy()
-
-        for chainvar in chainvars:
-            if dydx_name is None:
-                dydx_name = f"d{eq}d{chainvar}"
-            if dxdz_name is None:
-                dxdz_name = f"d{chainvar}d{var}"
-
-            dydx = self.sym_or_eq(name, dydx_name)
-            dxdz = self.sym_or_eq(name, dxdz_name)
-            # Save time for large models if one multiplicand is zero,
-            # which is not checked for by sympy
-            if not smart_is_zero_matrix(dydx) and not smart_is_zero_matrix(
-                dxdz
-            ):
-                dydx_times_dxdz = smart_multiply(dydx, dxdz)
-                if (
-                    dxdz.shape[1] == 1
-                    and self._eqs[name].shape[1] != dxdz.shape[1]
-                ):
-                    for iz in range(self._eqs[name].shape[1]):
-                        self._eqs[name][:, iz] += dydx_times_dxdz
-                else:
-                    self._eqs[name] += dydx_times_dxdz
-
-    def sym_or_eq(self, name: str, varname: str) -> sp.Matrix:
-        """
-        Returns symbols or equations depending on whether a given
-        variable appears in the function signature or not.
-
-        :param name:
-            name of function for which the signature should be checked
-
-        :param varname:
-            name of the variable which should be contained in the
-            function signature
-
-        :return:
-            the variable symbols if the variable is part of the signature and
-            the variable equations otherwise.
-        """
-        # dwdx and dwdp will be dynamically computed and their ordering
-        # within a column may differ from the initialization of symbols here,
-        # so those are not safe to use. Not removing them from signature as
-        # this would break backwards compatibility.
-        if var_in_function_signature(
-            name, varname, self.is_ode()
-        ) and varname not in [
-            "dwdx",
-            "dwdp",
-        ]:
-            return self.sym(varname)
-        else:
-            return self.eq(varname)
-
-    def _multiplication(
-        self,
-        name: str,
-        x: str,
-        y: str,
-        transpose_x: Optional[bool] = False,
-        sign: Optional[int] = 1,
-    ):
-        """
-        Creates a new symbolic variable according to a multiplication
-
-        :param name:
-            name of resulting symbolic variable, default is ``d{eq}d{var}``
-
-        :param x:
-            name of the symbolic variable that defines the first factor
-
-        :param y:
-            name of the symbolic variable that defines the second factor
-
-        :param transpose_x:
-            indicates whether the first factor should be
-            transposed before multiplication
-
-        :param sign:
-            defines the sign of the product, should be +1 or -1
-        """
-        if sign not in [-1, 1]:
-            raise TypeError(f"sign must be +1 or -1, was {sign}")
-
-        variables = {
-            varname: self.sym(varname)
-            if var_in_function_signature(name, varname, self.is_ode())
-            else self.eq(varname)
-            for varname in [x, y]
-        }
-=======
->>>>>>> 27848874
 
 from __future__ import annotations
 import copy
