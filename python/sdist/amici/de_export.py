--- conflicted
+++ resolved
@@ -59,9 +59,7 @@
     _default_simplify,
 )
 from .logging import get_logger, log_execution_time, set_log_level
-<<<<<<< HEAD
 from .compile import build_model_extension
-=======
 from .sympy_utils import (
     _custom_pow_eval_derivative,
     _monkeypatched,
@@ -70,7 +68,6 @@
     smart_is_zero_matrix,
     _parallel_applyfunc,
 )
->>>>>>> c9b08ac2
 
 if TYPE_CHECKING:
     from . import sbml_import
