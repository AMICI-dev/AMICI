"""
C++ Export
----------
This module provides all necessary functionality to specify a differential
equation model and generate executable C++ simulation code.
The user generally won't have to directly call any function from this module
as this will be done by
:py:func:`amici.pysb_import.pysb2amici`,
:py:func:`amici.sbml_import.SbmlImporter.sbml2amici` and
:py:func:`amici.petab_import.import_model`.
"""
from __future__ import annotations
import contextlib
import copy
import itertools
import logging
import os
import re
import shutil
import subprocess
import sys
from dataclasses import dataclass
from itertools import chain
from pathlib import Path
from string import Template
from typing import (
    TYPE_CHECKING,
    Callable,
    Literal,
)
from collections.abc import Sequence
import numpy as np
import sympy as sp
from sympy.matrices.dense import MutableDenseMatrix
from sympy.matrices.immutable import ImmutableDenseMatrix

from . import (
    __commit__,
    __version__,
    amiciModulePath,
    amiciSrcPath,
    amiciSwigPath,
    splines,
)
<<<<<<< HEAD
from .cxxcodeprinter import AmiciCxxCodePrinter, get_switch_statement
=======
from .constants import SymbolId
from .cxxcodeprinter import (
    AmiciCxxCodePrinter,
    get_switch_statement,
    csc_matrix,
)
>>>>>>> 8271da17
from .de_model import *
from .import_utils import (
    ObservableTransformation,
    SBMLException,
    amici_time_symbol,
    smart_subs_dict,
    strip_pysb,
    toposort_symbols,
    unique_preserve_order,
    _default_simplify,
)
from .logging import get_logger, log_execution_time, set_log_level
from .sympy_utils import (
    _custom_pow_eval_derivative,
    _monkeypatched,
    smart_jacobian,
    smart_multiply,
    smart_is_zero_matrix,
    _parallel_applyfunc,
)

if TYPE_CHECKING:
    from .splines import AbstractSpline


# Template for model simulation main.cpp file
CXX_MAIN_TEMPLATE_FILE = os.path.join(amiciSrcPath, "main.template.cpp")
# Template for model/swig/CMakeLists.txt
SWIG_CMAKE_TEMPLATE_FILE = os.path.join(
    amiciSwigPath, "CMakeLists_model.cmake"
)
# Template for model/CMakeLists.txt
MODEL_CMAKE_TEMPLATE_FILE = os.path.join(
    amiciSrcPath, "CMakeLists.template.cmake"
)

IDENTIFIER_PATTERN = re.compile(r"^[a-zA-Z_]\w*$")
DERIVATIVE_PATTERN = re.compile(r"^d(x_rdata|xdot|\w+?)d(\w+?)(?:_explicit)?$")


@dataclass
class _FunctionInfo:
    """Information on a model-specific generated C++ function

    :ivar ode_arguments: argument list of the ODE function. input variables should be
        ``const``.
    :ivar dae_arguments: argument list of the DAE function, if different from ODE
        function. input variables should be ``const``.
    :ivar return_type: the return type of the function
    :ivar assume_pow_positivity:
        identifies the functions on which ``assume_pow_positivity`` will have
        an effect when specified during model generation. generally these are
        functions that are used for solving the ODE, where negative values may
        negatively affect convergence of the integration algorithm
    :ivar sparse:
        specifies whether the result of this function will be stored in sparse
        format. sparse format means that the function will only return an
        array of nonzero values and not a full matrix.
    :ivar generate_body:
        indicates whether a model-specific implementation is to be generated
    :ivar body:
        the actual function body. will be filled later
    """

    ode_arguments: str = ""
    dae_arguments: str = ""
    return_type: str = "void"
    assume_pow_positivity: bool = False
    sparse: bool = False
    generate_body: bool = True
    body: str = ""

    def arguments(self, ode: bool = True) -> str:
        """Get the arguments for the ODE or DAE function"""
        if ode or not self.dae_arguments:
            return self.ode_arguments
        return self.dae_arguments


# Information on a model-specific generated C++ function
# prototype for generated C++ functions, keys are the names of functions
functions = {
    "Jy": _FunctionInfo(
        "realtype *Jy, const int iy, const realtype *p, "
        "const realtype *k, const realtype *y, const realtype *sigmay, "
        "const realtype *my"
    ),
    "dJydsigma": _FunctionInfo(
        "realtype *dJydsigma, const int iy, const realtype *p, "
        "const realtype *k, const realtype *y, const realtype *sigmay, "
        "const realtype *my"
    ),
    "dJydy": _FunctionInfo(
        "realtype *dJydy, const int iy, const realtype *p, "
        "const realtype *k, const realtype *y, "
        "const realtype *sigmay, const realtype *my",
        sparse=True,
    ),
    "Jz": _FunctionInfo(
        "realtype *Jz, const int iz, const realtype *p, const realtype *k, "
        "const realtype *z, const realtype *sigmaz, const realtype *mz"
    ),
    "dJzdsigma": _FunctionInfo(
        "realtype *dJzdsigma, const int iz, const realtype *p, "
        "const realtype *k, const realtype *z, const realtype *sigmaz, "
        "const realtype *mz"
    ),
    "dJzdz": _FunctionInfo(
        "realtype *dJzdz, const int iz, const realtype *p, "
        "const realtype *k, const realtype *z, const realtype *sigmaz, "
        "const double *mz",
    ),
    "Jrz": _FunctionInfo(
        "realtype *Jrz, const int iz, const realtype *p, "
        "const realtype *k, const realtype *rz, const realtype *sigmaz"
    ),
    "dJrzdsigma": _FunctionInfo(
        "realtype *dJrzdsigma, const int iz, const realtype *p, "
        "const realtype *k, const realtype *rz, const realtype *sigmaz"
    ),
    "dJrzdz": _FunctionInfo(
        "realtype *dJrzdz, const int iz, const realtype *p, "
        "const realtype *k, const realtype *rz, const realtype *sigmaz",
    ),
    "root": _FunctionInfo(
        "realtype *root, const realtype t, const realtype *x, "
        "const realtype *p, const realtype *k, const realtype *h, "
        "const realtype *tcl"
    ),
    "dwdp": _FunctionInfo(
        "realtype *dwdp, const realtype t, const realtype *x, "
        "const realtype *p, const realtype *k, const realtype *h, "
        "const realtype *w, const realtype *tcl, const realtype *dtcldp, "
        "const realtype *spl, const realtype *sspl",
        assume_pow_positivity=True,
        sparse=True,
    ),
    "dwdx": _FunctionInfo(
        "realtype *dwdx, const realtype t, const realtype *x, "
        "const realtype *p, const realtype *k, const realtype *h, "
        "const realtype *w, const realtype *tcl, const realtype *spl",
        assume_pow_positivity=True,
        sparse=True,
    ),
    "create_splines": _FunctionInfo(
        "const realtype *p, const realtype *k",
        return_type="std::vector<HermiteSpline>",
    ),
    "spl": _FunctionInfo(generate_body=False),
    "sspl": _FunctionInfo(generate_body=False),
    "spline_values": _FunctionInfo(
        "const realtype *p, const realtype *k", generate_body=False
    ),
    "spline_slopes": _FunctionInfo(
        "const realtype *p, const realtype *k", generate_body=False
    ),
    "dspline_valuesdp": _FunctionInfo(
        "realtype *dspline_valuesdp, const realtype *p, const realtype *k, const int ip"
    ),
    "dspline_slopesdp": _FunctionInfo(
        "realtype *dspline_slopesdp, const realtype *p, const realtype *k, const int ip"
    ),
    "dwdw": _FunctionInfo(
        "realtype *dwdw, const realtype t, const realtype *x, "
        "const realtype *p, const realtype *k, const realtype *h, "
        "const realtype *w, const realtype *tcl",
        assume_pow_positivity=True,
        sparse=True,
    ),
    "dxdotdw": _FunctionInfo(
        "realtype *dxdotdw, const realtype t, const realtype *x, "
        "const realtype *p, const realtype *k, const realtype *h, "
        "const realtype *w",
        "realtype *dxdotdw, const realtype t, const realtype *x, "
        "const realtype *p, const realtype *k, const realtype *h, "
        "const realtype *dx, const realtype *w",
        assume_pow_positivity=True,
        sparse=True,
    ),
    "dxdotdx_explicit": _FunctionInfo(
        "realtype *dxdotdx_explicit, const realtype t, "
        "const realtype *x, const realtype *p, const realtype *k, "
        "const realtype *h, const realtype *w",
        "realtype *dxdotdx_explicit, const realtype t, "
        "const realtype *x, const realtype *p, const realtype *k, "
        "const realtype *h, const realtype *dx, const realtype *w",
        assume_pow_positivity=True,
        sparse=True,
    ),
    "dxdotdp_explicit": _FunctionInfo(
        "realtype *dxdotdp_explicit, const realtype t, "
        "const realtype *x, const realtype *p, const realtype *k, "
        "const realtype *h, const realtype *w",
        "realtype *dxdotdp_explicit, const realtype t, "
        "const realtype *x, const realtype *p, const realtype *k, "
        "const realtype *h, const realtype *dx, const realtype *w",
        assume_pow_positivity=True,
        sparse=True,
    ),
    "dydx": _FunctionInfo(
        "realtype *dydx, const realtype t, const realtype *x, "
        "const realtype *p, const realtype *k, const realtype *h, "
        "const realtype *w, const realtype *dwdx",
    ),
    "dydp": _FunctionInfo(
        "realtype *dydp, const realtype t, const realtype *x, "
        "const realtype *p, const realtype *k, const realtype *h, "
        "const int ip, const realtype *w, const realtype *tcl, "
        "const realtype *dtcldp, const realtype *spl, const realtype *sspl"
    ),
    "dzdx": _FunctionInfo(
        "realtype *dzdx, const int ie, const realtype t, "
        "const realtype *x, const realtype *p, const realtype *k, "
        "const realtype *h",
    ),
    "dzdp": _FunctionInfo(
        "realtype *dzdp, const int ie, const realtype t, "
        "const realtype *x, const realtype *p, const realtype *k, "
        "const realtype *h, const int ip",
    ),
    "drzdx": _FunctionInfo(
        "realtype *drzdx, const int ie, const realtype t, "
        "const realtype *x, const realtype *p, const realtype *k, "
        "const realtype *h",
    ),
    "drzdp": _FunctionInfo(
        "realtype *drzdp, const int ie, const realtype t, "
        "const realtype *x, const realtype *p, const realtype *k, "
        "const realtype *h, const int ip",
    ),
    "dsigmaydy": _FunctionInfo(
        "realtype *dsigmaydy, const realtype t, const realtype *p, "
        "const realtype *k, const realtype *y"
    ),
    "dsigmaydp": _FunctionInfo(
        "realtype *dsigmaydp, const realtype t, const realtype *p, "
        "const realtype *k, const realtype *y, const int ip",
    ),
    "sigmay": _FunctionInfo(
        "realtype *sigmay, const realtype t, const realtype *p, "
        "const realtype *k, const realtype *y",
    ),
    "dsigmazdp": _FunctionInfo(
        "realtype *dsigmazdp, const realtype t, const realtype *p,"
        " const realtype *k, const int ip",
    ),
    "sigmaz": _FunctionInfo(
        "realtype *sigmaz, const realtype t, const realtype *p, "
        "const realtype *k",
    ),
    "sroot": _FunctionInfo(
        "realtype *stau, const realtype t, const realtype *x, "
        "const realtype *p, const realtype *k, const realtype *h, "
        "const realtype *sx, const int ip, const int ie, "
        "const realtype *tcl",
        generate_body=False,
    ),
    "drootdt": _FunctionInfo(generate_body=False),
    "drootdt_total": _FunctionInfo(generate_body=False),
    "drootdp": _FunctionInfo(generate_body=False),
    "drootdx": _FunctionInfo(generate_body=False),
    "stau": _FunctionInfo(
        "realtype *stau, const realtype t, const realtype *x, "
        "const realtype *p, const realtype *k, const realtype *h, "
        "const realtype *tcl, const realtype *sx, const int ip, "
        "const int ie"
    ),
    "deltax": _FunctionInfo(
        "double *deltax, const realtype t, const realtype *x, "
        "const realtype *p, const realtype *k, const realtype *h, "
        "const int ie, const realtype *xdot, const realtype *xdot_old"
    ),
    "ddeltaxdx": _FunctionInfo(generate_body=False),
    "ddeltaxdt": _FunctionInfo(generate_body=False),
    "ddeltaxdp": _FunctionInfo(generate_body=False),
    "deltasx": _FunctionInfo(
        "realtype *deltasx, const realtype t, const realtype *x, "
        "const realtype *p, const realtype *k, const realtype *h, "
        "const realtype *w, const int ip, const int ie, "
        "const realtype *xdot, const realtype *xdot_old, "
        "const realtype *sx, const realtype *stau, const realtype *tcl"
    ),
    "w": _FunctionInfo(
        "realtype *w, const realtype t, const realtype *x, "
        "const realtype *p, const realtype *k, "
        "const realtype *h, const realtype *tcl, const realtype *spl",
        assume_pow_positivity=True,
    ),
    "x0": _FunctionInfo(
        "realtype *x0, const realtype t, const realtype *p, "
        "const realtype *k"
    ),
    "x0_fixedParameters": _FunctionInfo(
        "realtype *x0_fixedParameters, const realtype t, "
        "const realtype *p, const realtype *k, "
        "gsl::span<const int> reinitialization_state_idxs",
    ),
    "sx0": _FunctionInfo(
        "realtype *sx0, const realtype t, const realtype *x, "
        "const realtype *p, const realtype *k, const int ip",
    ),
    "sx0_fixedParameters": _FunctionInfo(
        "realtype *sx0_fixedParameters, const realtype t, "
        "const realtype *x0, const realtype *p, const realtype *k, "
        "const int ip, gsl::span<const int> reinitialization_state_idxs",
    ),
    "xdot": _FunctionInfo(
        "realtype *xdot, const realtype t, const realtype *x, "
        "const realtype *p, const realtype *k, const realtype *h, "
        "const realtype *w",
        "realtype *xdot, const realtype t, const realtype *x, "
        "const realtype *p, const realtype *k, const realtype *h, "
        "const realtype *dx, const realtype *w",
        assume_pow_positivity=True,
    ),
    "xdot_old": _FunctionInfo(generate_body=False),
    "y": _FunctionInfo(
        "realtype *y, const realtype t, const realtype *x, "
        "const realtype *p, const realtype *k, "
        "const realtype *h, const realtype *w",
    ),
    "x_rdata": _FunctionInfo(
        "realtype *x_rdata, const realtype *x, const realtype *tcl, "
        "const realtype *p, const realtype *k"
    ),
    "total_cl": _FunctionInfo(
        "realtype *total_cl, const realtype *x_rdata, "
        "const realtype *p, const realtype *k"
    ),
    "dtotal_cldp": _FunctionInfo(
        "realtype *dtotal_cldp, const realtype *x_rdata, "
        "const realtype *p, const realtype *k, const int ip"
    ),
    "dtotal_cldx_rdata": _FunctionInfo(
        "realtype *dtotal_cldx_rdata, const realtype *x_rdata, "
        "const realtype *p, const realtype *k, const realtype *tcl",
        sparse=True,
    ),
    "x_solver": _FunctionInfo("realtype *x_solver, const realtype *x_rdata"),
    "dx_rdatadx_solver": _FunctionInfo(
        "realtype *dx_rdatadx_solver, const realtype *x, "
        "const realtype *tcl, const realtype *p, const realtype *k",
        sparse=True,
    ),
    "dx_rdatadp": _FunctionInfo(
        "realtype *dx_rdatadp, const realtype *x, "
        "const realtype *tcl, const realtype *p, const realtype *k, "
        "const int ip"
    ),
    "dx_rdatadtcl": _FunctionInfo(
        "realtype *dx_rdatadtcl, const realtype *x, "
        "const realtype *tcl, const realtype *p, const realtype *k",
        sparse=True,
    ),
    "z": _FunctionInfo(
        "realtype *z, const int ie, const realtype t, const realtype *x, "
        "const realtype *p, const realtype *k, const realtype *h"
    ),
    "rz": _FunctionInfo(
        "realtype *rz, const int ie, const realtype t, const realtype *x, "
        "const realtype *p, const realtype *k, const realtype *h"
    ),
}

# list of sparse functions
sparse_functions = [
    func_name for func_name, func_info in functions.items() if func_info.sparse
]
# list of nobody functions
nobody_functions = [
    func_name
    for func_name, func_info in functions.items()
    if not func_info.generate_body
]
# list of sensitivity functions
sensi_functions = [
    func_name
    for func_name, func_info in functions.items()
    if "const int ip" in func_info.arguments()
]
# list of sensitivity functions
sparse_sensi_functions = [
    func_name
    for func_name, func_info in functions.items()
    if "const int ip" not in func_info.arguments()
    and func_name.endswith("dp")
    or func_name.endswith("dp_explicit")
]
# list of event functions
event_functions = [
    func_name
    for func_name, func_info in functions.items()
    if "const int ie" in func_info.arguments()
    and "const int ip" not in func_info.arguments()
]
event_sensi_functions = [
    func_name
    for func_name, func_info in functions.items()
    if "const int ie" in func_info.arguments()
    and "const int ip" in func_info.arguments()
]
# list of multiobs functions
multiobs_functions = [
    func_name
    for func_name, func_info in functions.items()
    if "const int iy" in func_info.arguments()
    or "const int iz" in func_info.arguments()
]
# list of equations that have ids which may not be unique
non_unique_id_symbols = ["x_rdata", "y"]

# custom c++ function replacements
CUSTOM_FUNCTIONS = [
    {
        "sympy": "polygamma",
        "c++": "boost::math::polygamma",
        "include": "#include <boost/math/special_functions/polygamma.hpp>",
        "build_hint": "Using polygamma requires libboost-math header files.",
    },
    {"sympy": "Heaviside", "c++": "amici::heaviside"},
    {"sympy": "DiracDelta", "c++": "amici::dirac"},
]

# python log manager
logger = get_logger(__name__, logging.ERROR)


def var_in_function_signature(name: str, varname: str, ode: bool) -> bool:
    """
    Checks if the values for a symbolic variable is passed in the signature
    of a function

    :param name:
        name of the function
    :param varname:
        name of the symbolic variable
    :param ode:
        whether to check the ODE or DAE signature

    :return:
        boolean indicating whether the variable occurs in the function
        signature
    """
    return name in functions and re.search(
        rf"const (realtype|double) \*{varname}[0]*(,|$)+",
        functions[name].arguments(ode=ode),
    )


class DEModel:
    """
    Defines a Differential Equation as set of ModelQuantities.
    This class provides general purpose interfaces to compute arbitrary
    symbolic derivatives that are necessary for model simulation or
    sensitivity computation.

    :ivar _differential_states:
        list of differential state variables

    :ivar _algebraic_states:
        list of algebraic state variables

    :ivar _observables:
        list of observables

    :ivar _event_observables:
        list of event observables

    :ivar _sigma_ys:
        list of sigmas for observables

    :ivar _sigma_zs:
        list of sigmas for event observables

    :ivar _parameters:
        list of parameters

    :ivar _log_likelihood_ys:
        list of loglikelihoods for observables

    :ivar _log_likelihood_zs:
        list of loglikelihoods for event observables

    :ivar _log_likelihood_rzs:
        list of loglikelihoods for event observable regularizations

    :ivar _expressions:
        list of expressions instances

    :ivar _conservation_laws:
        list of conservation laws

    :ivar _symboldim_funs:
        define functions that compute model dimensions, these
        are functions as the underlying symbolic expressions have not been
        populated at compile time

    :ivar _eqs:
        carries symbolic formulas of the symbolic variables of the model

    :ivar _sparseeqs:
        carries linear list of all symbolic formulas for sparsified
        variables

    :ivar _vals:
        carries numeric values of symbolic identifiers of the symbolic
        variables of the model

    :ivar _names:
        carries the names of symbolic identifiers of the symbolic variables
        of the model

    :ivar _syms:
        carries symbolic identifiers of the symbolic variables of the
        model

    :ivar _sparsesyms:
        carries linear list of all symbolic identifiers for sparsified
        variables

    :ivar _colptrs:
        carries column pointers for sparsified variables. See
        SUNMatrixContent_Sparse definition in ``sunmatrix/sunmatrix_sparse.h``

    :ivar _rowvals:
        carries row values for sparsified variables. See
        SUNMatrixContent_Sparse definition in ``sunmatrix/sunmatrix_sparse.h``

    :ivar _equation_prototype:
        defines the attribute from which an equation should be generated via
        list comprehension (see :meth:`OEModel._generate_equation`)

    :ivar _variable_prototype:
        defines the attribute from which a variable should be generated via
        list comprehension (see :meth:`DEModel._generate_symbol`)

    :ivar _value_prototype:
        defines the attribute from which a value should be generated via
        list comprehension (see :meth:`DEModel._generate_value`)

    :ivar _total_derivative_prototypes:
        defines how a total derivative equation is computed for an equation,
        key defines the name and values should be arguments for
        :meth:`DEModel.totalDerivative`

    :ivar _lock_total_derivative:
        add chainvariables to this set when computing total derivative from
        a partial derivative call to enforce a partial derivative in the
        next recursion. prevents infinite recursion

    :ivar _simplify:
        If not None, this function will be used to simplify symbolic
        derivative expressions. Receives sympy expressions as only argument.
        To apply multiple simplifications, wrap them in a lambda expression.

    :ivar _x0_fixedParameters_idx:
        Index list of subset of states for which x0_fixedParameters was
        computed

    :ivar _w_recursion_depth:
        recursion depth in w, quantified as nilpotency of dwdw

    :ivar _has_quadratic_nllh:
        whether all observables have a gaussian noise model, i.e. whether
        res and FIM make sense.

    :ivar _z2event:
        list of event indices for each event observable
    """

    def __init__(
        self,
        verbose: bool | int | None = False,
        simplify: Callable | None = _default_simplify,
        cache_simplify: bool = False,
    ):
        """
        Create a new DEModel instance.

        :param verbose:
            verbosity level for logging, True/False default to
            ``logging.DEBUG``/``logging.ERROR``

        :param simplify:
            see :meth:`DEModel._simplify`

        :param cache_simplify:
            Whether to cache calls to the simplify method. Can e.g. decrease
            import times for models with events.
        """
        self._differential_states: list[DifferentialState] = []
        self._algebraic_states: list[AlgebraicState] = []
        self._algebraic_equations: list[AlgebraicEquation] = []
        self._observables: list[Observable] = []
        self._event_observables: list[EventObservable] = []
        self._sigma_ys: list[SigmaY] = []
        self._sigma_zs: list[SigmaZ] = []
        self._parameters: list[Parameter] = []
        self._constants: list[Constant] = []
        self._log_likelihood_ys: list[LogLikelihoodY] = []
        self._log_likelihood_zs: list[LogLikelihoodZ] = []
        self._log_likelihood_rzs: list[LogLikelihoodRZ] = []
        self._expressions: list[Expression] = []
        self._conservation_laws: list[ConservationLaw] = []
        self._events: list[Event] = []
        self._splines: list[AbstractSpline] = []
        self._symboldim_funs: dict[str, Callable[[], int]] = {
            "sx": self.num_states_solver,
            "v": self.num_states_solver,
            "vB": self.num_states_solver,
            "xB": self.num_states_solver,
            "sigmay": self.num_obs,
            "sigmaz": self.num_eventobs,
        }
        self._eqs: dict[
            str,
            (sp.Matrix | sp.SparseMatrix | list[sp.Matrix | sp.SparseMatrix]),
        ] = dict()
        self._sparseeqs: dict[str, sp.Matrix | list[sp.Matrix]] = dict()
        self._vals: dict[str, list[sp.Expr]] = dict()
        self._names: dict[str, list[str]] = dict()
        self._syms: dict[str, sp.Matrix | list[sp.Matrix]] = dict()
        self._sparsesyms: dict[str, list[str] | list[list[str]]] = dict()
        self._colptrs: dict[str, list[int] | list[list[int]]] = dict()
        self._rowvals: dict[str, list[int] | list[list[int]]] = dict()

        self._equation_prototype: dict[str, Callable] = {
            "total_cl": self.conservation_laws,
            "x0": self.states,
            "y": self.observables,
            "Jy": self.log_likelihood_ys,
            "Jz": self.log_likelihood_zs,
            "Jrz": self.log_likelihood_rzs,
            "w": self.expressions,
            "root": self.events,
            "sigmay": self.sigma_ys,
            "sigmaz": self.sigma_zs,
        }
        self._variable_prototype: dict[str, Callable] = {
            "tcl": self.conservation_laws,
            "x_rdata": self.states,
            "y": self.observables,
            "z": self.event_observables,
            "p": self.parameters,
            "k": self.constants,
            "w": self.expressions,
            "sigmay": self.sigma_ys,
            "sigmaz": self.sigma_zs,
            "h": self.events,
        }
        self._value_prototype: dict[str, Callable] = {
            "p": self.parameters,
            "k": self.constants,
        }
        self._total_derivative_prototypes: dict[
            str, dict[str, str | list[str]]
        ] = {
            "sroot": {
                "eq": "root",
                "chainvars": ["x"],
                "var": "p",
                "dxdz_name": "sx",
            },
        }

        self._lock_total_derivative: list[str] = list()
        self._simplify: Callable = simplify
        if cache_simplify and simplify is not None:

            def cached_simplify(
                expr: sp.Expr,
                _simplified: dict[str, sp.Expr] = {},  # noqa B006
                _simplify: Callable = simplify,
            ) -> sp.Expr:
                """Speed up expression simplification with caching.

                NB: This can decrease model import times for models that have
                    many repeated expressions during C++ file generation.
                    For example, this can be useful for models with events.
                    However, for other models, this may increase model import
                    times.

                :param expr:
                    The SymPy expression.
                :param _simplified:
                    The cache.
                :param _simplify:
                    The simplification method.

                :return:
                    The simplified expression.
                """
                expr_str = repr(expr)
                if expr_str not in _simplified:
                    _simplified[expr_str] = _simplify(expr)
                return _simplified[expr_str]

            self._simplify = cached_simplify
        self._x0_fixedParameters_idx: None | Sequence[int]
        self._w_recursion_depth: int = 0
        self._has_quadratic_nllh: bool = True
        set_log_level(logger, verbose)

    def differential_states(self) -> list[DifferentialState]:
        """Get all differential states."""
        return self._differential_states

    def algebraic_states(self) -> list[AlgebraicState]:
        """Get all algebraic states."""
        return self._algebraic_states

    def observables(self) -> list[Observable]:
        """Get all observables."""
        return self._observables

    def parameters(self) -> list[Parameter]:
        """Get all parameters."""
        return self._parameters

    def constants(self) -> list[Constant]:
        """Get all constants."""
        return self._constants

    def expressions(self) -> list[Expression]:
        """Get all expressions."""
        return self._expressions

    def events(self) -> list[Event]:
        """Get all events."""
        return self._events

    def event_observables(self) -> list[EventObservable]:
        """Get all event observables."""
        return self._event_observables

    def sigma_ys(self) -> list[SigmaY]:
        """Get all observable sigmas."""
        return self._sigma_ys

    def sigma_zs(self) -> list[SigmaZ]:
        """Get all event observable sigmas."""
        return self._sigma_zs

    def conservation_laws(self) -> list[ConservationLaw]:
        """Get all conservation laws."""
        return self._conservation_laws

    def log_likelihood_ys(self) -> list[LogLikelihoodY]:
        """Get all observable log likelihoodss."""
        return self._log_likelihood_ys

    def log_likelihood_zs(self) -> list[LogLikelihoodZ]:
        """Get all event observable log likelihoods."""
        return self._log_likelihood_zs

    def log_likelihood_rzs(self) -> list[LogLikelihoodRZ]:
        """Get all event observable regularization log likelihoods."""
        return self._log_likelihood_rzs

    def is_ode(self) -> bool:
        """Check if model is ODE model."""
        return len(self._algebraic_equations) == 0

    def states(self) -> list[State]:
        """Get all states."""
        return self._differential_states + self._algebraic_states

    def _process_sbml_rate_of(self) -> None:
        """Substitute any SBML-rateOf constructs in the model equations"""
        rate_of_func = sp.core.function.UndefinedFunction("rateOf")
        species_sym_to_xdot = dict(zip(self.sym("x"), self.sym("xdot")))
        species_sym_to_idx = {x: i for i, x in enumerate(self.sym("x"))}

        def get_rate(symbol: sp.Symbol):
            """Get rate of change of the given symbol"""
            if symbol.find(rate_of_func):
                raise SBMLException("Nesting rateOf() is not allowed.")

            # Replace all rateOf(some_species) by their respective xdot equation
            with contextlib.suppress(KeyError):
                return self._eqs["xdot"][species_sym_to_idx[symbol]]

            # For anything other than a state, rateOf(.) is 0 or invalid
            return 0

        # replace rateOf-instances in xdot by xdot symbols
        made_substitutions = False
        for i_state in range(len(self.eq("xdot"))):
            if rate_ofs := self._eqs["xdot"][i_state].find(rate_of_func):
                self._eqs["xdot"][i_state] = self._eqs["xdot"][i_state].subs(
                    {
                        # either the rateOf argument is a state, or it's 0
                        rate_of: species_sym_to_xdot.get(rate_of.args[0], 0)
                        for rate_of in rate_ofs
                    }
                )
                made_substitutions = True

        if made_substitutions:
            # substitute in topological order
            subs = toposort_symbols(
                dict(zip(self.sym("xdot"), self.eq("xdot")))
            )
            self._eqs["xdot"] = smart_subs_dict(self.eq("xdot"), subs)

        # replace rateOf-instances in x0 by xdot equation
        for i_state in range(len(self.eq("x0"))):
            if rate_ofs := self._eqs["x0"][i_state].find(rate_of_func):
                self._eqs["x0"][i_state] = self._eqs["x0"][i_state].subs(
                    {
                        rate_of: get_rate(rate_of.args[0])
                        for rate_of in rate_ofs
                    }
                )

        # replace rateOf-instances in w by xdot equation
        #  here we may need toposort, as xdot may depend on w
        made_substitutions = False
        for i_expr in range(len(self.eq("w"))):
            if rate_ofs := self._eqs["w"][i_expr].find(rate_of_func):
                self._eqs["w"][i_expr] = self._eqs["w"][i_expr].subs(
                    {
                        rate_of: get_rate(rate_of.args[0])
                        for rate_of in rate_ofs
                    }
                )
                made_substitutions = True

        if made_substitutions:
            # Sort expressions in self._expressions, w symbols, and w equations
            #  in topological order. Ideally, this would already happen before
            #  adding the expressions to the model, but at that point, we don't
            #  have access to xdot yet.
            # NOTE: elsewhere, conservations law expressions are expected to
            #  occur before any other w expressions, so we must maintain their
            #  position
            # toposort everything but conservation law expressions,
            #  then prepend conservation laws
            w_sorted = toposort_symbols(
                dict(
                    zip(
                        self.sym("w")[self.num_cons_law() :, :],
                        self.eq("w")[self.num_cons_law() :, :],
                    )
                )
            )
            w_sorted = (
                dict(
                    zip(
                        self.sym("w")[: self.num_cons_law(), :],
                        self.eq("w")[: self.num_cons_law(), :],
                    )
                )
                | w_sorted
            )
            old_syms = tuple(self._syms["w"])
            topo_expr_syms = tuple(w_sorted.keys())
            new_order = [old_syms.index(s) for s in topo_expr_syms]
            self._expressions = [self._expressions[i] for i in new_order]
            self._syms["w"] = sp.Matrix(topo_expr_syms)
            self._eqs["w"] = sp.Matrix(list(w_sorted.values()))

        for component in chain(
            self.observables(),
            self.events(),
            self._algebraic_equations,
        ):
            if rate_ofs := component.get_val().find(rate_of_func):
                if isinstance(component, Event):
                    # TODO froot(...) can currently not depend on `w`, so this substitution fails for non-zero rates
                    #  see, e.g., sbml test case 01293
                    raise SBMLException(
                        "AMICI does currently not support rateOf(.) inside event trigger functions."
                    )

                if isinstance(component, AlgebraicEquation):
                    # TODO IDACalcIC fails with
                    #   "The linesearch algorithm failed: step too small or too many backtracks."
                    #  see, e.g., sbml test case 01482
                    raise SBMLException(
                        "AMICI does currently not support rateOf(.) inside AlgebraicRules."
                    )

                component.set_val(
                    component.get_val().subs(
                        {
                            rate_of: get_rate(rate_of.args[0])
                            for rate_of in rate_ofs
                        }
                    )
                )

        for event in self.events():
            if event._state_update is None:
                continue

            for i_state in range(len(event._state_update)):
                if rate_ofs := event._state_update[i_state].find(rate_of_func):
                    raise SBMLException(
                        "AMICI does currently not support rateOf(.) inside event state updates."
                    )
                    # TODO here we need xdot sym, not eqs
                    # event._state_update[i_state] = event._state_update[i_state].subs(
                    #     {rate_of: get_rate(rate_of.args[0]) for rate_of in rate_ofs}
                    # )

    def add_component(
        self, component: ModelQuantity, insert_first: bool | None = False
    ) -> None:
        """
        Adds a new ModelQuantity to the model.

        :param component:
            model quantity to be added

        :param insert_first:
            whether to add quantity first or last, relevant when components
            may refer to other components of the same type.
        """
        if type(component) not in {
            Observable,
            Expression,
            Parameter,
            Constant,
            DifferentialState,
            AlgebraicState,
            AlgebraicEquation,
            LogLikelihoodY,
            LogLikelihoodZ,
            LogLikelihoodRZ,
            SigmaY,
            SigmaZ,
            ConservationLaw,
            Event,
            EventObservable,
        }:
            raise ValueError(f"Invalid component type {type(component)}")

        component_list = getattr(
            self,
            "_"
            + "_".join(
                s.lower()
                for s in re.split(r"([A-Z][^A-Z]+)", type(component).__name__)
                if s
            )
            + "s",
        )
        if insert_first:
            component_list.insert(0, component)
        else:
            component_list.append(component)

    def add_conservation_law(
        self,
        state: sp.Symbol,
        total_abundance: sp.Symbol,
        coefficients: dict[sp.Symbol, sp.Expr],
    ) -> None:
        r"""
        Adds a new conservation law to the model. A conservation law is defined
        by the conserved quantity :math:`T = \sum_i(a_i * x_i)`, where
        :math:`a_i` are coefficients and :math:`x_i` are different state
        variables.

        :param state:
            symbolic identifier of the state that should be replaced by
            the conservation law (:math:`x_j`)

        :param total_abundance:
            symbolic identifier of the total abundance (:math:`T/a_j`)

        :param coefficients:
            Dictionary of coefficients {x_i: a_i}
        """
        try:
            ix = next(
                filter(
                    lambda is_s: is_s[1].get_id() == state,
                    enumerate(self._differential_states),
                )
            )[0]
        except StopIteration:
            raise ValueError(
                f"Specified state {state} was not found in the "
                f"model states."
            )

        state_id = self._differential_states[ix].get_id()

        # \sum_{i≠j}(a_i * x_i)/a_j
        target_expression = (
            sp.Add(
                *(
                    c_i * x_i
                    for x_i, c_i in coefficients.items()
                    if x_i != state
                )
            )
            / coefficients[state]
        )

        # x_j = T/a_j - \sum_{i≠j}(a_i * x_i)/a_j
        state_expr = total_abundance - target_expression

        # T/a_j = \sum_{i≠j}(a_i * x_i)/a_j + x_j
        abundance_expr = target_expression + state_id

        self.add_component(
            Expression(state_id, str(state_id), state_expr), insert_first=True
        )

        cl = ConservationLaw(
            total_abundance,
            f"total_{state_id}",
            abundance_expr,
            coefficients,
            state_id,
        )

        self.add_component(cl)
        self._differential_states[ix].set_conservation_law(cl)

    def add_spline(self, spline: AbstractSpline, spline_expr: sp.Expr) -> None:
        """Add a spline to the model.

        :param spline:
            Spline instance to be added
        :param spline_expr:
            Sympy function representation of `spline` from
            ``spline.ode_model_symbol()``.
        """
        self._splines.append(spline)
        self.add_component(
            Expression(
                identifier=spline.sbml_id,
                name=str(spline.sbml_id),
                value=spline_expr,
            )
        )

    def get_observable_transformations(self) -> list[ObservableTransformation]:
        """
        List of observable transformations

        :return:
            list of transformations
        """
        return [obs.trafo for obs in self._observables]

    def num_states_rdata(self) -> int:
        """
        Number of states.

        :return:
            number of state variable symbols
        """
        return len(self.sym("x_rdata"))

    def num_states_solver(self) -> int:
        """
        Number of states after applying conservation laws.

        :return:
            number of state variable symbols
        """
        return len(self.sym("x"))

    def num_cons_law(self) -> int:
        """
        Number of conservation laws.

        :return:
            number of conservation laws
        """
        return self.num_states_rdata() - self.num_states_solver()

    def num_state_reinits(self) -> int:
        """
        Number of solver states which would be reinitialized after
        preequilibration

        :return:
            number of state variable symbols with reinitialization
        """
        reinit_states = self.eq("x0_fixedParameters")
        solver_states = self.eq("x_solver")
        return sum(ix in solver_states for ix in reinit_states)

    def num_obs(self) -> int:
        """
        Number of Observables.

        :return:
            number of observable symbols
        """
        return len(self.sym("y"))

    def num_eventobs(self) -> int:
        """
        Number of Event Observables.

        :return:
            number of event observable symbols
        """
        return len(self.sym("z"))

    def num_const(self) -> int:
        """
        Number of Constants.

        :return:
            number of constant symbols
        """
        return len(self.sym("k"))

    def num_par(self) -> int:
        """
        Number of Parameters.

        :return:
            number of parameter symbols
        """
        return len(self.sym("p"))

    def num_expr(self) -> int:
        """
        Number of Expressions.

        :return:
            number of expression symbols
        """
        return len(self.sym("w"))

    def num_events(self) -> int:
        """
        Total number of Events (those for which root-functions are added and those without).

        :return:
            number of events
        """
        return len(self.sym("h"))

    def num_events_solver(self) -> int:
        """
        Number of Events.

        :return:
            number of event symbols (length of the root vector in AMICI)
        """
        return sum(
            not event.triggers_at_fixed_timepoint() for event in self.events()
        )

    def sym(self, name: str) -> sp.Matrix:
        """
        Returns (and constructs if necessary) the identifiers for a symbolic
        entity.

        :param name:
            name of the symbolic variable

        :return:
            matrix of symbolic identifiers
        """
        if name not in self._syms:
            self._generate_symbol(name)

        return self._syms[name]

    def sparsesym(self, name: str, force_generate: bool = True) -> list[str]:
        """
        Returns (and constructs if necessary) the sparsified identifiers for
        a sparsified symbolic variable.

        :param name:
            name of the symbolic variable

        :param force_generate:
            whether the symbols should be generated if not available

        :return:
            linearized Matrix containing the symbolic identifiers
        """
        if name not in sparse_functions:
            raise ValueError(f"{name} is not marked as sparse")
        if name not in self._sparsesyms and force_generate:
            self._generate_sparse_symbol(name)
        return self._sparsesyms.get(name, [])

    def eq(self, name: str) -> sp.Matrix:
        """
        Returns (and constructs if necessary) the formulas for a symbolic
        entity.

        :param name:
            name of the symbolic variable

        :return:
            matrix of symbolic formulas
        """

        if name not in self._eqs:
            dec = log_execution_time(f"computing {name}", logger)
            dec(self._compute_equation)(name)
        return self._eqs[name]

    def sparseeq(self, name) -> sp.Matrix:
        """
        Returns (and constructs if necessary) the sparsified formulas for a
        sparsified symbolic variable.

        :param name:
            name of the symbolic variable

        :return:
            linearized matrix containing the symbolic formulas
        """
        if name not in sparse_functions:
            raise ValueError(f"{name} is not marked as sparse")
        if name not in self._sparseeqs:
            self._generate_sparse_symbol(name)
        return self._sparseeqs[name]

    def colptrs(self, name: str) -> list[sp.Number] | list[list[sp.Number]]:
        """
        Returns (and constructs if necessary) the column pointers for
        a sparsified symbolic variable.

        :param name:
            name of the symbolic variable

        :return:
            list containing the column pointers
        """
        if name not in sparse_functions:
            raise ValueError(f"{name} is not marked as sparse")
        if name not in self._sparseeqs:
            self._generate_sparse_symbol(name)
        return self._colptrs[name]

    def rowvals(self, name: str) -> list[sp.Number] | list[list[sp.Number]]:
        """
        Returns (and constructs if necessary) the row values for a
        sparsified symbolic variable.

        :param name:
            name of the symbolic variable

        :return:
            list containing the row values
        """
        if name not in sparse_functions:
            raise ValueError(f"{name} is not marked as sparse")
        if name not in self._sparseeqs:
            self._generate_sparse_symbol(name)
        return self._rowvals[name]

    def val(self, name: str) -> list[sp.Number]:
        """
        Returns (and constructs if necessary) the numeric values of a
        symbolic entity

        :param name:
            name of the symbolic variable

        :return:
            list containing the numeric values
        """
        if name not in self._vals:
            self._generate_value(name)
        return self._vals[name]

    def name(self, name: str) -> list[str]:
        """
        Returns (and constructs if necessary) the names of a symbolic
        variable

        :param name:
            name of the symbolic variable

        :return:
            list of names
        """
        if name not in self._names:
            self._generate_name(name)
        return self._names[name]

    def free_symbols(self) -> set[sp.Basic]:
        """
        Returns list of free symbols that appear in RHS and initial
        conditions.
        """
        return set(
            chain.from_iterable(
                state.get_free_symbols() for state in self.states()
            )
        )

    def _generate_symbol(self, name: str) -> None:
        """
        Generates the symbolic identifiers for a symbolic variable

        :param name:
            name of the symbolic variable
        """
        if name in self._variable_prototype:
            components = self._variable_prototype[name]()
            self._syms[name] = sp.Matrix(
                [comp.get_id() for comp in components]
            )
            if name == "y":
                self._syms["my"] = sp.Matrix(
                    [comp.get_measurement_symbol() for comp in components]
                )
            if name == "z":
                self._syms["mz"] = sp.Matrix(
                    [comp.get_measurement_symbol() for comp in components]
                )
                self._syms["rz"] = sp.Matrix(
                    [comp.get_regularization_symbol() for comp in components]
                )
            return
        elif name == "x":
            self._syms[name] = sp.Matrix(
                [
                    state.get_id()
                    for state in self.states()
                    if not state.has_conservation_law()
                ]
            )
            return
        elif name == "xdot":
            self._syms[name] = sp.Matrix(
                [
                    f"d{x.get_id()}dt" if self.is_ode() else f"de_{ix}"
                    for ix, x in enumerate(self._differential_states)
                    if not x.has_conservation_law()
                ]
                + [f"ae_{ix}" for ix in range(len(self._algebraic_equations))]
            )
            return
        elif name == "dx":
            self._syms[name] = sp.Matrix(
                [
                    f"d{state.get_id()}dt"
                    for state in self.states()
                    if not state.has_conservation_law()
                ]
            )
            return
        elif name == "sx0":
            self._syms[name] = sp.Matrix(
                [
                    f"s{state.get_id()}_0"
                    for state in self.states()
                    if not state.has_conservation_law()
                ]
            )
            return
        elif name == "sx_rdata":
            self._syms[name] = sp.Matrix(
                [f"sx_rdata_{i}" for i in range(len(self.states()))]
            )
            return
        elif name == "dtcldp":
            # check, whether the CL consists of only one state. Then,
            # sensitivities drop out, otherwise generate symbols
            self._syms[name] = sp.Matrix(
                [
                    [
                        sp.Symbol(
                            f"s{strip_pysb(tcl.get_id())}__"
                            f"{strip_pysb(par.get_id())}",
                            real=True,
                        )
                        for par in self._parameters
                    ]
                    if self.conservation_law_has_multispecies(tcl)
                    else [0] * self.num_par()
                    for tcl in self._conservation_laws
                ]
            )
            return
        elif name == "xdot_old":
            length = len(self.eq("xdot"))
        elif name in sparse_functions:
            self._generate_sparse_symbol(name)
            return
        elif name in self._symboldim_funs:
            length = self._symboldim_funs[name]()
        elif name == "stau":
            length = self.eq(name)[0].shape[1]
        elif name in sensi_functions:
            length = self.eq(name).shape[0]
        elif name == "spl":
            # placeholders for the numeric spline values.
            # Need to create symbols
            self._syms[name] = sp.Matrix(
                [[f"spl_{isp}" for isp in range(len(self._splines))]]
            )
            return
        elif name == "sspl":
            # placeholders for spline sensitivities. Need to create symbols
            self._syms[name] = sp.Matrix(
                [
                    [f"sspl_{isp}_{ip}" for ip in range(len(self._syms["p"]))]
                    for isp in range(len(self._splines))
                ]
            )
            return
        else:
            length = len(self.eq(name))
        self._syms[name] = sp.Matrix(
            [
                sp.Symbol(f'{name}{0 if name == "stau" else i}', real=True)
                for i in range(length)
            ]
        )

    def generate_basic_variables(self) -> None:
        """
        Generates the symbolic identifiers for all variables in
        ``DEModel._variable_prototype``
        """
        # We need to process events and Heaviside functions in the ``DEModel`,
        # before adding it to DEExporter
        self.parse_events()

        for var in self._variable_prototype:
            if var not in self._syms:
                self._generate_symbol(var)
        # symbols for spline values need to be created in addition
        for var in ["spl", "sspl"]:
            self._generate_symbol(var)

        self._generate_symbol("x")

    def parse_events(self) -> None:
        """
        This function checks the right-hand side for roots of Heaviside
        functions or events, collects the roots, removes redundant roots,
        and replaces the formulae of the found roots by identifiers of AMICI's
        Heaviside function implementation in the right-hand side
        """
        # Track all roots functions in the right-hand side
        roots = copy.deepcopy(self._events)
        for state in self._differential_states:
            state.set_dt(self._process_heavisides(state.get_dt(), roots))

        for expr in self._expressions:
            expr.set_val(self._process_heavisides(expr.get_val(), roots))

        # remove all possible Heavisides from roots, which may arise from
        # the substitution of `'w'` in `_collect_heaviside_roots`
        for root in roots:
            root.set_val(self._process_heavisides(root.get_val(), roots))

        # Now add the found roots to the model components
        for root in roots:
            # skip roots of SBML events, as these have already been added
            if root in self._events:
                continue
            # add roots of heaviside functions
            self.add_component(root)

        # re-order events - first those that require root tracking, then the others
        self._events = list(
            chain(
                itertools.filterfalse(
                    Event.triggers_at_fixed_timepoint, self._events
                ),
                filter(Event.triggers_at_fixed_timepoint, self._events),
            )
        )

    def get_appearance_counts(self, idxs: list[int]) -> list[int]:
        """
        Counts how often a state appears in the time derivative of
        another state and expressions for a subset of states

        :param idxs:
            list of state indices for which counts are to be computed

        :return:
            list of counts for the states ordered according to the provided
            indices
        """
        free_symbols_dt = list(
            itertools.chain.from_iterable(
                [str(symbol) for symbol in state.get_dt().free_symbols]
                for state in self.states()
            )
        )

        free_symbols_expr = list(
            itertools.chain.from_iterable(
                [str(symbol) for symbol in expr.get_val().free_symbols]
                for expr in self._expressions
            )
        )

        return [
            free_symbols_dt.count(str(self._differential_states[idx].get_id()))
            + free_symbols_expr.count(
                str(self._differential_states[idx].get_id())
            )
            for idx in idxs
        ]

    def _generate_sparse_symbol(self, name: str) -> None:
        """
        Generates the sparse symbolic identifiers, symbolic identifiers,
        sparse equations, column pointers and row values for a symbolic
        variable

        :param name:
            name of the symbolic variable
        """
        matrix = self.eq(name)

        if match_deriv := DERIVATIVE_PATTERN.match(name):
            eq = match_deriv[1]
            var = match_deriv[2]

            rownames = self.sym(eq)
            colnames = self.sym(var)

        if name == "dJydy":
            # One entry per y-slice
            self._colptrs[name] = []
            self._rowvals[name] = []
            self._sparseeqs[name] = []
            self._sparsesyms[name] = []
            self._syms[name] = []

            for iy in range(self.num_obs()):
                (
                    symbol_col_ptrs,
                    symbol_row_vals,
                    sparse_list,
                    symbol_list,
                    sparse_matrix,
                ) = csc_matrix(
                    matrix[iy, :],
                    rownames=rownames,
                    colnames=colnames,
                    identifier=iy,
                )
                self._colptrs[name].append(symbol_col_ptrs)
                self._rowvals[name].append(symbol_row_vals)
                self._sparseeqs[name].append(sparse_list)
                self._sparsesyms[name].append(symbol_list)
                self._syms[name].append(sparse_matrix)
        else:
            (
                symbol_col_ptrs,
                symbol_row_vals,
                sparse_list,
                symbol_list,
                sparse_matrix,
            ) = csc_matrix(
                matrix,
                rownames=rownames,
                colnames=colnames,
                pattern_only=name in nobody_functions,
            )

            self._colptrs[name] = symbol_col_ptrs
            self._rowvals[name] = symbol_row_vals
            self._sparseeqs[name] = sparse_list
            self._sparsesyms[name] = symbol_list
            self._syms[name] = sparse_matrix

    def _compute_equation(self, name: str) -> None:
        """
        Computes the symbolic formula for a symbolic variable

        :param name:
            name of the symbolic variable
        """
        # replacement ensures that we don't have to adapt name in abstract
        # model and keep backwards compatibility with matlab
        match_deriv = DERIVATIVE_PATTERN.match(
            re.sub(r"dJ(y|z|rz)dsigma", r"dJ\1dsigma\1", name)
            .replace("sigmarz", "sigmaz")
            .replace("dJrzdz", "dJrzdrz")
        )
        time_symbol = sp.Matrix([amici_time_symbol])

        if name in self._equation_prototype:
            self._equation_from_components(
                name, self._equation_prototype[name]()
            )

        elif name in self._total_derivative_prototypes:
            args = self._total_derivative_prototypes[name]
            args["name"] = name
            self._lock_total_derivative += args["chainvars"]
            self._total_derivative(**args)
            for cv in args["chainvars"]:
                self._lock_total_derivative.remove(cv)

        elif name == "xdot":
            if self.is_ode():
                self._eqs[name] = sp.Matrix(
                    [
                        state.get_dt()
                        for state in self._differential_states
                        if not state.has_conservation_law()
                    ]
                )
            else:
                self._eqs[name] = sp.Matrix(
                    [
                        x.get_dt() - dx
                        for x, dx in zip(
                            (
                                s
                                for s in self._differential_states
                                if not s.has_conservation_law()
                            ),
                            self.sym("dx"),
                        )
                    ]
                    + [eq.get_val() for eq in self._algebraic_equations]
                )

        elif name == "x_rdata":
            self._eqs[name] = sp.Matrix(
                [state.get_x_rdata() for state in self.states()]
            )

        elif name == "x_solver":
            self._eqs[name] = sp.Matrix(
                [
                    state.get_id()
                    for state in self.states()
                    if not state.has_conservation_law()
                ]
            )

        elif name == "sx_solver":
            self._eqs[name] = sp.Matrix(
                [
                    self.sym("sx_rdata")[ix]
                    for ix, state in enumerate(self.states())
                    if not state.has_conservation_law()
                ]
            )

        elif name == "sx0":
            self._derivative(name[1:], "p", name=name)

        elif name == "sx0_fixedParameters":
            # deltax = -x+x0_fixedParameters if x0_fixedParameters>0 else 0
            # deltasx = -sx+dx0_fixed_parametersdx*sx+dx0_fixedParametersdp
            # if x0_fixedParameters>0 else 0
            # sx0_fixedParameters = sx+deltasx =
            # dx0_fixed_parametersdx*sx+dx0_fixedParametersdp
            self._eqs[name] = smart_jacobian(
                self.eq("x0_fixedParameters"), self.sym("p")
            )

            dx0_fixed_parametersdx = smart_jacobian(
                self.eq("x0_fixedParameters"), self.sym("x")
            )

            if not smart_is_zero_matrix(dx0_fixed_parametersdx):
                if isinstance(self._eqs[name], ImmutableDenseMatrix):
                    self._eqs[name] = MutableDenseMatrix(self._eqs[name])
                tmp = smart_multiply(dx0_fixed_parametersdx, self.sym("sx0"))
                for ip in range(self._eqs[name].shape[1]):
                    self._eqs[name][:, ip] += tmp

        elif name == "x0_fixedParameters":
            k = self.sym("k")
            self._x0_fixedParameters_idx = [
                ix
                for ix, eq in enumerate(self.eq("x0"))
                if any(sym in eq.free_symbols for sym in k)
            ]
            eq = self.eq("x0")
            self._eqs[name] = sp.Matrix(
                [eq[ix] for ix in self._x0_fixedParameters_idx]
            )

        elif name == "dtotal_cldx_rdata":
            x_rdata = self.sym("x_rdata")
            self._eqs[name] = sp.Matrix(
                [
                    [cl.get_ncoeff(xr) for xr in x_rdata]
                    for cl in self._conservation_laws
                ]
            )

        elif name == "dtcldx":
            # this is always zero
            self._eqs[name] = sp.zeros(
                self.num_cons_law(), self.num_states_solver()
            )

        elif name == "dtcldp":
            # force symbols
            self._eqs[name] = self.sym(name)

        elif name == "dx_rdatadx_solver":
            if self.num_cons_law():
                x_solver = self.sym("x")
                self._eqs[name] = sp.Matrix(
                    [
                        [state.get_dx_rdata_dx_solver(xs) for xs in x_solver]
                        for state in self.states()
                    ]
                )
            else:
                # so far, dx_rdatadx_solver is only required for sx_rdata
                # in case of no conservation laws, C++ code will directly use
                # sx, we don't need this
                self._eqs[name] = sp.zeros(
                    self.num_states_rdata(), self.num_states_solver()
                )

        elif name == "dx_rdatadp":
            if self.num_cons_law():
                self._eqs[name] = smart_jacobian(
                    self.eq("x_rdata"), self.sym("p")
                )
            else:
                # so far, dx_rdatadp is only required for sx_rdata
                # in case of no conservation laws, C++ code will directly use
                # sx, we don't need this
                self._eqs[name] = sp.zeros(
                    self.num_states_rdata(), self.num_par()
                )

        elif name == "dx_rdatadtcl":
            self._eqs[name] = smart_jacobian(
                self.eq("x_rdata"), self.sym("tcl")
            )

        elif name == "dxdotdx_explicit":
            # force symbols
            self._derivative("xdot", "x", name=name)

        elif name == "dxdotdp_explicit":
            # force symbols
            self._derivative("xdot", "p", name=name)

        elif name == "spl":
            self._eqs[name] = self.sym(name)

        elif name == "sspl":
            # force symbols
            self._eqs[name] = self.sym(name)

        elif name == "spline_values":
            # force symbols
            self._eqs[name] = sp.Matrix(
                [y for spline in self._splines for y in spline.values_at_nodes]
            )

        elif name == "spline_slopes":
            # force symbols
            self._eqs[name] = sp.Matrix(
                [
                    d
                    for spline in self._splines
                    for d in (
                        sp.zeros(len(spline.derivatives_at_nodes), 1)
                        if spline.derivatives_by_fd
                        else spline.derivatives_at_nodes
                    )
                ]
            )

        elif name == "drootdt":
            self._eqs[name] = smart_jacobian(self.eq("root"), time_symbol)

        elif name == "drootdt_total":
            # backsubstitution of optimized right-hand side terms into RHS
            # calling subs() is costly. Due to looping over events though, the
            # following lines are only evaluated if a model has events
            w_sorted = toposort_symbols(dict(zip(self.sym("w"), self.eq("w"))))
            tmp_xdot = smart_subs_dict(self.eq("xdot"), w_sorted)
            self._eqs[name] = self.eq("drootdt")
            if self.num_states_solver():
                self._eqs[name] += smart_multiply(self.eq("drootdx"), tmp_xdot)

        elif name == "deltax":
            # fill boluses for Heaviside functions, as empty state updates
            # would cause problems when writing the function file later
            event_eqs = []
            for event in self._events:
                if event._state_update is None:
                    event_eqs.append(sp.zeros(self.num_states_solver(), 1))
                else:
                    event_eqs.append(event._state_update)

            self._eqs[name] = event_eqs

        elif name == "z":
            event_observables = [
                sp.zeros(self.num_eventobs(), 1) for _ in self._events
            ]
            event_ids = [e.get_id() for e in self._events]
            # TODO: get rid of this stupid 1-based indexing as soon as we can
            # the matlab interface
            z2event = [
                event_ids.index(event_obs.get_event()) + 1
                for event_obs in self._event_observables
            ]
            for (iz, ie), event_obs in zip(
                enumerate(z2event), self._event_observables
            ):
                event_observables[ie - 1][iz] = event_obs.get_val()

            self._eqs[name] = event_observables
            self._z2event = z2event

        elif name in ["ddeltaxdx", "ddeltaxdp", "ddeltaxdt", "dzdp", "dzdx"]:
            if match_deriv[2] == "t":
                var = time_symbol
            else:
                var = self.sym(match_deriv[2])

            self._eqs[name] = [
                smart_jacobian(self.eq(match_deriv[1])[ie], var)
                for ie in range(self.num_events())
            ]
            if name == "dzdx":
                for ie in range(self.num_events()):
                    dtaudx = (
                        -self.eq("drootdx")[ie, :]
                        / self.eq("drootdt_total")[ie]
                    )
                    for iz in range(self.num_eventobs()):
                        if ie != self._z2event[iz] - 1:
                            continue
                        dzdt = sp.diff(self.eq("z")[ie][iz], time_symbol)
                        self._eqs[name][ie][iz, :] += dzdt * dtaudx

        elif name in ["rz", "drzdx", "drzdp"]:
            eq_events = []
            for ie in range(self.num_events()):
                val = sp.zeros(
                    self.num_eventobs(),
                    1 if name == "rz" else len(self.sym(match_deriv[2])),
                )
                # match event observables to root function
                for iz in range(self.num_eventobs()):
                    if ie == self._z2event[iz] - 1:
                        val[iz, :] = self.eq(name.replace("rz", "root"))[ie, :]
                eq_events.append(val)

            self._eqs[name] = eq_events

        elif name == "stau":
            self._eqs[name] = [
                -self.eq("sroot")[ie, :] / self.eq("drootdt_total")[ie]
                if not self.eq("drootdt_total")[ie].is_zero
                else sp.zeros(*self.eq("sroot")[ie, :].shape)
                for ie in range(self.num_events())
            ]

        elif name == "deltasx":
            if self.num_states_solver() * self.num_par() == 0:
                self._eqs[name] = []
                return

            event_eqs = []
            for ie, event in enumerate(self._events):
                tmp_eq = sp.zeros(self.num_states_solver(), self.num_par())

                # need to check if equations are zero since we are using
                # symbols
                if not smart_is_zero_matrix(
                    self.eq("stau")[ie]
                ) and not smart_is_zero_matrix(self.eq("xdot")):
                    tmp_eq += smart_multiply(
                        self.sym("xdot_old") - self.sym("xdot"),
                        self.sym("stau").T,
                    )

                # only add deltax part if there is state update
                if event._state_update is not None:
                    # partial derivative for the parameters
                    tmp_eq += self.eq("ddeltaxdp")[ie]

                    # initial part of chain rule state variables
                    tmp_dxdp = self.sym("sx") * sp.ones(1, self.num_par())

                    # need to check if equations are zero since we are using
                    # symbols
                    if not smart_is_zero_matrix(self.eq("stau")[ie]):
                        # chain rule for the time point
                        tmp_eq += smart_multiply(
                            self.eq("ddeltaxdt")[ie], self.sym("stau").T
                        )

                        # additional part of chain rule state variables
                        tmp_dxdp += smart_multiply(
                            self.sym("xdot_old"), self.sym("stau").T
                        )

                    # finish chain rule for the state variables
                    tmp_eq += smart_multiply(
                        self.eq("ddeltaxdx")[ie], tmp_dxdp
                    )

                event_eqs.append(tmp_eq)

            self._eqs[name] = event_eqs

        elif name == "xdot_old":
            # force symbols
            self._eqs[name] = self.sym(name)

        elif name == "dwdx":
            if (
                expected := list(
                    map(
                        ConservationLaw.get_x_rdata,
                        reversed(self.conservation_laws()),
                    )
                )
            ) != (actual := self.eq("w")[: self.num_cons_law()]):
                raise AssertionError(
                    "Conservation laws are not at the beginning of 'w'. "
                    f"Got {actual}, expected {expected}."
                )
            x = self.sym("x")
            self._eqs[name] = sp.Matrix(
                [
                    [-cl.get_ncoeff(xs) for xs in x]
                    # the insert first in ode_model._add_conservation_law() means
                    # that we need to reverse the order here
                    for cl in reversed(self._conservation_laws)
                ]
            ).col_join(
                smart_jacobian(self.eq("w")[self.num_cons_law() :, :], x)
            )

        elif match_deriv:
            self._derivative(match_deriv[1], match_deriv[2], name)

        else:
            raise ValueError(f"Unknown equation {name}")

        if name in ("sigmay", "sigmaz"):
            # check for states in sigma{y,z}, which is currently not supported
            syms_x = self.sym("x")
            syms_yz = self.sym(name.removeprefix("sigma"))
            xs_in_sigma = {}
            for sym_yz, eq_yz in zip(syms_yz, self._eqs[name]):
                yz_free_syms = eq_yz.free_symbols
                if tmp := {x for x in syms_x if x in yz_free_syms}:
                    xs_in_sigma[sym_yz] = tmp
            if xs_in_sigma:
                msg = ", ".join(
                    [f"{yz} depends on {xs}" for yz, xs in xs_in_sigma.items()]
                )
                raise NotImplementedError(
                    f"State-dependent observables are not supported, but {msg}."
                )

        if name == "root":
            # Events are processed after the model has been set up.
            # Equations are there, but symbols for roots must be added
            self.sym("h")

        if name in {"Jy", "dydx"}:
            # do not transpose if we compute the partial derivative as part of
            # a total derivative
            if not len(self._lock_total_derivative):
                self._eqs[name] = self._eqs[name].transpose()

        if name in {"dzdx", "drzdx"}:
            self._eqs[name] = [e.T for e in self._eqs[name]]

        if self._simplify:
            dec = log_execution_time(f"simplifying {name}", logger)
            if isinstance(self._eqs[name], list):
                self._eqs[name] = [
                    dec(_parallel_applyfunc)(sub_eq, self._simplify)
                    for sub_eq in self._eqs[name]
                ]
            else:
                self._eqs[name] = dec(_parallel_applyfunc)(
                    self._eqs[name], self._simplify
                )

    def sym_names(self) -> list[str]:
        """
        Returns a list of names of generated symbolic variables

        :return:
            list of names
        """
        return list(self._syms.keys())

    def _derivative(self, eq: str, var: str, name: str = None) -> None:
        """
        Creates a new symbolic variable according to a derivative

        :param eq:
            name of the symbolic variable that defines the formula

        :param var:
            name of the symbolic variable that defines the identifiers
            with respect to which the derivatives are to be computed

        :param name:
            name of resulting symbolic variable, default is ``d{eq}d{var}``
        """
        if not name:
            name = f"d{eq}d{var}"

        ignore_chainrule = {
            ("xdot", "p"): "w",  # has generic implementation in c++ code
            ("xdot", "x"): "w",  # has generic implementation in c++ code
            ("w", "w"): "tcl",  # dtcldw = 0
            ("w", "x"): "tcl",  # dtcldx = 0
        }
        # automatically detect chainrule
        chainvars = [
            cv
            for cv in ["w", "tcl"]
            if var_in_function_signature(eq, cv, self.is_ode())
            and cv not in self._lock_total_derivative
            and var != cv
            and min(self.sym(cv).shape)
            and (
                (eq, var) not in ignore_chainrule
                or ignore_chainrule[(eq, var)] != cv
            )
        ]
        if len(chainvars):
            self._lock_total_derivative += chainvars
            self._total_derivative(name, eq, chainvars, var)
            for cv in chainvars:
                self._lock_total_derivative.remove(cv)
            return

        # partial derivative
        sym_eq = self.eq(eq).transpose() if eq == "Jy" else self.eq(eq)

        sym_var = self.sym(var)

        derivative = smart_jacobian(sym_eq, sym_var)

        self._eqs[name] = derivative

        # compute recursion depth based on nilpotency of jacobian. computing
        # nilpotency can be done more efficiently on numerical sparsity pattern
        if name == "dwdw":
            nonzeros = np.asarray(
                derivative.applyfunc(lambda x: int(not x.is_zero))
            ).astype(np.int64)
            recursion = nonzeros.copy()
            if max(recursion.shape):
                while recursion.max():
                    recursion = recursion.dot(nonzeros)
                    self._w_recursion_depth += 1
                    if self._w_recursion_depth > len(sym_eq):
                        raise RuntimeError(
                            "dwdw is not nilpotent. Something, somewhere went "
                            "terribly wrong. Please file a bug report at "
                            "https://github.com/AMICI-dev/AMICI/issues and "
                            "attach this model."
                        )

        if name == "dydw" and not smart_is_zero_matrix(derivative):
            dwdw = self.eq("dwdw")
            # h(k) = d{eq}dw*dwdw^k* (k=1)
            h = smart_multiply(derivative, dwdw)
            while not smart_is_zero_matrix(h):
                self._eqs[name] += h
                # h(k+1) = d{eq}dw*dwdw^(k+1) = h(k)*dwdw
                h = smart_multiply(h, dwdw)

    def _total_derivative(
        self,
        name: str,
        eq: str,
        chainvars: list[str],
        var: str,
        dydx_name: str = None,
        dxdz_name: str = None,
    ) -> None:
        """
        Creates a new symbolic variable according to a total derivative
        using the chain rule

        :param name:
            name of resulting symbolic variable

        :param eq:
            name of the symbolic variable that defines the formula

        :param chainvars:
            names of the symbolic variable that define the
            identifiers with respect to which the chain rules are applied

        :param var:
            name of the symbolic variable that defines the identifiers
            with respect to which the derivatives are to be computed

        :param dydx_name:
            defines the name of the symbolic variable that
            defines the derivative of the ``eq`` with respect to ``chainvar``,
            default is ``d{eq}d{chainvar}``

        :param dxdz_name:
            defines the name of the symbolic variable that
            defines the derivative of the ``chainvar`` with respect to ``var``,
            default is d{chainvar}d{var}
        """
        # compute total derivative according to chainrule
        # Dydz = dydx*dxdz + dydz

        # initialize with partial derivative dydz without chain rule
        self._eqs[name] = self.sym_or_eq(name, f"d{eq}d{var}")
        if not isinstance(self._eqs[name], sp.Symbol):
            # if not a Symbol, create a copy using sympy API
            # NB deepcopy does not work safely, see sympy issue #7672
            self._eqs[name] = self._eqs[name].copy()

        for chainvar in chainvars:
            if dydx_name is None:
                dydx_name = f"d{eq}d{chainvar}"
            if dxdz_name is None:
                dxdz_name = f"d{chainvar}d{var}"

            dydx = self.sym_or_eq(name, dydx_name)
            dxdz = self.sym_or_eq(name, dxdz_name)
            # Save time for large models if one multiplicand is zero,
            # which is not checked for by sympy
            if not smart_is_zero_matrix(dydx) and not smart_is_zero_matrix(
                dxdz
            ):
                dydx_times_dxdz = smart_multiply(dydx, dxdz)
                if (
                    dxdz.shape[1] == 1
                    and self._eqs[name].shape[1] != dxdz.shape[1]
                ):
                    for iz in range(self._eqs[name].shape[1]):
                        self._eqs[name][:, iz] += dydx_times_dxdz
                else:
                    self._eqs[name] += dydx_times_dxdz

    def sym_or_eq(self, name: str, varname: str) -> sp.Matrix:
        """
        Returns symbols or equations depending on whether a given
        variable appears in the function signature or not.

        :param name:
            name of function for which the signature should be checked

        :param varname:
            name of the variable which should be contained in the
            function signature

        :return:
            the variable symbols if the variable is part of the signature and
            the variable equations otherwise.
        """
        # dwdx and dwdp will be dynamically computed and their ordering
        # within a column may differ from the initialization of symbols here,
        # so those are not safe to use. Not removing them from signature as
        # this would break backwards compatibility.
        if var_in_function_signature(
            name, varname, self.is_ode()
        ) and varname not in [
            "dwdx",
            "dwdp",
        ]:
            return self.sym(varname)
        else:
            return self.eq(varname)

    def _multiplication(
        self,
        name: str,
        x: str,
        y: str,
        transpose_x: bool | None = False,
        sign: int | None = 1,
    ):
        """
        Creates a new symbolic variable according to a multiplication

        :param name:
            name of resulting symbolic variable, default is ``d{eq}d{var}``

        :param x:
            name of the symbolic variable that defines the first factor

        :param y:
            name of the symbolic variable that defines the second factor

        :param transpose_x:
            indicates whether the first factor should be
            transposed before multiplication

        :param sign:
            defines the sign of the product, should be +1 or -1
        """
        if sign not in [-1, 1]:
            raise TypeError(f"sign must be +1 or -1, was {sign}")

        variables = {
            varname: self.sym(varname)
            if var_in_function_signature(name, varname, self.is_ode())
            else self.eq(varname)
            for varname in [x, y]
        }

        xx = variables[x].transpose() if transpose_x else variables[x]
        yy = variables[y]

        self._eqs[name] = sign * smart_multiply(xx, yy)

    def _equation_from_components(
        self, name: str, components: list[ModelQuantity]
    ) -> None:
        """
        Generates the formulas of a symbolic variable from the attributes

        :param name:
            name of resulting symbolic variable

        :param component:
            name of the attribute
        """
        self._eqs[name] = sp.Matrix([comp.get_val() for comp in components])

    def get_conservation_laws(self) -> list[tuple[sp.Symbol, sp.Expr]]:
        """Returns a list of states with conservation law set

        :return:
            list of state identifiers
        """
        return [
            (state.get_id(), state.get_x_rdata())
            for state in self.states()
            if state.has_conservation_law()
        ]

    def _generate_value(self, name: str) -> None:
        """
        Generates the numeric values of a symbolic variable from value
        prototypes

        :param name:
            name of resulting symbolic variable
        """
        if name in self._value_prototype:
            components = self._value_prototype[name]()
        else:
            raise ValueError(f"No values for {name}")

        self._vals[name] = [comp.get_val() for comp in components]

    def _generate_name(self, name: str) -> None:
        """
        Generates the names of a symbolic variable from variable prototypes or
        equation prototypes

        :param name:
            name of resulting symbolic variable
        """
        if name in self._variable_prototype:
            components = self._variable_prototype[name]()
        elif name in self._equation_prototype:
            components = self._equation_prototype[name]()
        else:
            raise ValueError(f"No names for {name}")

        self._names[name] = [comp.get_name() for comp in components]

    def state_has_fixed_parameter_initial_condition(self, ix: int) -> bool:
        """
        Checks whether the state at specified index has a fixed parameter
        initial condition

        :param ix:
            state index

        :return:
            boolean indicating if any of the initial condition free
            variables is contained in the model constants
        """
        ic = self.states()[ix].get_val()
        if not isinstance(ic, sp.Basic):
            return False
        return any(
            fp in (c.get_id() for c in self._constants)
            for fp in ic.free_symbols
        )

    def state_has_conservation_law(self, ix: int) -> bool:
        """
        Checks whether the state at specified index has a conservation
        law set

        :param ix:
            state index

        :return:
            boolean indicating if conservation_law is not None
        """
        return self.states()[ix].has_conservation_law()

    def get_solver_indices(self) -> dict[int, int]:
        """
        Returns a mapping that maps rdata species indices to solver indices

        :return:
            dictionary mapping rdata species indices to solver indices
        """
        solver_index = {}
        ix_solver = 0
        for ix in range(len(self.states())):
            if self.state_has_conservation_law(ix):
                continue
            solver_index[ix] = ix_solver
            ix_solver += 1
        return solver_index

    def state_is_constant(self, ix: int) -> bool:
        """
        Checks whether the temporal derivative of the state is zero

        :param ix:
            state index

        :return:
            boolean indicating if constant over time
        """
        state = self.states()[ix]
        if isinstance(state, AlgebraicState):
            return False

        return state.get_dt() == 0.0

    def conservation_law_has_multispecies(self, tcl: ConservationLaw) -> bool:
        """
        Checks whether a conservation law has multiple species or it just
        defines one constant species

        :param tcl:
            conservation law

        :return:
            boolean indicating if conservation_law is not None
        """
        state_set = set(self.sym("x_rdata"))
        n_species = len(state_set.intersection(tcl.get_val().free_symbols))
        return n_species > 1

    def _expr_is_time_dependent(self, expr: sp.Expr) -> bool:
        """Determine whether an expression is time-dependent.

        :param expr:
            The expression.

        :returns:
            Whether the expression is time-dependent.
        """
        # `expr.free_symbols` will be different to `self._states.keys()`, so
        # it's easier to compare as `str`.
        expr_syms = {str(sym) for sym in expr.free_symbols}

        # Check if the time variable is in the expression.
        if "t" in expr_syms:
            return True

        # Check if any time-dependent states are in the expression.
        state_syms = [str(sym) for sym in self.states()]
        return any(
            not self.state_is_constant(state_syms.index(state))
            for state in expr_syms.intersection(state_syms)
        )

    def _get_unique_root(
        self,
        root_found: sp.Expr,
        roots: list[Event],
    ) -> sp.Symbol | None:
        """
        Collects roots of Heaviside functions and events and stores them in
        the roots list. It checks for redundancy to not store symbolically
        equivalent root functions more than once.

        :param root_found:
            equation of the root function
        :param roots:
            list of already known root functions with identifier

        :returns:
            unique identifier for root, or ``None`` if the root is not
            time-dependent
        """
        if not self._expr_is_time_dependent(root_found):
            return None

        for root in roots:
            if sp.simplify(root_found - root.get_val()) == 0:
                return root.get_id()

        # create an event for a new root function
        root_symstr = f"Heaviside_{len(roots)}"
        roots.append(
            Event(
                identifier=sp.Symbol(root_symstr),
                name=root_symstr,
                value=root_found,
                state_update=None,
            )
        )
        return roots[-1].get_id()

    def _collect_heaviside_roots(
        self,
        args: Sequence[sp.Expr],
    ) -> list[sp.Expr]:
        """
        Recursively checks an expression for the occurrence of Heaviside
        functions and return all roots found

        :param args:
            args attribute of the expanded expression

        :returns:
            root functions that were extracted from Heaviside function
            arguments
        """
        root_funs = []
        for arg in args:
            if arg.func == sp.Heaviside:
                root_funs.append(arg.args[0])
            elif arg.has(sp.Heaviside):
                root_funs.extend(self._collect_heaviside_roots(arg.args))

        if not root_funs:
            return []

        # substitute 'w' expressions into root expressions now, to avoid
        # rewriting 'root.cpp' and 'stau.cpp' headers
        # to include 'w.h'
        w_sorted = toposort_symbols(
            dict(
                zip(
                    [expr.get_id() for expr in self._expressions],
                    [expr.get_val() for expr in self._expressions],
                )
            )
        )
        root_funs = [r.subs(w_sorted) for r in root_funs]

        return root_funs

    def _process_heavisides(
        self,
        dxdt: sp.Expr,
        roots: list[Event],
    ) -> sp.Expr:
        """
        Parses the RHS of a state variable, checks for Heaviside functions,
        collects unique roots functions that can be tracked by SUNDIALS and
        replaces Heaviside Functions by amici helper variables that will be
        updated based on SUNDIALS root tracking.

        :param dxdt:
            right-hand side of state variable
        :param roots:
            list of known root functions with identifier

        :returns:
            dxdt with Heaviside functions replaced by amici helper variables
        """
        # track all the old Heaviside expressions in tmp_roots_old
        # replace them later by the new expressions
        heavisides = []
        # run through the expression tree and get the roots
        tmp_roots_old = self._collect_heaviside_roots(dxdt.args)
        for tmp_old in unique_preserve_order(tmp_roots_old):
            # we want unique identifiers for the roots
            tmp_new = self._get_unique_root(tmp_old, roots)
            # `tmp_new` is None if the root is not time-dependent.
            if tmp_new is None:
                continue
            # For Heavisides, we need to add the negative function as well
            self._get_unique_root(sp.sympify(-tmp_old), roots)
            heavisides.append((sp.Heaviside(tmp_old), tmp_new))

        if heavisides:
            # only apply subs if necessary
            for heaviside_sympy, heaviside_amici in heavisides:
                dxdt = dxdt.subs(heaviside_sympy, heaviside_amici)

        return dxdt


class DEExporter:
    """
    The DEExporter class generates AMICI C++ files for a model as
    defined in symbolic expressions.

    :ivar model:
        DE definition

    :ivar verbose:
        more verbose output if True

    :ivar assume_pow_positivity:
        if set to true, a special pow function is
        used to avoid problems with state variables that may become negative
        due to numerical errors

    :ivar compiler:
        Absolute path to the compiler executable to be used to build the Python
        extension, e.g. ``/usr/bin/clang``.

    :ivar functions:
        carries C++ function signatures and other specifications

    :ivar model_name:
        name of the model that will be used for compilation

    :ivar model_path:
        path to the generated model specific files

    :ivar model_swig_path:
        path to the generated swig files

    :ivar allow_reinit_fixpar_initcond:
        indicates whether reinitialization of
        initial states depending on fixedParameters is allowed for this model

    :ivar _build_hints:
        If the given model uses special functions, this set contains hints for
        model building.

    :ivar _code_printer:
        Code printer to generate C++ code

    :ivar generate_sensitivity_code:
        Specifies whether code for sensitivity computation is to be generated

    .. note::
        When importing large models (several hundreds of species or
        parameters), import time can potentially be reduced by using multiple
        CPU cores. This is controlled by setting the ``AMICI_IMPORT_NPROCS``
        environment variable to the number of parallel processes that are to be
        used (default: 1). Note that for small models this may (slightly)
        increase import times.
    """

    def __init__(
        self,
        de_model: DEModel,
        outdir: Path | str | None = None,
        verbose: bool | int | None = False,
        assume_pow_positivity: bool | None = False,
        compiler: str | None = None,
        allow_reinit_fixpar_initcond: bool | None = True,
        generate_sensitivity_code: bool | None = True,
        model_name: str | None = "model",
    ):
        """
        Generate AMICI C++ files for the DE provided to the constructor.

        :param de_model:
            DE model definition

        :param outdir:
            see :meth:`amici.de_export.DEExporter.set_paths`

        :param verbose:
            verbosity level for logging, ``True``/``False`` default to
            :data:`logging.Error`/:data:`logging.DEBUG`

        :param assume_pow_positivity:
            if set to true, a special pow function is
            used to avoid problems with state variables that may become
            negative due to numerical errors

        :param compiler: Absolute path to the compiler executable to be used
            to build the Python extension, e.g. ``/usr/bin/clang``.

        :param allow_reinit_fixpar_initcond:
            see :class:`amici.de_export.DEExporter`

        :param generate_sensitivity_code:
            specifies whether code required for sensitivity computation will be
            generated

        :param model_name:
            name of the model to be used during code generation
        """
        set_log_level(logger, verbose)

        self.verbose: bool = logger.getEffectiveLevel() <= logging.DEBUG
        self.assume_pow_positivity: bool = assume_pow_positivity
        self.compiler: str = compiler

        self.model_path: str = ""
        self.model_swig_path: str = ""

        self.set_name(model_name)
        self.set_paths(outdir)

        self._code_printer = AmiciCxxCodePrinter()
        for fun in CUSTOM_FUNCTIONS:
            self._code_printer.known_functions[fun["sympy"]] = fun["c++"]

        # Signatures and properties of generated model functions (see
        # include/amici/model.h for details)
        self.model: DEModel = de_model
        self._code_printer.known_functions.update(
            splines.spline_user_functions(
                self.model._splines, self._get_index("p")
            )
        )

        # To only generate a subset of functions, apply subselection here
        self.functions: dict[str, _FunctionInfo] = copy.deepcopy(functions)

        self.allow_reinit_fixpar_initcond: bool = allow_reinit_fixpar_initcond
        self._build_hints = set()
        self.generate_sensitivity_code: bool = generate_sensitivity_code

    @log_execution_time("generating cpp code", logger)
    def generate_model_code(self) -> None:
        """
        Generates the native C++ code for the loaded model and a Matlab
        script that can be run to compile a mex file from the C++ code
        """
        with _monkeypatched(
            sp.Pow, "_eval_derivative", _custom_pow_eval_derivative
        ):
            self._prepare_model_folder()
            self._generate_c_code()
            self._generate_m_code()

    @log_execution_time("compiling cpp code", logger)
    def compile_model(self) -> None:
        """
        Compiles the generated code it into a simulatable module
        """
        self._compile_c_code(compiler=self.compiler, verbose=self.verbose)

    def _prepare_model_folder(self) -> None:
        """
        Create model directory or remove all files if the output directory
        already exists.
        """
        os.makedirs(self.model_path, exist_ok=True)

        for file in os.listdir(self.model_path):
            file_path = os.path.join(self.model_path, file)
            if os.path.isfile(file_path):
                os.remove(file_path)

    def _generate_c_code(self) -> None:
        """
        Create C++ code files for the model based on
        :attribute:`DEExporter.model`.
        """
        for func_name, func_info in self.functions.items():
            if (
                func_name in sensi_functions + sparse_sensi_functions
                and not self.generate_sensitivity_code
            ):
                continue

            if func_info.generate_body:
                dec = log_execution_time(f"writing {func_name}.cpp", logger)
                dec(self._write_function_file)(func_name)

        for name in self.model.sym_names():
            # only generate for those that have nontrivial implementation,
            # check for both basic variables (not in functions) and function
            # computed values
            if (
                (
                    name in self.functions
                    and not self.functions[name].body
                    and name not in nobody_functions
                )
                or name not in self.functions
            ) and len(self.model.sym(name)) == 0:
                continue
            self._write_index_files(name)

        self._write_wrapfunctions_cpp()
        self._write_wrapfunctions_header()
        self._write_model_header_cpp()
        self._write_c_make_file()
        self._write_swig_files()
        self._write_module_setup()
        _write_gitignore(Path(self.model_path))

        shutil.copy(
            CXX_MAIN_TEMPLATE_FILE, os.path.join(self.model_path, "main.cpp")
        )

    def _compile_c_code(
        self,
        verbose: bool | int | None = False,
        compiler: str | None = None,
    ) -> None:
        """
        Compile the generated model code

        :param verbose:
            Make model compilation verbose

        :param compiler:
            Absolute path to the compiler executable to be used to build the Python
            extension, e.g. ``/usr/bin/clang``.
        """
        # setup.py assumes it is run from within the model directory
        module_dir = self.model_path
        script_args = [sys.executable, os.path.join(module_dir, "setup.py")]

        if verbose:
            script_args.append("--verbose")
        else:
            script_args.append("--quiet")

        script_args.extend(
            [
                "build_ext",
                f"--build-lib={module_dir}",
                # This is generally not required, but helps to reduce the path
                # length of intermediate build files, that may easily become
                # problematic on Windows, due to its ridiculous 255-character path
                # length limit.
                f'--build-temp={Path(module_dir, "build")}',
            ]
        )

        env = os.environ.copy()
        if compiler is not None:
            # CMake will use the compiler specified in the CXX environment variable
            env["CXX"] = compiler

        # distutils.core.run_setup looks nicer, but does not let us check the
        # result easily
        try:
            result = subprocess.run(
                script_args,
                cwd=module_dir,
                stdout=subprocess.PIPE,
                stderr=subprocess.STDOUT,
                check=True,
                env=env,
            )
        except subprocess.CalledProcessError as e:
            print(e.output.decode("utf-8"))
            print("Failed building the model extension.")
            if self._build_hints:
                print("Note:")
                print("\n".join(self._build_hints))
            raise

        if verbose:
            print(result.stdout.decode("utf-8"))

    def _generate_m_code(self) -> None:
        """
        Create a Matlab script for compiling code files to a mex file
        """

        # Second order code is not yet implemented. Once this is done,
        # those variables will have to be replaced by
        # "self.model.<var>true()", or the corresponding "model.self.o2flag"
        nxtrue_rdata = self.model.num_states_rdata()
        nytrue = self.model.num_obs()
        nztrue = self.model.num_eventobs()
        o2flag = 0

        lines = [
            "% This compile script was automatically created from"
            " Python SBML import.",
            "% If mex compiler is set up within MATLAB, it can be run"
            " from MATLAB ",
            "% in order to compile a mex-file from the Python"
            " generated C++ files.",
            "",
            f"modelName = '{self.model_name}';",
            "amimodel.compileAndLinkModel(modelName, '', [], [], [], []);",
            f"amimodel.generateMatlabWrapper({nxtrue_rdata}, "
            f"{nytrue}, {self.model.num_par()}, "
            f"{self.model.num_const()}, {nztrue}, {o2flag}, ...",
            "    [], ['simulate_' modelName '.m'], modelName, ...",
            "    'lin', 1, 1);",
        ]

        # write compile script (for mex)
        compile_script = os.path.join(self.model_path, "compileMexFile.m")
        with open(compile_script, "w") as fileout:
            fileout.write("\n".join(lines))

    def _get_index(self, name: str) -> dict[sp.Symbol, int]:
        """
        Compute indices for a symbolic array.
        :param name:
            key in self.model._syms for which to obtain the index.
        :return:
            a dictionary of symbol/index pairs.
        """
        if name in self.model.sym_names():
            if name in sparse_functions:
                symbols = self.model.sparsesym(name)
            else:
                symbols = self.model.sym(name).T
        else:
            raise ValueError(f"Unknown symbolic array: {name}")

        return {
            strip_pysb(symbol).name: index
            for index, symbol in enumerate(symbols)
        }

    def _write_index_files(self, name: str) -> None:
        """
        Write index file for a symbolic array.

        :param name:
            key in ``self.model._syms`` for which the respective file should
            be written
        """
        if name not in self.model.sym_names():
            raise ValueError(f"Unknown symbolic array: {name}")

        symbols = (
            self.model.sparsesym(name)
            if name in sparse_functions
            else self.model.sym(name).T
        )
        if not len(symbols):
            return

        # flatten multiobs
        if isinstance(next(iter(symbols), None), list):
            symbols = [symbol for obs in symbols for symbol in obs]

        lines = []
        for index, symbol in enumerate(symbols):
            symbol_name = strip_pysb(symbol)
            if str(symbol) == "0":
                continue
            if str(symbol_name) == "":
                raise ValueError(f'{name} contains a symbol called ""')
            lines.append(f"#define {symbol_name} {name}[{index}]")
            if name == "stau":
                # we only need a single macro, as all entries have the same symbol
                break

        filename = os.path.join(self.model_path, f"{name}.h")
        with open(filename, "w") as fileout:
            fileout.write("\n".join(lines))

    def _write_function_file(self, function: str) -> None:
        """
        Generate equations and write the C++ code for the function
        ``function``.

        :param function:
            name of the function to be written (see ``self.functions``)
        """

        # first generate the equations to make sure we have everything we
        # need in subsequent steps
        if function in sparse_functions:
            equations = self.model.sparseeq(function)
        elif (
            not self.allow_reinit_fixpar_initcond
            and function == "sx0_fixedParameters"
        ):
            # Not required. Will create empty function body.
            equations = sp.Matrix()
        elif function == "create_splines":
            # nothing to do
            pass
        else:
            equations = self.model.eq(function)

        # function body
        if function == "create_splines":
            body = self._get_create_splines_body()
        else:
            body = self._get_function_body(function, equations)
        if not body:
            return

        # colptrs / rowvals for sparse matrices
        if function in sparse_functions:
            lines = self._generate_function_index(function, "colptrs")
            lines.extend(self._generate_function_index(function, "rowvals"))
            lines.append("\n\n")
        else:
            lines = []

        # function header
        lines.extend(
            [
                '#include "amici/symbolic_functions.h"',
                '#include "amici/defines.h"',
                '#include "sundials/sundials_types.h"',
                "",
                "#include <gsl/gsl-lite.hpp>",
                "#include <algorithm>",
                "",
            ]
        )
        if function == "create_splines":
            lines += [
                '#include "amici/splinefunctions.h"',
                "#include <vector>",
            ]

        func_info = self.functions[function]

        # extract symbols that need definitions from signature
        # don't add includes for files that won't be generated.
        # Unfortunately we cannot check for `self.functions[sym].body`
        # here since it may not have been generated yet.
        for sym in re.findall(
            r"const (?:realtype|double) \*([\w]+)[0]*(?:,|$)",
            func_info.arguments(self.model.is_ode()),
        ):
            if sym not in self.model.sym_names():
                continue

            if sym in sparse_functions:
                iszero = smart_is_zero_matrix(self.model.sparseeq(sym))
            elif sym in self.functions:
                iszero = smart_is_zero_matrix(self.model.eq(sym))
            else:
                iszero = len(self.model.sym(sym)) == 0

            if iszero and not (
                (sym == "y" and "Jy" in function)
                or (
                    sym == "w"
                    and "xdot" in function
                    and len(self.model.sym(sym))
                )
            ):
                continue

            lines.append(f'#include "{sym}.h"')

        # include return symbols
        if (
            function in self.model.sym_names()
            and function not in non_unique_id_symbols
        ):
            lines.append(f'#include "{function}.h"')

        lines.extend(
            [
                "",
                "namespace amici {",
                f"namespace model_{self.model_name} {{",
                "",
                f"{func_info.return_type} {function}_{self.model_name}"
                f"({func_info.arguments(self.model.is_ode())}){{",
            ]
        )

        if self.assume_pow_positivity and func_info.assume_pow_positivity:
            pow_rx = re.compile(r"(^|\W)std::pow\(")
            body = [
                # execute this twice to catch cases where the ending '(' would
                #  be the starting (^|\W) for the following match
                pow_rx.sub(
                    r"\1amici::pos_pow(",
                    pow_rx.sub(r"\1amici::pos_pow(", line),
                )
                for line in body
            ]

        self.functions[function].body = body

        lines += body
        lines.extend(
            [
                "}",
                "",
                f"}} // namespace model_{self.model_name}",
                "} // namespace amici\n",
            ]
        )

        # check custom functions
        for fun in CUSTOM_FUNCTIONS:
            if "include" in fun and any(fun["c++"] in line for line in lines):
                if "build_hint" in fun:
                    self._build_hints.add(fun["build_hint"])
                lines.insert(0, fun["include"])

        # if not body is None:
        filename = os.path.join(self.model_path, f"{function}.cpp")
        with open(filename, "w") as fileout:
            fileout.write("\n".join(lines))

    def _generate_function_index(
        self, function: str, indextype: Literal["colptrs", "rowvals"]
    ) -> list[str]:
        """
        Generate equations and C++ code for the function ``function``.

        :param function:
            name of the function to be written (see ``self.functions``)

        :param indextype:
            type of index {'colptrs', 'rowvals'}

        :returns:
            The code lines for the respective function index file
        """
        if indextype == "colptrs":
            values = self.model.colptrs(function)
            setter = "indexptrs"
        elif indextype == "rowvals":
            values = self.model.rowvals(function)
            setter = "indexvals"
        else:
            raise ValueError(
                "Invalid value for indextype, must be colptrs or "
                f"rowvals: {indextype}"
            )

        # function signature
        if function in multiobs_functions:
            signature = f"(SUNMatrixWrapper &{function}, int index)"
        else:
            signature = f"(SUNMatrixWrapper &{function})"

        lines = [
            '#include "amici/sundials_matrix_wrapper.h"',
            '#include "sundials/sundials_types.h"',
            "",
            "#include <array>",
            "#include <algorithm>",
            "",
            "namespace amici {",
            f"namespace model_{self.model_name} {{",
            "",
        ]

        # Generate static array with indices
        if len(values):
            static_array_name = f"{function}_{indextype}_{self.model_name}_"
            if function in multiobs_functions:
                # list of index vectors
                lines.append(
                    "static constexpr std::array<std::array<sunindextype, "
                    f"{len(values[0])}>, {len(values)}> "
                    f"{static_array_name} = {{{{"
                )
                lines.extend(
                    [
                        "    {" + ", ".join(map(str, index_vector)) + "}, "
                        for index_vector in values
                    ]
                )
                lines.append("}};")
            else:
                # single index vector
                lines.extend(
                    [
                        "static constexpr std::array<sunindextype, "
                        f"{len(values)}> {static_array_name} = {{",
                        "    " + ", ".join(map(str, values)),
                        "};",
                    ]
                )

        lines.extend(
            [
                "",
                f"void {function}_{indextype}_{self.model_name}{signature}{{",
            ]
        )

        if len(values):
            if function in multiobs_functions:
                lines.append(
                    f"    {function}.set_{setter}"
                    f"(gsl::make_span({static_array_name}[index]));"
                )
            else:
                lines.append(
                    f"    {function}.set_{setter}"
                    f"(gsl::make_span({static_array_name}));"
                )

        lines.extend(
            [
                "}" "",
                f"}} // namespace model_{self.model_name}",
                "} // namespace amici\n",
            ]
        )

        return lines

    def _get_function_body(
        self, function: str, equations: sp.Matrix
    ) -> list[str]:
        """
        Generate C++ code for body of function ``function``.

        :param function:
            name of the function to be written (see ``self.functions``)

        :param equations:
            symbolic definition of the function body

        :return:
            generated C++ code
        """
        lines = []

        if len(equations) == 0 or (
            isinstance(equations, (sp.Matrix, sp.ImmutableDenseMatrix))
            and min(equations.shape) == 0
        ):
            # dJydy is a list
            return lines

        if not self.allow_reinit_fixpar_initcond and function in {
            "sx0_fixedParameters",
            "x0_fixedParameters",
        }:
            return lines

        if function == "sx0_fixedParameters":
            # here we only want to overwrite values where x0_fixedParameters
            # was applied

            lines.extend(
                [
                    # Keep list of indices of fixed parameters occurring in x0
                    "    static const std::array<int, "
                    + str(len(self.model._x0_fixedParameters_idx))
                    + "> _x0_fixedParameters_idxs = {",
                    "        "
                    + ", ".join(
                        str(x) for x in self.model._x0_fixedParameters_idx
                    ),
                    "    };",
                    "",
                    # Set all parameters that are to be reset to 0, so that the
                    #  switch statement below only needs to handle non-zero entries
                    #  (which usually reduces file size and speeds up
                    #  compilation significantly).
                    "    for(auto idx: reinitialization_state_idxs) {",
                    "        if(std::find(_x0_fixedParameters_idxs.cbegin(), "
                    "_x0_fixedParameters_idxs.cend(), idx) != "
                    "_x0_fixedParameters_idxs.cend())\n"
                    "            sx0_fixedParameters[idx] = 0.0;",
                    "    }",
                ]
            )

            cases = {}
            for ipar in range(self.model.num_par()):
                expressions = []
                for index, formula in zip(
                    self.model._x0_fixedParameters_idx, equations[:, ipar]
                ):
                    if not formula.is_zero:
                        expressions.extend(
                            [
                                f"if(std::find("
                                "reinitialization_state_idxs.cbegin(), "
                                f"reinitialization_state_idxs.cend(), {index}) != "
                                "reinitialization_state_idxs.cend())",
                                f"    {function}[{index}] = "
                                f"{self._code_printer.doprint(formula)};",
                            ]
                        )
                cases[ipar] = expressions
            lines.extend(get_switch_statement("ip", cases, 1))

        elif function == "x0_fixedParameters":
            for index, formula in zip(
                self.model._x0_fixedParameters_idx, equations
            ):
                lines.append(
                    f"    if(std::find(reinitialization_state_idxs.cbegin(), "
                    f"reinitialization_state_idxs.cend(), {index}) != "
                    "reinitialization_state_idxs.cend())\n        "
                    f"{function}[{index}] = "
                    f"{self._code_printer.doprint(formula)};"
                )

        elif function in event_functions:
            cases = {
                ie: self._code_printer._get_sym_lines_array(
                    equations[ie], function, 0
                )
                for ie in range(self.model.num_events())
                if not smart_is_zero_matrix(equations[ie])
            }
            lines.extend(get_switch_statement("ie", cases, 1))

        elif function in event_sensi_functions:
            outer_cases = {}
            for ie, inner_equations in enumerate(equations):
                inner_lines = []
                inner_cases = {
                    ipar: self._code_printer._get_sym_lines_array(
                        inner_equations[:, ipar], function, 0
                    )
                    for ipar in range(self.model.num_par())
                    if not smart_is_zero_matrix(inner_equations[:, ipar])
                }
                inner_lines.extend(get_switch_statement("ip", inner_cases, 0))
                outer_cases[ie] = copy.copy(inner_lines)
            lines.extend(get_switch_statement("ie", outer_cases, 1))

        elif (
            function in sensi_functions
            and equations.shape[1] == self.model.num_par()
        ):
            cases = {
                ipar: self._code_printer._get_sym_lines_array(
                    equations[:, ipar], function, 0
                )
                for ipar in range(self.model.num_par())
                if not smart_is_zero_matrix(equations[:, ipar])
            }
            lines.extend(get_switch_statement("ip", cases, 1))
        elif function in multiobs_functions:
            if function == "dJydy":
                cases = {
                    iobs: self._code_printer._get_sym_lines_array(
                        equations[iobs], function, 0
                    )
                    for iobs in range(self.model.num_obs())
                    if not smart_is_zero_matrix(equations[iobs])
                }
            else:
                cases = {
                    iobs: self._code_printer._get_sym_lines_array(
                        equations[:, iobs], function, 0
                    )
                    for iobs in range(equations.shape[1])
                    if not smart_is_zero_matrix(equations[:, iobs])
                }
            if function.startswith(("Jz", "dJz", "Jrz", "dJrz")):
                iterator = "iz"
            else:
                iterator = "iy"
            lines.extend(get_switch_statement(iterator, cases, 1))

        elif (
            function in self.model.sym_names()
            and function not in non_unique_id_symbols
        ):
            if function in sparse_functions:
                symbols = list(map(sp.Symbol, self.model.sparsesym(function)))
            else:
                symbols = self.model.sym(function)
            lines += self._code_printer._get_sym_lines_symbols(
                symbols, equations, function, 4
            )

        else:
            lines += self._code_printer._get_sym_lines_array(
                equations, function, 4
            )

        return [line for line in lines if line]

    def _get_create_splines_body(self):
        if not self.model._splines:
            return ["    return {};"]

        ind4 = " " * 4
        ind8 = " " * 8

        body = ["return {"]
        for ispl, spline in enumerate(self.model._splines):
            if isinstance(spline.nodes, splines.UniformGrid):
                nodes = (
                    f"{ind8}{{{spline.nodes.start}, {spline.nodes.stop}}}, "
                )
            else:
                nodes = f"{ind8}{{{', '.join(map(str, spline.nodes))}}}, "

            # vector with the node values
            values = (
                f"{ind8}{{{', '.join(map(str, spline.values_at_nodes))}}}, "
            )
            # vector with the slopes
            if spline.derivatives_by_fd:
                slopes = f"{ind8}{{}},"
            else:
                slopes = f"{ind8}{{{', '.join(map(str, spline.derivatives_at_nodes))}}},"

            body.extend(
                [
                    f"{ind4}HermiteSpline(",
                    nodes,
                    values,
                    slopes,
                ]
            )

            bc_to_cpp = {
                None: "SplineBoundaryCondition::given, ",
                "zeroderivative": "SplineBoundaryCondition::zeroDerivative, ",
                "natural": "SplineBoundaryCondition::natural, ",
                "zeroderivative+natural": "SplineBoundaryCondition::naturalZeroDerivative, ",
                "periodic": "SplineBoundaryCondition::periodic, ",
            }
            for bc in spline.bc:
                try:
                    body.append(ind8 + bc_to_cpp[bc])
                except KeyError:
                    raise ValueError(
                        f"Unknown boundary condition '{bc}' "
                        "found in spline object"
                    )
            extrapolate_to_cpp = {
                None: "SplineExtrapolation::noExtrapolation, ",
                "polynomial": "SplineExtrapolation::polynomial, ",
                "constant": "SplineExtrapolation::constant, ",
                "linear": "SplineExtrapolation::linear, ",
                "periodic": "SplineExtrapolation::periodic, ",
            }
            for extr in spline.extrapolate:
                try:
                    body.append(ind8 + extrapolate_to_cpp[extr])
                except KeyError:
                    raise ValueError(
                        f"Unknown extrapolation '{extr}' "
                        "found in spline object"
                    )
            line = ind8
            line += "true, " if spline.derivatives_by_fd else "false, "
            line += (
                "true, "
                if isinstance(spline.nodes, splines.UniformGrid)
                else "false, "
            )
            line += "true" if spline.logarithmic_parametrization else "false"
            body.append(line)
            body.append(f"{ind4}),")

        body.append("};")
        return ["    " + line for line in body]

    def _write_wrapfunctions_cpp(self) -> None:
        """
        Write model-specific 'wrapper' file (``wrapfunctions.cpp``).
        """
        template_data = {"MODELNAME": self.model_name}
        apply_template(
            os.path.join(amiciSrcPath, "wrapfunctions.template.cpp"),
            os.path.join(self.model_path, "wrapfunctions.cpp"),
            template_data,
        )

    def _write_wrapfunctions_header(self) -> None:
        """
        Write model-specific header file (``wrapfunctions.h``).
        """
        template_data = {"MODELNAME": str(self.model_name)}
        apply_template(
            os.path.join(amiciSrcPath, "wrapfunctions.template.h"),
            os.path.join(self.model_path, "wrapfunctions.h"),
            template_data,
        )

    def _write_model_header_cpp(self) -> None:
        """
        Write model-specific header and cpp file (MODELNAME.{h,cpp}).
        """
        model_type = "ODE" if self.model.is_ode() else "DAE"
        tpl_data = {
            "MODEL_TYPE_LOWER": model_type.lower(),
            "MODEL_TYPE_UPPER": model_type,
            "MODELNAME": self.model_name,
            "NX_RDATA": self.model.num_states_rdata(),
            "NXTRUE_RDATA": self.model.num_states_rdata(),
            "NX_SOLVER": self.model.num_states_solver(),
            "NXTRUE_SOLVER": self.model.num_states_solver(),
            "NX_SOLVER_REINIT": self.model.num_state_reinits(),
            "NY": self.model.num_obs(),
            "NYTRUE": self.model.num_obs(),
            "NZ": self.model.num_eventobs(),
            "NZTRUE": self.model.num_eventobs(),
            "NEVENT": self.model.num_events(),
            "NEVENT_SOLVER": self.model.num_events_solver(),
            "NOBJECTIVE": "1",
            "NSPL": len(self.model._splines),
            "NW": len(self.model.sym("w")),
            "NDWDP": len(
                self.model.sparsesym(
                    "dwdp", force_generate=self.generate_sensitivity_code
                )
            ),
            "NDWDX": len(self.model.sparsesym("dwdx")),
            "NDWDW": len(self.model.sparsesym("dwdw")),
            "NDXDOTDW": len(self.model.sparsesym("dxdotdw")),
            "NDXDOTDP_EXPLICIT": len(
                self.model.sparsesym(
                    "dxdotdp_explicit",
                    force_generate=self.generate_sensitivity_code,
                )
            ),
            "NDXDOTDX_EXPLICIT": len(self.model.sparsesym("dxdotdx_explicit")),
            "NDJYDY": "std::vector<int>{%s}"
            % ",".join(str(len(x)) for x in self.model.sparsesym("dJydy")),
            "NDXRDATADXSOLVER": len(self.model.sparsesym("dx_rdatadx_solver")),
            "NDXRDATADTCL": len(self.model.sparsesym("dx_rdatadtcl")),
            "NDTOTALCLDXRDATA": len(self.model.sparsesym("dtotal_cldx_rdata")),
            "UBW": self.model.num_states_solver(),
            "LBW": self.model.num_states_solver(),
            "NP": self.model.num_par(),
            "NK": self.model.num_const(),
            "O2MODE": "amici::SecondOrderMode::none",
            # using code printer ensures proper handling of nan/inf
            "PARAMETERS": self._code_printer.doprint(self.model.val("p"))[
                1:-1
            ],
            "FIXED_PARAMETERS": self._code_printer.doprint(
                self.model.val("k")
            )[1:-1],
            "PARAMETER_NAMES_INITIALIZER_LIST": self._get_symbol_name_initializer_list(
                "p"
            ),
            "STATE_NAMES_INITIALIZER_LIST": self._get_symbol_name_initializer_list(
                "x_rdata"
            ),
            "FIXED_PARAMETER_NAMES_INITIALIZER_LIST": self._get_symbol_name_initializer_list(
                "k"
            ),
            "OBSERVABLE_NAMES_INITIALIZER_LIST": self._get_symbol_name_initializer_list(
                "y"
            ),
            "OBSERVABLE_TRAFO_INITIALIZER_LIST": "\n".join(
                f"ObservableScaling::{trafo.value}, // y[{idx}]"
                for idx, trafo in enumerate(
                    self.model.get_observable_transformations()
                )
            ),
            "EXPRESSION_NAMES_INITIALIZER_LIST": self._get_symbol_name_initializer_list(
                "w"
            ),
            "PARAMETER_IDS_INITIALIZER_LIST": self._get_symbol_id_initializer_list(
                "p"
            ),
            "STATE_IDS_INITIALIZER_LIST": self._get_symbol_id_initializer_list(
                "x_rdata"
            ),
            "FIXED_PARAMETER_IDS_INITIALIZER_LIST": self._get_symbol_id_initializer_list(
                "k"
            ),
            "OBSERVABLE_IDS_INITIALIZER_LIST": self._get_symbol_id_initializer_list(
                "y"
            ),
            "EXPRESSION_IDS_INITIALIZER_LIST": self._get_symbol_id_initializer_list(
                "w"
            ),
            "STATE_IDXS_SOLVER_INITIALIZER_LIST": ", ".join(
                str(idx)
                for idx, state in enumerate(self.model.states())
                if not state.has_conservation_law()
            ),
            "REINIT_FIXPAR_INITCOND": AmiciCxxCodePrinter.print_bool(
                self.allow_reinit_fixpar_initcond
            ),
            "AMICI_VERSION_STRING": __version__,
            "AMICI_COMMIT_STRING": __commit__,
            "W_RECURSION_DEPTH": self.model._w_recursion_depth,
            "QUADRATIC_LLH": AmiciCxxCodePrinter.print_bool(
                self.model._has_quadratic_nllh
            ),
            "ROOT_INITIAL_VALUES": ", ".join(
                map(
                    lambda event: AmiciCxxCodePrinter.print_bool(
                        event.get_initial_value()
                    ),
                    self.model.events(),
                )
            ),
            "Z2EVENT": ", ".join(map(str, self.model._z2event)),
            "STATE_INDEPENDENT_EVENTS": self._get_state_independent_event_intializer(),
            "ID": ", ".join(
                str(float(isinstance(s, DifferentialState)))
                for s in self.model.states()
                if not s.has_conservation_law()
            ),
        }

        for func_name, func_info in self.functions.items():
            if func_name in nobody_functions:
                continue

            if not func_info.body:
                tpl_data[f"{func_name.upper()}_DEF"] = ""

                if (
                    func_name in sensi_functions + sparse_sensi_functions
                    and not self.generate_sensitivity_code
                ):
                    impl = ""
                else:
                    impl = get_model_override_implementation(
                        func_name,
                        self.model_name,
                        self.model.is_ode(),
                        nobody=True,
                    )

                tpl_data[f"{func_name.upper()}_IMPL"] = impl

                if func_name in sparse_functions:
                    for indexfield in ["colptrs", "rowvals"]:
                        if (
                            func_name in sparse_sensi_functions
                            and not self.generate_sensitivity_code
                        ):
                            impl = ""
                        else:
                            impl = get_sunindex_override_implementation(
                                func_name,
                                self.model_name,
                                indexfield,
                                nobody=True,
                            )
                        tpl_data[
                            f"{func_name.upper()}_{indexfield.upper()}_DEF"
                        ] = ""
                        tpl_data[
                            f"{func_name.upper()}_{indexfield.upper()}_IMPL"
                        ] = impl
                continue

            tpl_data[
                f"{func_name.upper()}_DEF"
            ] = get_function_extern_declaration(
                func_name, self.model_name, self.model.is_ode()
            )
            tpl_data[
                f"{func_name.upper()}_IMPL"
            ] = get_model_override_implementation(
                func_name, self.model_name, self.model.is_ode()
            )
            if func_name in sparse_functions:
                tpl_data[
                    f"{func_name.upper()}_COLPTRS_DEF"
                ] = get_sunindex_extern_declaration(
                    func_name, self.model_name, "colptrs"
                )
                tpl_data[
                    f"{func_name.upper()}_COLPTRS_IMPL"
                ] = get_sunindex_override_implementation(
                    func_name, self.model_name, "colptrs"
                )
                tpl_data[
                    f"{func_name.upper()}_ROWVALS_DEF"
                ] = get_sunindex_extern_declaration(
                    func_name, self.model_name, "rowvals"
                )
                tpl_data[
                    f"{func_name.upper()}_ROWVALS_IMPL"
                ] = get_sunindex_override_implementation(
                    func_name, self.model_name, "rowvals"
                )

        if self.model.num_states_solver() == self.model.num_states_rdata():
            tpl_data["X_RDATA_DEF"] = ""
            tpl_data["X_RDATA_IMPL"] = ""

        tpl_data = {k: str(v) for k, v in tpl_data.items()}

        apply_template(
            os.path.join(amiciSrcPath, "model_header.template.h"),
            os.path.join(self.model_path, f"{self.model_name}.h"),
            tpl_data,
        )

        apply_template(
            os.path.join(amiciSrcPath, "model.template.cpp"),
            os.path.join(self.model_path, f"{self.model_name}.cpp"),
            tpl_data,
        )

    def _get_symbol_name_initializer_list(self, name: str) -> str:
        """
        Get SBML name initializer list for vector of names for the given
        model entity

        :param name:
            any key present in ``self.model._syms``

        :return:
            Template initializer list of names
        """
        return "\n".join(
            f'"{symbol}", // {name}[{idx}]'
            for idx, symbol in enumerate(self.model.name(name))
        )

    def _get_symbol_id_initializer_list(self, name: str) -> str:
        """
        Get C++ initializer list for vector of names for the given model
        entity

        :param name:
            any key present in ``self.model._syms``

        :return:
            Template initializer list of ids
        """
        return "\n".join(
            f'"{self._code_printer.doprint(symbol)}", // {name}[{idx}]'
            for idx, symbol in enumerate(self.model.sym(name))
        )

    def _get_state_independent_event_intializer(self) -> str:
        """Get initializer list for state independent events in amici::Model."""
        map_time_to_event_idx = {}
        for event_idx, event in enumerate(self.model.events()):
            if not event.triggers_at_fixed_timepoint():
                continue
            trigger_time = float(event.get_trigger_time())
            try:
                map_time_to_event_idx[trigger_time].append(event_idx)
            except KeyError:
                map_time_to_event_idx[trigger_time] = [event_idx]

        def vector_initializer(v):
            """std::vector initializer list with elements from `v`"""
            return f"{{{', '.join(map(str, v))}}}"

        return ", ".join(
            f"{{{trigger_time}, {vector_initializer(event_idxs)}}}"
            for trigger_time, event_idxs in map_time_to_event_idx.items()
        )

    def _write_c_make_file(self):
        """Write CMake ``CMakeLists.txt`` file for this model."""
        sources = "\n".join(
            f + " "
            for f in os.listdir(self.model_path)
            if f.endswith(
                (".cpp", ".h"),
            )
            and f != "main.cpp"
        )

        template_data = {
            "MODELNAME": self.model_name,
            "SOURCES": sources,
            "AMICI_VERSION": __version__,
        }
        apply_template(
            MODEL_CMAKE_TEMPLATE_FILE,
            Path(self.model_path, "CMakeLists.txt"),
            template_data,
        )

    def _write_swig_files(self) -> None:
        """Write SWIG interface files for this model."""
        Path(self.model_swig_path).mkdir(exist_ok=True)
        template_data = {"MODELNAME": self.model_name}
        apply_template(
            Path(amiciSwigPath, "modelname.template.i"),
            Path(self.model_swig_path, self.model_name + ".i"),
            template_data,
        )
        shutil.copy(
            SWIG_CMAKE_TEMPLATE_FILE,
            Path(self.model_swig_path, "CMakeLists.txt"),
        )

    def _write_module_setup(self) -> None:
        """
        Create a setuptools ``setup.py`` file for compile the model module.
        """

        template_data = {
            "MODELNAME": self.model_name,
            "AMICI_VERSION": __version__,
            "PACKAGE_VERSION": "0.1.0",
        }
        apply_template(
            Path(amiciModulePath, "setup.template.py"),
            Path(self.model_path, "setup.py"),
            template_data,
        )
        apply_template(
            Path(amiciModulePath, "MANIFEST.template.in"),
            Path(self.model_path, "MANIFEST.in"),
            {},
        )
        # write __init__.py for the model module
        Path(self.model_path, self.model_name).mkdir(exist_ok=True)

        apply_template(
            Path(amiciModulePath, "__init__.template.py"),
            Path(self.model_path, self.model_name, "__init__.py"),
            template_data,
        )

    def set_paths(self, output_dir: str | Path | None = None) -> None:
        """
        Set output paths for the model and create if necessary

        :param output_dir:
            relative or absolute path where the generated model
            code is to be placed. If ``None``, this will default to
            ``amici-{self.model_name}`` in the current working directory.
            will be created if it does not exist.

        """
        if output_dir is None:
            output_dir = os.path.join(os.getcwd(), f"amici-{self.model_name}")

        self.model_path = os.path.abspath(output_dir)
        self.model_swig_path = os.path.join(self.model_path, "swig")

    def set_name(self, model_name: str) -> None:
        """
        Sets the model name

        :param model_name:
            name of the model (may only contain upper and lower case letters,
            digits and underscores, and must not start with a digit)
        """
        if not is_valid_identifier(model_name):
            raise ValueError(
                f"'{model_name}' is not a valid model name. "
                "Model name may only contain upper and lower case letters, "
                "digits and underscores, and must not start with a digit."
            )

        self.model_name = model_name


class TemplateAmici(Template):
    """
    Template format used in AMICI (see :class:`string.Template` for more
    details).

    :cvar delimiter:
        delimiter that identifies template variables
    """

    delimiter = "TPL_"


def apply_template(
    source_file: str | Path,
    target_file: str | Path,
    template_data: dict[str, str],
) -> None:
    """
    Load source file, apply template substitution as provided in
    templateData and save as targetFile.

    :param source_file:
        relative or absolute path to template file

    :param target_file:
        relative or absolute path to output file

    :param template_data:
        template keywords to substitute (key is template
        variable without :attr:`TemplateAmici.delimiter`)
    """
    with open(source_file) as filein:
        src = TemplateAmici(filein.read())
    result = src.safe_substitute(template_data)
    with open(target_file, "w") as fileout:
        fileout.write(result)


def get_function_extern_declaration(fun: str, name: str, ode: bool) -> str:
    """
    Constructs the extern function declaration for a given function

    :param fun:
        function name
    :param name:
        model name
    :param ode:
        whether to generate declaration for DAE or ODE

    :return:
        C++ function definition string
    """
    f = functions[fun]
    return f"extern {f.return_type} {fun}_{name}({f.arguments(ode)});"


def get_sunindex_extern_declaration(
    fun: str, name: str, indextype: str
) -> str:
    """
    Constructs the function declaration for an index function of a given
    function

    :param fun:
        function name

    :param name:
        model name

    :param indextype:
        index function {'colptrs', 'rowvals'}

    :return:
        C++ function declaration string
    """
    index_arg = ", int index" if fun in multiobs_functions else ""
    return (
        f"extern void {fun}_{indextype}_{name}"
        f"(SUNMatrixWrapper &{indextype}{index_arg});"
    )


def get_model_override_implementation(
    fun: str, name: str, ode: bool, nobody: bool = False
) -> str:
    """
    Constructs ``amici::Model::*`` override implementation for a given function

    :param fun:
        function name

    :param name:
        model name

    :param nobody:
        whether the function has a nontrivial implementation

    :return:
        C++ function implementation string
    """
    func_info = functions[fun]
    body = (
        ""
        if nobody
        else "\n{ind8}{maybe_return}{fun}_{name}({eval_signature});{ind4}\n".format(
            ind4=" " * 4,
            ind8=" " * 8,
            maybe_return="" if func_info.return_type == "void" else "return ",
            fun=fun,
            name=name,
            eval_signature=remove_argument_types(func_info.arguments(ode)),
        )
    )
    return "{return_type} f{fun}({signature}) override {{{body}}}\n".format(
        return_type=func_info.return_type,
        fun=fun,
        signature=func_info.arguments(ode),
        body=body,
    )


def get_sunindex_override_implementation(
    fun: str, name: str, indextype: str, nobody: bool = False
) -> str:
    """
    Constructs the ``amici::Model`` function implementation for an index
    function of a given function

    :param fun:
        function name

    :param name:
        model name

    :param indextype:
        index function {'colptrs', 'rowvals'}

    :param nobody:
        whether the corresponding function has a nontrivial implementation

    :return:
        C++ function implementation string
    """
    index_arg = ", int index" if fun in multiobs_functions else ""
    index_arg_eval = ", index" if fun in multiobs_functions else ""

    impl = "void f{fun}_{indextype}({signature}) override {{"

    if nobody:
        impl += "}}\n"
    else:
        impl += "{ind8}{fun}_{indextype}_{name}({eval_signature});\n{ind4}}}\n"

    return impl.format(
        ind4=" " * 4,
        ind8=" " * 8,
        fun=fun,
        indextype=indextype,
        name=name,
        signature=f"SUNMatrixWrapper &{indextype}{index_arg}",
        eval_signature=f"{indextype}{index_arg_eval}",
    )


def remove_argument_types(signature: str) -> str:
    """
    Strips argument types from a function signature

    :param signature:
        function signature

    :return:
        string that can be used to construct function calls with the same
        variable names and ordering as in the function signature
    """
    # remove * prefix for pointers (pointer must always be removed before
    # values otherwise we will inadvertently dereference values,
    # same applies for const specifications)
    #
    # always add whitespace after type definition for cosmetic reasons
    known_types = [
        "const realtype *",
        "const double *",
        "const realtype ",
        "double *",
        "realtype *",
        "const int ",
        "int ",
        "SUNMatrixContent_Sparse ",
        "gsl::span<const int>",
    ]

    for type_str in known_types:
        signature = signature.replace(type_str, "")

    return signature


def is_valid_identifier(x: str) -> bool:
    """
    Check whether `x` is a valid identifier for conditions, parameters,
    observables... . Identifiers may only contain upper and lower case letters,
    digits and underscores, and must not start with a digit.

    :param x:
        string to check

    :return:
        ``True`` if valid, ``False`` otherwise
    """

    return IDENTIFIER_PATTERN.match(x) is not None


def _write_gitignore(dest_dir: Path) -> None:
    """Write .gitignore file.

    Generate a `.gitignore` file to ignore a model directory.

    :param dest_dir:
        Path to the directory to write the `.gitignore` file to.
    """
    dest_dir.mkdir(exist_ok=True, parents=True)

    with open(dest_dir / ".gitignore", "w") as f:
        f.write("**")<|MERGE_RESOLUTION|>--- conflicted
+++ resolved
@@ -42,16 +42,12 @@
     amiciSwigPath,
     splines,
 )
-<<<<<<< HEAD
-from .cxxcodeprinter import AmiciCxxCodePrinter, get_switch_statement
-=======
 from .constants import SymbolId
 from .cxxcodeprinter import (
     AmiciCxxCodePrinter,
     get_switch_statement,
     csc_matrix,
 )
->>>>>>> 8271da17
 from .de_model import *
 from .import_utils import (
     ObservableTransformation,
