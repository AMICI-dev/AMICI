--- conflicted
+++ resolved
@@ -1,16 +1,10 @@
 """
 C++ Export
 ----------
-<<<<<<< HEAD
 This module provides all necessary functionality to specify a differential
 equation model and generate executable C++ simulation code.
 The user generally won't have to directly call any function from this module
 as this will be done by
-=======
-This module provides all necessary functionality specify a DE model and
-generate executable C++ simulation code. The user generally won't have to
-directly call any function from this module as this will be done by
->>>>>>> bd915ad5
 :py:func:`amici.pysb_import.pysb2amici`,
 :py:func:`amici.sbml_import.SbmlImporter.sbml2amici` and
 :py:func:`amici.petab_import.import_model`.
@@ -48,7 +42,6 @@
     splines,
 )
 from ._codegen.template import apply_template
-from .constants import SymbolId
 from .cxxcodeprinter import (
     AmiciCxxCodePrinter,
     get_switch_statement,
@@ -503,28 +496,6 @@
     )
 
 
-<<<<<<< HEAD
-=======
-# defines the type of some attributes in DEModel
-symbol_to_type = {
-    SymbolId.SPECIES: DifferentialState,
-    SymbolId.ALGEBRAIC_STATE: AlgebraicState,
-    SymbolId.ALGEBRAIC_EQUATION: AlgebraicEquation,
-    SymbolId.PARAMETER: Parameter,
-    SymbolId.FIXED_PARAMETER: Constant,
-    SymbolId.OBSERVABLE: Observable,
-    SymbolId.EVENT_OBSERVABLE: EventObservable,
-    SymbolId.SIGMAY: SigmaY,
-    SymbolId.SIGMAZ: SigmaZ,
-    SymbolId.LLHY: LogLikelihoodY,
-    SymbolId.LLHZ: LogLikelihoodZ,
-    SymbolId.LLHRZ: LogLikelihoodRZ,
-    SymbolId.EXPRESSION: Expression,
-    SymbolId.EVENT: Event,
-}
-
-
->>>>>>> bd915ad5
 class DEModel:
     """
     Defines a Differential Equation as set of ModelQuantities.
@@ -3830,47 +3801,6 @@
         self.model_name = model_name
 
 
-<<<<<<< HEAD
-class TemplateAmici(Template):
-    """
-    Template format used in AMICI (see :class:`string.Template` for more
-    details).
-
-    :cvar delimiter:
-        delimiter that identifies template variables
-    """
-
-    delimiter = "TPL_"
-
-
-def apply_template(
-    source_file: str | Path,
-    target_file: str | Path,
-    template_data: dict[str, str],
-) -> None:
-    """
-    Load source file, apply template substitution as provided in
-    templateData and save as targetFile.
-
-    :param source_file:
-        relative or absolute path to template file
-
-    :param target_file:
-        relative or absolute path to output file
-
-    :param template_data:
-        template keywords to substitute (key is template
-        variable without :attr:`TemplateAmici.delimiter`)
-    """
-    with open(source_file) as filein:
-        src = TemplateAmici(filein.read())
-    result = src.safe_substitute(template_data)
-    with open(target_file, "w") as fileout:
-        fileout.write(result)
-
-
-=======
->>>>>>> bd915ad5
 def get_function_extern_declaration(fun: str, name: str, ode: bool) -> str:
     """
     Constructs the extern function declaration for a given function
