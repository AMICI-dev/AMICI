"""
PySB-PEtab Import
-----------------
Import a model in the PySB-adapted :mod:`petab`
(https://github.com/PEtab-dev/PEtab) format into AMICI.
"""

import logging
import re
from pathlib import Path
from typing import Optional, Union

import petab
import pysb
import pysb.bng
import sympy as sp
from petab.C import CONDITION_NAME, NOISE_FORMULA, OBSERVABLE_FORMULA
from petab.models.pysb_model import PySBModel

from .logging import get_logger, log_execution_time, set_log_level
from .petab_util import get_states_in_condition_table, PREEQ_INDICATOR_ID

logger = get_logger(__name__, logging.WARNING)


def _add_observation_model(pysb_model: pysb.Model, petab_problem: petab.Problem):
    """Extend PySB model by observation model as defined in the PEtab
    observables table"""

    # add any required output parameters
    local_syms = {
        sp.Symbol.__str__(comp): comp
        for comp in pysb_model.components
        if isinstance(comp, sp.Symbol)
    }
    for formula in [
        *petab_problem.observable_df[OBSERVABLE_FORMULA],
        *petab_problem.observable_df[NOISE_FORMULA],
    ]:
        sym = sp.sympify(formula, locals=local_syms)
        for s in sym.free_symbols:
            if not isinstance(s, pysb.Component):
                p = pysb.Parameter(str(s), 1.0)
                pysb_model.add_component(p)
                local_syms[sp.Symbol.__str__(p)] = p

    # add observables and sigmas to pysb model
    for observable_id, observable_formula, noise_formula in zip(
        petab_problem.observable_df.index,
        petab_problem.observable_df[OBSERVABLE_FORMULA],
        petab_problem.observable_df[NOISE_FORMULA],
    ):
        obs_symbol = sp.sympify(observable_formula, locals=local_syms)
        if observable_id in pysb_model.expressions.keys():
            obs_expr = pysb_model.expressions[observable_id]
        else:
            obs_expr = pysb.Expression(observable_id, obs_symbol)
            pysb_model.add_component(obs_expr)
        local_syms[observable_id] = obs_expr

        sigma_id = f"{observable_id}_sigma"
        sigma_symbol = sp.sympify(noise_formula, locals=local_syms)
        sigma_expr = pysb.Expression(sigma_id, sigma_symbol)
        pysb_model.add_component(sigma_expr)
        local_syms[sigma_id] = sigma_expr


def _add_initialization_variables(pysb_model: pysb.Model, petab_problem: petab.Problem):
    """Add initialization variables to the PySB model to support initial
    conditions specified in the PEtab condition table.

    To parameterize initial states, we currently need initial assignments.
    If they occur in the condition table, we create a new parameter
    initial_${speciesID}. Feels dirty and should be changed (see also #924).
    """

    initial_states = get_states_in_condition_table(petab_problem)
    fixed_parameters = []
    if initial_states:
        # add preequilibration indicator variable
        # NOTE: would only be required if we actually have preequilibration
        #  adding it anyways. can be optimized-out later
        if PREEQ_INDICATOR_ID in [c.name for c in pysb_model.components]:
            raise AssertionError(
                "Model already has a component with ID "
                f"{PREEQ_INDICATOR_ID}. Cannot handle "
                "species and compartments in condition table "
                "then."
            )
        preeq_indicator = pysb.Parameter(PREEQ_INDICATOR_ID)
        pysb_model.add_component(preeq_indicator)
        # Can only reset parameters after preequilibration if they are fixed.
        fixed_parameters.append(PREEQ_INDICATOR_ID)
        logger.debug(
            "Adding preequilibration indicator constant " f"{PREEQ_INDICATOR_ID}"
        )
<<<<<<< HEAD
    logger.debug(f"Adding initial assignments for {initial_states.keys()}")

    for assignee_id in initial_states:
        init_par_id_preeq = f"initial_{assignee_id}_preeq"
        init_par_id_sim = f"initial_{assignee_id}_sim"
        for init_par_id in [init_par_id_preeq, init_par_id_sim]:
            if init_par_id in [c.name for c in pysb_model.components]:
                raise ValueError(
                    "Cannot create parameter for initial assignment "
                    f"for {assignee_id} because an entity named "
                    f"{init_par_id} exists already in the model."
                )
            p = pysb.Parameter(init_par_id)
            pysb_model.add_component(p)

        species_idx = int(re.match(r"__s(\d+)$", assignee_id)[1])
        # use original model here since that's what was used to generate
        # the ids in initial_states
        species_pattern = petab_problem.model.model.species[species_idx]

        # species pattern comes from the _original_ model, but we only want
        # to modify pysb_model, so we have to reconstitute the pattern using
        # pysb_model
        for c in pysb_model.components:
            globals()[c.name] = c
        species_pattern = pysb.as_complex_pattern(eval(str(species_pattern)))

        from pysb.pattern import match_complex_pattern

        formula = pysb.Expression(
            f"initial_{assignee_id}_formula",
            preeq_indicator * pysb_model.parameters[init_par_id_preeq]
            + (1 - preeq_indicator) * pysb_model.parameters[init_par_id_sim],
=======

    @staticmethod
    def from_yaml(
        yaml_config: Union[Dict, Path, str], flatten: bool = False
    ) -> "PysbPetabProblem":
        """
        Factory method to load model and tables as specified by YAML file.

        NOTE: The PySB model is currently expected in the YAML file under
        ``sbml_files``.

        :param yaml_config:
            PEtab configuration as dictionary or YAML file name

        :param flatten:
            Flatten the petab problem

        :return:
            Petab Problem
        """
        from petab.yaml import (
            assert_single_condition_and_sbml_file,
            is_composite_problem,
            load_yaml,
>>>>>>> b4add4a7
        )
        pysb_model.add_component(formula)

        for initial in pysb_model.initials:
            if match_complex_pattern(initial.pattern, species_pattern, exact=True):
                logger.debug(
                    "The PySB model has an initial defined for species "
                    f"{assignee_id}, but this species  also has an initial "
                    "value defined in the PEtab  condition table. The SBML "
                    "initial assignment will be overwritten to handle "
                    "preequilibration and  initial values specified by the "
                    "PEtab problem."
                )
                initial.value = formula
                break
        else:
            # No initial in the pysb model, so add one
            init = pysb.Initial(species_pattern, formula)
            pysb_model.add_component(init)

    return fixed_parameters


@log_execution_time("Importing PEtab model", logger)
def import_model_pysb(
    petab_problem: petab.Problem,
    model_output_dir: Optional[Union[str, Path]] = None,
    verbose: Optional[Union[bool, int]] = True,
    model_name: Optional[str] = None,
    **kwargs,
) -> None:
    """
    Create AMICI model from PySB-PEtab problem

    :param petab_problem:
        PySB PEtab problem

    :param model_output_dir:
        Directory to write the model code to. Will be created if doesn't
        exist. Defaults to current directory.

    :param verbose:
        Print/log extra information.

    :param model_name:
        Name of the generated model module

    :param kwargs:
        Additional keyword arguments to be passed to
        :meth:`amici.pysb_import.pysb2amici`.
    """
    set_log_level(logger, verbose)

    logger.info("Importing model ...")

    if not isinstance(petab_problem.model, PySBModel):
        raise ValueError("Not a PySB model")

    # need to create a copy here as we don't want to modify the original
    pysb.SelfExporter.cleanup()
    og_export = pysb.SelfExporter.do_export
    pysb.SelfExporter.do_export = False
    pysb_model = pysb.Model(
        base=petab_problem.model.model,
        name=petab_problem.model.model_id,
    )

    _add_observation_model(pysb_model, petab_problem)
    # generate species for the _original_ model
    pysb.bng.generate_equations(petab_problem.model.model)
    fixed_parameters = _add_initialization_variables(pysb_model, petab_problem)
    pysb.SelfExporter.do_export = og_export

    # check condition table for supported features, important to use pysb_model
    # here, as we want to also cover output parameters
    model_parameters = [p.name for p in pysb_model.parameters]
    condition_species_parameters = get_states_in_condition_table(
        petab_problem, return_patterns=True
    )
    for x in petab_problem.condition_df.columns:
        if x == CONDITION_NAME:
            continue

        x = petab.mapping.resolve_mapping(petab_problem.mapping_df, x)

        # parameters
        if x in model_parameters:
            continue

        # species/pattern
        if x in condition_species_parameters:
            continue

        raise NotImplementedError(
            "For PySB PEtab import, only model parameters and species, but "
            "not compartments are allowed in the condition table. Offending "
            f"column: {x}"
        )

    from .petab_import import get_fixed_parameters, petab_noise_distributions_to_amici

    constant_parameters = get_fixed_parameters(petab_problem) + fixed_parameters

    if petab_problem.observable_df is None:
        observables = None
        sigmas = None
        noise_distrs = None
    else:
        observables = [
            expr.name
            for expr in pysb_model.expressions
            if expr.name in petab_problem.observable_df.index
        ]

        sigmas = {obs_id: f"{obs_id}_sigma" for obs_id in observables}

        noise_distrs = petab_noise_distributions_to_amici(petab_problem.observable_df)

    from amici.pysb_import import pysb2amici

    pysb2amici(
        model=pysb_model,
        output_dir=model_output_dir,
        model_name=model_name,
        verbose=True,
        observables=observables,
        sigmas=sigmas,
        constant_parameters=constant_parameters,
        noise_distributions=noise_distrs,
        **kwargs,
    )<|MERGE_RESOLUTION|>--- conflicted
+++ resolved
@@ -18,7 +18,7 @@
 from petab.models.pysb_model import PySBModel
 
 from .logging import get_logger, log_execution_time, set_log_level
-from .petab_util import get_states_in_condition_table, PREEQ_INDICATOR_ID
+from .petab_util import PREEQ_INDICATOR_ID, get_states_in_condition_table
 
 logger = get_logger(__name__, logging.WARNING)
 
@@ -94,7 +94,6 @@
         logger.debug(
             "Adding preequilibration indicator constant " f"{PREEQ_INDICATOR_ID}"
         )
-<<<<<<< HEAD
     logger.debug(f"Adding initial assignments for {initial_states.keys()}")
 
     for assignee_id in initial_states:
@@ -128,32 +127,6 @@
             f"initial_{assignee_id}_formula",
             preeq_indicator * pysb_model.parameters[init_par_id_preeq]
             + (1 - preeq_indicator) * pysb_model.parameters[init_par_id_sim],
-=======
-
-    @staticmethod
-    def from_yaml(
-        yaml_config: Union[Dict, Path, str], flatten: bool = False
-    ) -> "PysbPetabProblem":
-        """
-        Factory method to load model and tables as specified by YAML file.
-
-        NOTE: The PySB model is currently expected in the YAML file under
-        ``sbml_files``.
-
-        :param yaml_config:
-            PEtab configuration as dictionary or YAML file name
-
-        :param flatten:
-            Flatten the petab problem
-
-        :return:
-            Petab Problem
-        """
-        from petab.yaml import (
-            assert_single_condition_and_sbml_file,
-            is_composite_problem,
-            load_yaml,
->>>>>>> b4add4a7
         )
         pysb_model.add_component(formula)
 
