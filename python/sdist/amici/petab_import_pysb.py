--- conflicted
+++ resolved
@@ -233,15 +233,11 @@
             f"column: {x}"
         )
 
-<<<<<<< HEAD
-    constant_parameters = petab_import.get_fixed_parameters(petab_problem) + \
-        fixed_parameters
-=======
     from .petab_import import (
         get_fixed_parameters, petab_noise_distributions_to_amici
     )
-    constant_parameters = get_fixed_parameters(petab_problem)
->>>>>>> 8c58eb3f
+    constant_parameters = petab_import.get_fixed_parameters(petab_problem) + \
+        fixed_parameters
 
     if petab_problem.observable_df is None:
         observables = None
@@ -253,12 +249,8 @@
 
         sigmas = {obs_id: f"{obs_id}_sigma" for obs_id in observables}
 
-<<<<<<< HEAD
-        noise_distrs = petab_import.petab_noise_distributions_to_amici(
+        noise_distrs = petab_noise_distributions_to_amici(
             petab_problem.observable_df)
-=======
-        noise_distrs = petab_noise_distributions_to_amici(observable_table)
->>>>>>> 8c58eb3f
 
     from amici.pysb_import import pysb2amici
     pysb2amici(model=pysb_model,
