--- conflicted
+++ resolved
@@ -25,11 +25,6 @@
 from .petab_import import PREEQ_INDICATOR_ID, element_is_state
 from .parameter_mapping import (
     fill_in_parameters,
-<<<<<<< HEAD
-    scale_parameter,
-    unscale_parameter,
-=======
->>>>>>> d2fb35e9
     ParameterMappingForCondition,
     ParameterMapping,
 )
@@ -66,13 +61,8 @@
     """Simulate PEtab model.
 
     .. note::
-<<<<<<< HEAD
-        Regardless of `scaled_parameters`, sensitivities are returned on the
-        scales defined in the PEtab parameters table.
-=======
         Regardless of `scaled_parameters`, unscaled sensitivities are returned,
         unless `scaled_gradients=True`.
->>>>>>> d2fb35e9
 
     :param petab_problem:
         PEtab problem to work on.
@@ -182,11 +172,7 @@
             petab_problem=petab_problem,
             edatas=edatas,
         )
-<<<<<<< HEAD
-        if not scaled_gradients:
-=======
         if not scaled_gradients and sllh is not None:
->>>>>>> d2fb35e9
             sllh = {
                 parameter_id: rescale_sensitivity(
                     sensitivity=sensitivity,
@@ -233,12 +219,7 @@
     :param rdatas:
         Simulation results.
     :param parameter_mapping:
-<<<<<<< HEAD
-        PEtab parameter mapping to condition-specific
-            simulation parameters
-=======
         PEtab parameter mapping to condition-specific simulation parameters.
->>>>>>> d2fb35e9
     :param edatas:
         Experimental data used for simulation.
     :param petab_scale:
@@ -1008,292 +989,6 @@
     return df.rename(columns={MEASUREMENT: SIMULATION})
 
 
-<<<<<<< HEAD
-def check_grad_multi_eps(
-    *args,
-    multi_eps: Optional[List[float]] = None,
-    label: str = 'rel_err',
-    **kwargs,
-) -> pd.DataFrame:
-    """Compare gradient evaluation.
-
-    Based on the equivalent method in `pypesto.objective.ObjectiveBase`.
-
-    Equivalent to the `amici.petab_objective.check_grad` method, except
-    multiple finite difference step sizes are tested. The result contains the
-    lowest finite difference for each parameter, and the corresponding finite
-    difference step size.
-
-    See `amici.petab_objective.check_grad` method parameters for other
-    parameters.
-
-    :param multi_eps:
-        The finite difference step sizes to be tested.
-    :param label:
-        The label of the column that will be minimized for each parameter.
-        Valid options are the column labels of the dataframe returned by the
-        `amici.petab_objective.check_grad` method.
-
-    :return:
-        Gradient, finite difference approximations and error estimates, with
-        best epsilon indicated.
-    """
-    if 'eps' in kwargs:
-        raise KeyError(
-            'Please use the `multi_eps` (not the `eps`) argument with '
-            '`check_grad_multi_eps` to specify step sizes.'
-        )
-
-    if multi_eps is None:
-        multi_eps = {1e-1, 1e-3, 1e-5, 1e-7, 1e-9}
-
-    results = {}
-    for eps in multi_eps:
-        results[eps] = check_grad(*args, **kwargs, eps=eps)
-
-    # The combined result is, for each parameter, the gradient check from
-    # the step size (`eps`) that produced the smallest error (`label`).
-    combined_result = None
-    for eps, result in results.items():
-        result['eps'] = eps
-        if combined_result is None:
-            combined_result = result
-            continue
-        # Replace rows in `combined_result` with corresponding rows
-        # in `result` that have an improved value in column `label`.
-        mask_improvements = result[label] < combined_result[label]
-        combined_result.loc[mask_improvements, :] = \
-            result.loc[mask_improvements, :]
-
-    return combined_result
-
-
-def check_grad(
-    petab_problem: petab.Problem,
-    amici_model: amici.Model,
-    amici_solver: amici.Solver,
-    problem_parameters: Optional[Dict[str, float]] = None,
-    scaled_parameters: bool = False,
-    parameter_ids: Sequence[str] = None,
-    eps: float = 1e-5,
-    verbosity: int = 1,
-    detailed: bool = False,
-    ignore_missing_parameters: bool = False,
-    scaled_gradients: bool = True,
-) -> pd.DataFrame:
-    """
-    Compare gradient evaluation.
-
-    Based on the equivalent method in ``pypesto.objective.ObjectiveBase``.
-
-    Firstly approximate via finite differences, and secondly use the
-    objective gradient.
-
-    :param petab_problem:
-        The PEtab problem.
-    :param amici_model:
-        The model for the PEtab problem.
-    :param amici_solver:
-        The solver, setup to compute sensitivities.
-    :param problem_parameters:
-        Keys are PEtab parameter IDs, values are parameter values on the scale
-        defined in the PEtab parameter table. Defaults to the nominal values in
-        the PEtab parameter table.
-    :param scaled_parameters:
-        Whether ``problem_parameters`` are on the scale defined in the PEtab
-        parameter table.
-    :param parameter_ids:
-        IDs of parameters that will have gradients computed. Default: all
-        parameter IDs in ``problem_parameters``.
-    :param eps:
-        Finite differences step size.
-    :param verbosity:
-        Level of verbosity for function output.
-        0: no output,
-        1: summary for all parameters,
-        2: summary for individual parameters.
-    :param detailed:
-        Toggle whether additional values are returned. Additional values
-        are function values, and the central difference weighted by the
-        difference in output from all methods (standard deviation and
-        mean).
-    :param ignore_missing_parameters:
-        Whether to ignore a parameter that is missing from the gradients.
-    :param scaled_gradients:
-        Compute gradients with scaled parameters.
-
-    :return:
-        Gradient, finite difference approximations and error estimates.
-    """
-    if scaled_gradients:
-        # Switch to scaled parameters.
-        problem_parameters = _default_scaled_parameters(
-            petab_problem=petab_problem,
-            problem_parameters=problem_parameters,
-            scaled_parameters=scaled_parameters,
-        )
-        scaled_parameters = True
-    elif scaled_parameters:
-        problem_parameters = petab_problem.unscale_parameters(problem_parameters)
-        scaled_parameters = False
-
-    if parameter_ids is None:
-        parameter_ids = list(problem_parameters)
-
-    def _simulate(
-        vector,
-        petab_problem=petab_problem,
-        amici_model=amici_model,
-        amici_solver=amici_solver,
-        sllh=False,
-    ):
-        _result = amici.petab_objective.simulate_petab(
-            petab_problem=petab_problem,
-            amici_model=amici_model,
-            solver=amici_solver,
-            problem_parameters=vector,
-            scaled_parameters=scaled_parameters,
-            scaled_gradients=scaled_gradients,
-        )
-        if sllh:
-            return _result[LLH], _result[SLLH]
-        return _result[LLH]
-
-    # function value and objective gradient
-    fval, grad = _simulate(problem_parameters, sllh=True)
-
-    grad_list = []
-    fd_f_list = []
-    fd_b_list = []
-    fd_c_list = []
-    fd_err_list = []
-    abs_err_list = []
-    rel_err_list = []
-
-    if detailed:
-        fval_p_list = []
-        fval_m_list = []
-        std_check_list = []
-        mean_check_list = []
-
-    # loop over parameter IDs
-    for ix in parameter_ids:
-        if ix not in grad:
-            if not ignore_missing_parameters:
-                raise ValueError(
-                    f'A parameter ({ix}) is missing from the gradients. This '
-                    'may be because the parameter is fixed to a specific '
-                    'value in the PEtab parameters table. To suppress this '
-                    'error and use `np.nan` as the gradient,'
-                    'set `ignore_missing_parameters=True`.'
-                    #'check, set'skip the parameter in the gradient check, set '
-                    #'`ignore_missing_parameters=True`.'
-                )
-            grad[ix] = np.nan
-        # forward (plus) point
-        x_p = copy.deepcopy(problem_parameters)
-        x_p[ix] += eps
-        fval_p = _simulate(x_p)
-
-        # backward (minus) point
-        x_m = copy.deepcopy(problem_parameters)
-        x_m[ix] -= eps
-        fval_m = _simulate(x_m)
-
-        # finite differences
-        fd_f_ix = (fval_p - fval) / eps
-        fd_b_ix = (fval - fval_m) / eps
-        fd_c_ix = (fval_p - fval_m) / (2 * eps)
-
-        # gradient in direction ix
-        grad_ix = grad[ix]
-
-        # errors
-        fd_err_ix = abs(fd_f_ix - fd_b_ix)
-        abs_err_ix = abs(grad_ix - fd_c_ix)
-        rel_err_ix = abs(abs_err_ix / (fd_c_ix + eps))
-
-        if detailed:
-            std_check_ix = (grad_ix - fd_c_ix)/np.std([
-                fd_f_ix,
-                fd_b_ix,
-                fd_c_ix
-            ])
-            mean_check_ix = abs(grad_ix - fd_c_ix)/np.mean([
-                abs(fd_f_ix - fd_b_ix),
-                abs(fd_f_ix - fd_c_ix),
-                abs(fd_b_ix - fd_c_ix),
-            ])
-
-        # log for dimension ix
-        if verbosity > 1:
-            logger.info(
-                f'index:    {ix}\n'
-                f'grad:     {grad_ix}\n'
-                f'fd_f:     {fd_f_ix}\n'
-                f'fd_b:     {fd_b_ix}\n'
-                f'fd_c:     {fd_c_ix}\n'
-                f'fd_err:   {fd_err_ix}\n'
-                f'abs_err:  {abs_err_ix}\n'
-                f'rel_err:  {rel_err_ix}\n'
-            )
-
-        # append to lists
-        grad_list.append(grad_ix)
-        fd_f_list.append(fd_f_ix)
-        fd_b_list.append(fd_b_ix)
-        fd_c_list.append(fd_c_ix)
-        fd_err_list.append(np.mean(fd_err_ix))
-        abs_err_list.append(np.mean(abs_err_ix))
-        rel_err_list.append(np.mean(rel_err_ix))
-        if detailed:
-            fval_p_list.append(fval_p)
-            fval_m_list.append(fval_m)
-            std_check_list.append(std_check_ix)
-            mean_check_list.append(mean_check_ix)
-
-    # create data dictionary for dataframe
-    data = {
-        'grad': grad_list,
-        'fd_f': fd_f_list,
-        'fd_b': fd_b_list,
-        'fd_c': fd_c_list,
-        'fd_err': fd_err_list,
-        'abs_err': abs_err_list,
-        'rel_err': rel_err_list,
-    }
-
-    # update data dictionary if detailed output is requested
-    if detailed:
-        prefix_data = {
-            'fval': [fval]*len(parameter_ids),
-            'fval_p': fval_p_list,
-            'fval_m': fval_m_list,
-
-        }
-        std_str = '(grad-fd_c)/std({fd_f,fd_b,fd_c})'
-        mean_str = '|grad-fd_c|/mean(|fd_f-fd_b|,|fd_f-fd_c|,|fd_b-fd_c|)'
-        postfix_data = {
-            std_str: std_check_list,
-            mean_str: mean_check_list,
-        }
-        data = {**prefix_data, **data, **postfix_data}
-
-    # create dataframe
-    result = pd.DataFrame(
-        data=data,
-        index=parameter_ids,
-    )
-
-    # log full result
-    if verbosity > 0:
-        logger.info(result)
-
-    return result
-
-
-=======
->>>>>>> d2fb35e9
 def _default_scaled_parameters(
     petab_problem: petab.Problem,
     problem_parameters: Optional[Dict[str, float]] = None,
