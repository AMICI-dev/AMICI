"""AMICI model package setup"""

<<<<<<< HEAD
=======

import contextlib
>>>>>>> 995b03f2
import os
import sys
from typing import List

from amici import amici_path, hdf5_enabled, compiledWithOpenMP
from amici.custom_commands import (set_compiler_specific_extension_options,
                                   compile_parallel)
from amici.setuptools import (get_blas_config,
                              get_hdf5_config,
                              add_coverage_flags_if_required,
                              add_debug_flags_if_required,
                              add_openmp_flags,
                              )
from setuptools import find_packages, setup, Extension
from setuptools.command.build_ext import build_ext


class ModelBuildExt(build_ext):
    """Custom build_ext"""

    def build_extension(self, ext):
        # Work-around for compiler-specific build options
        set_compiler_specific_extension_options(
            ext, self.compiler.compiler_type)


        # Monkey-patch compiler instance method for parallel compilation
        #  except for Windows, where this seems to be incompatible with
        #  providing swig files. Not investigated further...
        if sys.platform != 'win32':
            import setuptools._distutils.ccompiler
            self.compiler.compile = compile_parallel.__get__(
                self.compiler, setuptools._distutils.ccompiler.CCompiler)

<<<<<<< HEAD
=======
        print(f"Building model extension in {os.getcwd()}")

>>>>>>> 995b03f2
        build_ext.build_extension(self, ext)

    def find_swig(self) -> str:
        """Find SWIG executable

        Overrides horribly outdated distutils function."""

        from amici.swig import find_swig
        return find_swig()


def get_model_sources() -> List[str]:
    """Get list of source files for the amici base library"""
    import glob
    model_sources = glob.glob('*.cpp')
<<<<<<< HEAD
    try:
        model_sources.remove('main.cpp')
    except ValueError:
        pass
=======
    with contextlib.suppress(ValueError):
        model_sources.remove('main.cpp')
>>>>>>> 995b03f2
    return model_sources


def get_amici_libs() -> List[str]:
    """
    Get list of libraries for the amici base library
    """
    return ['amici', 'sundials', 'suitesparse']


def get_extension() -> Extension:
    """Get setuptools extension object for this AMICI model package"""

    cxx_flags = []
    linker_flags = []

    if compiledWithOpenMP():
        # Only build model with OpenMP support if AMICI base packages was built
        #  that way
        add_openmp_flags(cxx_flags=cxx_flags, ldflags=linker_flags)

    add_coverage_flags_if_required(cxx_flags, linker_flags)
    add_debug_flags_if_required(cxx_flags, linker_flags)

    h5pkgcfg = get_hdf5_config()

    blaspkgcfg = get_blas_config()
    linker_flags.extend(blaspkgcfg.get('extra_link_args', []))

    libraries = [*get_amici_libs(), *blaspkgcfg['libraries']]
    if hdf5_enabled:
        libraries.extend(['hdf5_hl_cpp', 'hdf5_hl', 'hdf5_cpp', 'hdf5'])

    sources = [os.path.join("swig", "TPL_MODELNAME.i"), *get_model_sources()]

    # compiler and linker flags for libamici
    if 'AMICI_CXXFLAGS' in os.environ:
        cxx_flags.extend(os.environ['AMICI_CXXFLAGS'].split(' '))
    if 'AMICI_LDFLAGS' in os.environ:
        linker_flags.extend(os.environ['AMICI_LDFLAGS'].split(' '))

    ext_include_dirs = [
        os.getcwd(),
        os.path.join(amici_path, 'include'),
        os.path.join(amici_path, "ThirdParty", "gsl"),
        os.path.join(amici_path, "ThirdParty", "sundials", "include"),
        os.path.join(amici_path, "ThirdParty", "SuiteSparse", "include"),
        *h5pkgcfg['include_dirs'],
        *blaspkgcfg['include_dirs']
    ]

    ext_library_dirs = [
        *h5pkgcfg['library_dirs'],
        *blaspkgcfg['library_dirs'],
        os.path.join(amici_path, 'libs')
    ]

    # Build shared object
    ext = Extension(
        'TPL_MODELNAME._TPL_MODELNAME',
        sources=sources,
        include_dirs=ext_include_dirs,
        libraries=libraries,
        library_dirs=ext_library_dirs,
        swig_opts=[
            '-c++', '-modern', '-outdir', 'TPL_MODELNAME',
            '-I%s' % os.path.join(amici_path, 'swig'),
            '-I%s' % os.path.join(amici_path, 'include'),
        ],
        extra_compile_args=cxx_flags,
        extra_link_args=linker_flags
    )

    # see `set_compiler_specific_extension_options`
    ext.extra_compile_args_mingw32 = ['-std=c++14']
    ext.extra_compile_args_unix = ['-std=c++14']
    ext.extra_compile_args_msvc = ['/std:c++14']

    return ext


# Change working directory to setup.py location
os.chdir(os.path.dirname(os.path.abspath(__file__)))

MODEL_EXT = get_extension()

CLASSIFIERS = [
    'Development Status :: 3 - Alpha',
    'Intended Audience :: Science/Research',
    'Operating System :: POSIX :: Linux',
    'Operating System :: MacOS :: MacOS X',
    'Programming Language :: Python',
    'Programming Language :: C++',
    'Topic :: Scientific/Engineering :: Bio-Informatics',
]

CMDCLASS = {
    # For parallel compilation and custom swig finder
    'build_ext': ModelBuildExt,
}

# Install
setup(
    name='TPL_MODELNAME',
    cmdclass=CMDCLASS,
    version='TPL_PACKAGE_VERSION',
    description='AMICI-generated module for model TPL_MODELNAME',
    url='https://github.com/AMICI-dev/AMICI',
    author='model-author-todo',
    author_email='model-author-todo',
    # license = 'BSD',
    ext_modules=[MODEL_EXT],
    packages=find_packages(),
    install_requires=['amici==TPL_AMICI_VERSION'],
    extras_require={'wurlitzer': ['wurlitzer']},
<<<<<<< HEAD
    python_requires='>=3.7',
=======
    python_requires='>=3.8',
>>>>>>> 995b03f2
    package_data={},
    zip_safe=False,
    include_package_data=True,
    classifiers=CLASSIFIERS,
)<|MERGE_RESOLUTION|>--- conflicted
+++ resolved
@@ -1,10 +1,7 @@
 """AMICI model package setup"""
 
-<<<<<<< HEAD
-=======
 
 import contextlib
->>>>>>> 995b03f2
 import os
 import sys
 from typing import List
@@ -39,11 +36,8 @@
             self.compiler.compile = compile_parallel.__get__(
                 self.compiler, setuptools._distutils.ccompiler.CCompiler)
 
-<<<<<<< HEAD
-=======
         print(f"Building model extension in {os.getcwd()}")
 
->>>>>>> 995b03f2
         build_ext.build_extension(self, ext)
 
     def find_swig(self) -> str:
@@ -59,15 +53,8 @@
     """Get list of source files for the amici base library"""
     import glob
     model_sources = glob.glob('*.cpp')
-<<<<<<< HEAD
-    try:
-        model_sources.remove('main.cpp')
-    except ValueError:
-        pass
-=======
     with contextlib.suppress(ValueError):
         model_sources.remove('main.cpp')
->>>>>>> 995b03f2
     return model_sources
 
 
@@ -183,11 +170,7 @@
     packages=find_packages(),
     install_requires=['amici==TPL_AMICI_VERSION'],
     extras_require={'wurlitzer': ['wurlitzer']},
-<<<<<<< HEAD
-    python_requires='>=3.7',
-=======
     python_requires='>=3.8',
->>>>>>> 995b03f2
     package_data={},
     zip_safe=False,
     include_package_data=True,
