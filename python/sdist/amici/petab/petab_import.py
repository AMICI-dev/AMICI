"""
PEtab Import
------------
Import a model in the :mod:`petab` (https://github.com/PEtab-dev/PEtab) format
into AMICI.
"""

import logging
import os
import shutil
from pathlib import Path
from warnings import warn

import amici
import petab.v1 as petab
from petab.v1.models import MODEL_TYPE_PYSB, MODEL_TYPE_SBML

from ..logging import get_logger
from .import_helpers import _can_import_model, _create_model_name, check_model
from .sbml_import import import_model_sbml

try:
    from .pysb_import import import_model_pysb
except ModuleNotFoundError:
    # pysb not available
    import_model_pysb = None


__all__ = ["import_petab_problem"]

logger = get_logger(__name__, logging.WARNING)


def import_petab_problem(
    petab_problem: petab.Problem,
    model_output_dir: str | Path | None = None,
    model_name: str = None,
    compile_: bool = None,
    non_estimated_parameters_as_constants=True,
    jax=False,
    **kwargs,
) -> "amici.Model | amici.JAXModel":
    """
    Create an AMICI model for a PEtab problem.

    :param petab_problem:
        A petab problem containing all relevant information on the model.

    :param model_output_dir:
        Directory to write the model code to. It will be created if it doesn't
        exist. Defaults to current directory.

    :param model_name:
        Name of the generated model module. Defaults to the ID of the model
        or the model file name without the extension.

    :param compile_:
        If ``True``, the model will be compiled. If ``False``, the model will
        not be compiled. If ``None``, the model will be compiled if it cannot
        be imported.

    :param non_estimated_parameters_as_constants:
        Whether parameters marked as non-estimated in PEtab should be
        considered constant in AMICI. Setting this to ``True`` will reduce
        model size and simulation times. If sensitivities with respect to those
        parameters are required, this should be set to ``False``.

    :param jax:
        Whether to load the jax version of the model. Note that this disables
        compilation of the model module unless `compile` is set to `True`.

    :param kwargs:
        Additional keyword arguments to be passed to
        :meth:`amici.sbml_import.SbmlImporter.sbml2amici` or
        :func:`amici.pysb_import.pysb2amici`, depending on the model type.

    :return:
        The imported model.
    """
    if "force_compile" in kwargs:
        if kwargs["force_compile"]:
            compile_ = True
            del kwargs["force_compile"]
        warn(
            "The `force_compile` option is deprecated, please use the "
            "new `compile_` option, which also supports 'do not compile'.",
            DeprecationWarning,
            stacklevel=2,
        )

    if petab_problem.model.type_id not in (MODEL_TYPE_SBML, MODEL_TYPE_PYSB):
        raise NotImplementedError(
            "Unsupported model type " + petab_problem.model.type_id
        )

    if petab_problem.mapping_df is not None:
        warn(
            "PEtab v2.0.0 mapping tables are only partially supported, use at your own risk.",
            stacklevel=2,
        )

    model_name = model_name or petab_problem.model.model_id

    if petab_problem.model.type_id == MODEL_TYPE_PYSB and model_name is None:
        model_name = petab_problem.pysb_model.name
    elif model_name is None and model_output_dir:
        model_name = _create_model_name(model_output_dir)

    # generate folder and model name if necessary
    if model_output_dir is None:
        if petab_problem.model.type_id == MODEL_TYPE_PYSB:
            raise ValueError("Parameter `model_output_dir` is required.")

        from .sbml_import import _create_model_output_dir_name

        model_output_dir = _create_model_output_dir_name(
            petab_problem.sbml_model, model_name
        )
    else:
        model_output_dir = os.path.abspath(model_output_dir)

    # create folder
    if not os.path.exists(model_output_dir):
        os.makedirs(model_output_dir)

    # check if compilation necessary
    if compile_ or (
        compile_ is None
        and not _can_import_model(model_name, model_output_dir, jax)
    ):
        # check if folder exists
        if os.listdir(model_output_dir) and not compile_:
            raise ValueError(
                f"Cannot compile to {model_output_dir}: not empty. "
                "Please assign a different target or set `compile_` to `True`."
            )

        # remove folder if exists
        if os.path.exists(model_output_dir):
            shutil.rmtree(model_output_dir)

        logger.info(f"Compiling model {model_name} to {model_output_dir}.")

        if "petab_sciml" in petab_problem.extensions_config:
            from petab_sciml import PetabScimlStandard

            config = petab_problem.extensions_config["petab_sciml"]
            net_files = config.get("net_files", [])
            # TODO: net files need to be absolute paths
            ml_models = [
                model
                for net_file in net_files
                for model in PetabScimlStandard.load_data(
                    Path() / net_file
                ).models
            ]
            hybridisation = {
                net: {
                    "model": next(
                        ml_model
                        for ml_model in ml_models
                        if ml_model.mlmodel_id == net
                    ),
                    **hybrid,
                }
                for net, hybrid in config["hybridization"].items()
            }
            if not jax or petab_problem.model.type_id == MODEL_TYPE_PYSB:
                raise NotImplementedError(
                    "petab_sciml extension is currently only supported for JAX models"
                )
        else:
            hybridisation = None

        # compile the model
        if petab_problem.model.type_id == MODEL_TYPE_PYSB:
            import_model_pysb(
                petab_problem,
                model_name=model_name,
                model_output_dir=model_output_dir,
                jax=jax,
                **kwargs,
            )
        else:
            import_model_sbml(
                petab_problem=petab_problem,
                model_name=model_name,
                model_output_dir=model_output_dir,
                non_estimated_parameters_as_constants=non_estimated_parameters_as_constants,
<<<<<<< HEAD
                compile=kwargs.pop("compile", not jax),
                hybridisation=hybridisation,
=======
                jax=jax,
>>>>>>> 0d490414
                **kwargs,
            )

    # import model
<<<<<<< HEAD
    if not jax:
        model_module = amici.import_model_module(model_name, model_output_dir)
    else:
        jax_model_module = amici.import_model_module(
            model_name + "_jax", model_output_dir
        )
        model = jax_model_module.Model()
=======
    suffix = "_jax" if jax else ""
    model_module = amici.import_model_module(
        model_name + suffix, model_output_dir
    )

    if jax:
        model = model_module.Model()
>>>>>>> 0d490414

        logger.info(
            f"Successfully loaded jax model {model_name} "
            f"from {model_output_dir}."
        )
        return model

    model = model_module.getModel()
    check_model(amici_model=model, petab_problem=petab_problem)

    logger.info(
        f"Successfully loaded model {model_name} " f"from {model_output_dir}."
    )

    return model


# for backwards compatibility
import_model = import_model_sbml<|MERGE_RESOLUTION|>--- conflicted
+++ resolved
@@ -187,25 +187,12 @@
                 model_name=model_name,
                 model_output_dir=model_output_dir,
                 non_estimated_parameters_as_constants=non_estimated_parameters_as_constants,
-<<<<<<< HEAD
-                compile=kwargs.pop("compile", not jax),
                 hybridisation=hybridisation,
-=======
                 jax=jax,
->>>>>>> 0d490414
                 **kwargs,
             )
 
     # import model
-<<<<<<< HEAD
-    if not jax:
-        model_module = amici.import_model_module(model_name, model_output_dir)
-    else:
-        jax_model_module = amici.import_model_module(
-            model_name + "_jax", model_output_dir
-        )
-        model = jax_model_module.Model()
-=======
     suffix = "_jax" if jax else ""
     model_module = amici.import_model_module(
         model_name + suffix, model_output_dir
@@ -213,7 +200,6 @@
 
     if jax:
         model = model_module.Model()
->>>>>>> 0d490414
 
         logger.info(
             f"Successfully loaded jax model {model_name} "
