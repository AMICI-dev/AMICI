"""General helper functions for PEtab import.

Functions for PEtab import that are independent of the model format.
"""

import logging
import os
import re
from pathlib import Path

import amici
import pandas as pd
import petab.v1 as petab
import sympy as sp
from petab.v1.C import (
    CONDITION_NAME,
    ESTIMATE,
    NOISE_DISTRIBUTION,
    NOISE_FORMULA,
    OBSERVABLE_FORMULA,
    OBSERVABLE_NAME,
    OBSERVABLE_TRANSFORMATION,
)
from petab.v1.parameters import get_valid_parameters_for_parameter_table
from sympy.abc import _clash

logger = logging.getLogger(__name__)


def get_observation_model(
    observable_df: pd.DataFrame,
) -> tuple[dict[str, dict[str, str]], dict[str, str], dict[str, str | float]]:
    """
    Get observables, sigmas, and noise distributions from PEtab observation
    table in a format suitable for
    :meth:`amici.sbml_import.SbmlImporter.sbml2amici`.

    :param observable_df:
        PEtab observables table

    :return:
        Tuple of dicts with observables, noise distributions, and sigmas.
    """
    if observable_df is None:
        return {}, {}, {}

    observables = {}
    sigmas = {}
    nan_pat = r"^[nN]a[nN]$"

    for _, observable in observable_df.iterrows():
        oid = str(observable.name)
        # need to sanitize due to https://github.com/PEtab-dev/PEtab/issues/447
        name = re.sub(nan_pat, "", str(observable.get(OBSERVABLE_NAME, "")))
        formula_obs = re.sub(nan_pat, "", str(observable[OBSERVABLE_FORMULA]))
        formula_noise = re.sub(nan_pat, "", str(observable[NOISE_FORMULA]))
        observables[oid] = {"name": name, "formula": formula_obs}
        formula_noise_sym = sp.sympify(formula_noise, locals=_clash)
        formula_obs_sym = sp.sympify(formula_obs, locals=_clash)
        # PEtab does currently not allow observables in noiseFormula, and
        #  AMICI cannot handle state variables in sigma expressions.
        #  Therefore, where possible, replace state variables occurring in
        #  the error model definition by equivalent observableIds.
        #  Do not use observableIds from other rows
        #  (https://github.com/AMICI-dev/AMICI/issues/2561).
        formula_noise_sym = formula_noise_sym.subs(
            formula_obs_sym, sp.Symbol(oid)
        )
        sigmas[oid] = str(formula_noise_sym)

    noise_distrs = petab_noise_distributions_to_amici(observable_df)

    return observables, noise_distrs, sigmas


def petab_noise_distributions_to_amici(
    observable_df: pd.DataFrame,
) -> dict[str, str]:
    """
    Map from the petab to the amici format of noise distribution
    identifiers.

    :param observable_df:
        PEtab observable table

    :return:
        dictionary of observable_id => AMICI noise-distributions
    """
    amici_distrs = {}
    for _, observable in observable_df.iterrows():
        amici_val = ""

        if (
            OBSERVABLE_TRANSFORMATION in observable
            and isinstance(observable[OBSERVABLE_TRANSFORMATION], str)
            and observable[OBSERVABLE_TRANSFORMATION]
        ):
            amici_val += observable[OBSERVABLE_TRANSFORMATION] + "-"

        if (
            NOISE_DISTRIBUTION in observable
            and isinstance(observable[NOISE_DISTRIBUTION], str)
            and observable[NOISE_DISTRIBUTION]
        ):
            amici_val += observable[NOISE_DISTRIBUTION]
        else:
            amici_val += "normal"
        amici_distrs[observable.name] = amici_val

    return amici_distrs


def petab_scale_to_amici_scale(scale_str: str) -> int:
    """Convert PEtab parameter scaling string to AMICI scaling integer"""

    if scale_str == petab.LIN:
        return amici.ParameterScaling_none
    if scale_str == petab.LOG:
        return amici.ParameterScaling_ln
    if scale_str == petab.LOG10:
        return amici.ParameterScaling_log10

    raise ValueError(f"Invalid parameter scale {scale_str}")


def _create_model_name(folder: str | Path) -> str:
    """
    Create a name for the model.
    Just re-use the last part of the folder.
    """
    return os.path.split(os.path.normpath(folder))[-1]


def _can_import_model(
<<<<<<< HEAD
    model_name: str, model_output_dir: str | Path, jax: bool
=======
    model_name: str, model_output_dir: str | Path, jax: bool = False
>>>>>>> 0d490414
) -> bool:
    """
    Check whether a module of that name can already be imported.
    """
    # try to import (in particular checks version)
    suffix = "_jax" if jax else ""
    try:
        model_module = amici.import_model_module(
            model_name + suffix, model_output_dir
        )
    except ModuleNotFoundError:
        return False

    # no need to (re-)compile
    if jax:
        return hasattr(model_module, "Model")
    else:
        return hasattr(model_module, "getModel")


def get_fixed_parameters(
    petab_problem: petab.Problem,
    non_estimated_parameters_as_constants=True,
) -> list[str]:
    """
    Determine, set and return fixed model parameters.

    Non-estimated parameters and parameters specified in the condition table
    are turned into constants (unless they are overridden).
    Only global SBML parameters are considered. Local parameters are ignored.

    :param petab_problem:
        The PEtab problem instance

    :param non_estimated_parameters_as_constants:
        Whether parameters marked as non-estimated in PEtab should be
        considered constant in AMICI. Setting this to ``True`` will reduce
        model size and simulation times. If sensitivities with respect to those
        parameters are required, this should be set to ``False``.

    :return:
        list of IDs of parameters which are to be considered constant.
    """
    # if we have a parameter table, all parameters that are allowed to be
    #  listed in the parameter table, but are not marked as estimated, can be
    #  turned into AMICI constants
    # due to legacy API, we might not always have a parameter table, though
    fixed_parameters = set()
    if petab_problem.parameter_df is not None:
        all_parameters = get_valid_parameters_for_parameter_table(
            model=petab_problem.model,
            condition_df=petab_problem.condition_df,
            observable_df=petab_problem.observable_df
            if petab_problem.observable_df is not None
            else pd.DataFrame(columns=petab.OBSERVABLE_DF_REQUIRED_COLS),
            measurement_df=petab_problem.measurement_df
            if petab_problem.measurement_df is not None
            else pd.DataFrame(columns=petab.MEASUREMENT_DF_REQUIRED_COLS),
        )
        if non_estimated_parameters_as_constants:
            estimated_parameters = petab_problem.parameter_df.index.values[
                petab_problem.parameter_df[ESTIMATE] == 1
            ]
        else:
            # don't treat parameter table parameters as constants
            estimated_parameters = petab_problem.parameter_df.index.values
        fixed_parameters = set(all_parameters) - set(estimated_parameters)

    # Column names are model parameter IDs, compartment IDs or species IDs.
    # Thereof, all parameters except for any overridden ones should be made
    # constant.
    # (Could potentially still be made constant, but leaving them might
    # increase model reusability)

    # handle parameters in condition table
    condition_df = petab_problem.condition_df
    if condition_df is not None:
        logger.debug(f"Condition table: {condition_df.shape}")

        # remove overridden parameters (`object`-type columns)
        fixed_parameters.update(
            p
            for p in condition_df.columns
            # get rid of conditionName column
            if p != CONDITION_NAME
            # there is no parametric override
            # TODO: could check if the final overriding parameter is estimated
            #  or not, but for now, we skip the parameter if there is any kind
            #  of overriding
            if condition_df[p].dtype != "O"
            # p is a parameter
            and not petab_problem.model.is_state_variable(p)
        )

    # Ensure mentioned parameters exist in the model. Remove additional ones
    # from list
    for fixed_parameter in fixed_parameters.copy():
        # check global parameters
        if not petab_problem.model.has_entity_with_id(fixed_parameter):
            # TODO: could still exist as an output parameter?
            # TODO: or in the parameters table
            logger.warning(
                f"Column '{fixed_parameter}' used in condition "
                "table but no entity with the corresponding ID "
                "exists. Ignoring."
            )
            fixed_parameters.remove(fixed_parameter)

    return list(sorted(fixed_parameters))


def check_model(
    amici_model: amici.Model,
    petab_problem: petab.Problem,
) -> None:
    """Check that the model is consistent with the PEtab problem."""
    if petab_problem.parameter_df is None:
        return

    amici_ids_free = set(amici_model.getParameterIds())
    amici_ids = amici_ids_free | set(amici_model.getFixedParameterIds())

    petab_ids_free = set(
        petab_problem.parameter_df.loc[
            petab_problem.parameter_df[ESTIMATE] == 1
        ].index
    )

    amici_ids_free_required = petab_ids_free.intersection(amici_ids)

    if not amici_ids_free_required.issubset(amici_ids_free):
        raise ValueError(
            "The available AMICI model does not support estimating the "
            "following parameters. Please recompile the model and ensure "
            "that these parameters are not treated as constants. Deleting "
            "the current model might also resolve this. Parameters: "
            f"{amici_ids_free_required.difference(amici_ids_free)}"
        )<|MERGE_RESOLUTION|>--- conflicted
+++ resolved
@@ -132,11 +132,7 @@
 
 
 def _can_import_model(
-<<<<<<< HEAD
-    model_name: str, model_output_dir: str | Path, jax: bool
-=======
     model_name: str, model_output_dir: str | Path, jax: bool = False
->>>>>>> 0d490414
 ) -> bool:
     """
     Check whether a module of that name can already be imported.
