"""
Finite Difference Check
-----------------------
This module provides functions to automatically check correctness of amici
computed sensitivities using finite difference approximations
"""

from . import (
    runAmiciSimulation, SensitivityOrder, AMICI_SUCCESS, SensitivityMethod,
    Model, Solver, ExpData, ReturnData, ParameterScaling)
import numpy as np
import copy

from typing import Callable, Optional, List, Sequence


def check_finite_difference(
        x0: Sequence[float],
        model: Model,
        solver: Solver,
        edata: ExpData,
        ip: int,
        fields: List[str],
        atol: Optional[float] = 1e-4,
        rtol: Optional[float] = 1e-4,
        epsilon: Optional[float] = 1e-3
) -> None:
    """
    Checks the computed sensitivity based derivatives against a finite
    difference approximation.

    :param x0:
        parameter value at which to check finite difference approximation

    :param model:
        amici model

    :param solver:
        amici solver

    :param edata:
        exp data

    :param ip:
        parameter index

    :param fields:
        rdata fields for which to check the gradient

    :param atol:
        absolute tolerance for comparison

    :param rtol:
        relative tolerance for comparison

    :param epsilon:
        finite difference step-size

    """
    og_sensitivity_order = solver.getSensitivityOrder()
    og_parameters = model.getParameters()
    og_plist = model.getParameterList()
    if edata:
        og_eplist = edata.plist

    # sensitivity
    p = copy.deepcopy(x0)
    plist = [ip]

    model.setParameters(p)
    model.setParameterList(plist)
    if edata:
        edata.plist = plist

    # simulation with gradient
    if int(og_sensitivity_order) < int(SensitivityOrder.first):
        solver.setSensitivityOrder(SensitivityOrder.first)
    rdata = runAmiciSimulation(model, solver, edata)
    if rdata['status'] != AMICI_SUCCESS:
        raise AssertionError(f"Simulation failed (status {rdata['status']}")

    # finite difference
    solver.setSensitivityOrder(SensitivityOrder.none)

    pf = copy.deepcopy(x0)
    pb = copy.deepcopy(x0)
    pscale = model.getParameterScale()[ip]
    if x0[ip] == 0 or pscale != int(ParameterScaling.none):
        pf[ip] += epsilon / 2
        pb[ip] -= epsilon / 2
    else:
        pf[ip] *= 1 + epsilon / 2
        pb[ip] /= 1 + epsilon / 2

    # forward:
    model.setParameters(pf)
    rdataf = runAmiciSimulation(model, solver, edata)
    if rdataf['status'] != AMICI_SUCCESS:
        raise AssertionError(f"Simulation failed (status {rdataf['status']}")

    # backward:
    model.setParameters(pb)
    rdatab = runAmiciSimulation(model, solver, edata)
    if rdatab['status'] != AMICI_SUCCESS:
        raise AssertionError(f"Simulation failed (status {rdatab['status']}")

    for field in fields:
        sensi_raw = rdata[f's{field}']
        fd = (rdataf[field] - rdatab[field]) / (pf[ip] - pb[ip])
        if len(sensi_raw.shape) == 1:
            sensi = sensi_raw[0]
        elif len(sensi_raw.shape) == 2:
            sensi = sensi_raw[:, 0]
        elif len(sensi_raw.shape) == 3:
            sensi = sensi_raw[:, 0, :]
        else:
            raise NotImplementedError()

        _check_close(sensi, fd, atol=atol, rtol=rtol, field=field, ip=ip)

    solver.setSensitivityOrder(og_sensitivity_order)
    model.setParameters(og_parameters)
    model.setParameterList(og_plist)
    if edata:
        edata.plist = og_eplist


def check_derivatives(
        model: Model,
        solver: Solver,
        edata: Optional[ExpData] = None,
        atol: Optional[float] = 1e-4,
        rtol: Optional[float] = 1e-4,
        epsilon: Optional[float] = 1e-3,
        check_least_squares: bool = True,
        skip_zero_pars: bool = False
) -> None:
    """
    Finite differences check for likelihood gradient.

    :param model:
        amici model

    :param solver:
        amici solver

    :param edata:
        exp data

    :param atol:
        absolute tolerance for comparison

    :param rtol:
        relative tolerance for comparison

    :param epsilon:
        finite difference step-size

    :param check_least_squares:
        whether to check least squares related values.

    :param skip_zero_pars:
        whether to perform FD checks for parameters that are zero

    """
    p = np.array(model.getParameters())

    og_sens_order = solver.getSensitivityOrder()

    if int(og_sens_order) < int(SensitivityOrder.first):
        solver.setSensitivityOrder(SensitivityOrder.first)
    rdata = runAmiciSimulation(model, solver, edata)
    solver.setSensitivityOrder(og_sens_order)

    if rdata['status'] != AMICI_SUCCESS:
        raise AssertionError(f"Simulation failed (status {rdata['status']}")

    fields = []

    if solver.getSensitivityMethod() == SensitivityMethod.forward and \
            solver.getSensitivityOrder() <= SensitivityOrder.first:
        fields.append('x')

    leastsquares_applicable = \
        solver.getSensitivityMethod() == SensitivityMethod.forward \
        and edata is not None

    if 'ssigmay' in rdata.keys() \
            and rdata['ssigmay'] is not None \
            and rdata['ssigmay'].any() and not model.getAddSigmaResiduals():
        leastsquares_applicable = False

    if check_least_squares and leastsquares_applicable:
        fields += ['res', 'y']

        _check_results(rdata, 'FIM', np.dot(rdata['sres'].T, rdata['sres']),
                       atol=1e-8, rtol=1e-4)
        _check_results(rdata, 'sllh', -np.dot(rdata['res'].T, rdata['sres']),
                       atol=1e-8, rtol=1e-4)

    if edata is not None:
        fields.append('llh')

    for ip, pval in enumerate(p):
        if pval == 0.0 and skip_zero_pars:
            continue
        check_finite_difference(p, model, solver, edata, ip, fields,
                                atol=atol, rtol=rtol, epsilon=epsilon)


def _check_close(
        result: np.array,
        expected: np.array,
        atol: float,
        rtol: float,
        field: str,
        ip: Optional[int] = None,
        verbose: Optional[bool] = True,
) -> None:
    """
    Compares computed values against expected values and provides rich
    output information.

    :param result:
        computed values

    :param expected:
        expected values

    :param field:
        rdata field for which the gradient is checked, only for error reporting

    :param atol:
        absolute tolerance for comparison

    :param rtol:
        relative tolerance for comparison

    :param ip:
        parameter index, for more informative output

    :param verbose:
        produce a more verbose error message in case of unmatched expectations
    """
    close = np.isclose(result, expected, atol=atol, rtol=rtol, equal_nan=True)
    if close.all():
        return

    if ip is None:
        index_str = ''
        check_type = 'Regression check'
    else:
        index_str = f'at index ip={ip} '
        check_type = 'FD check'

    lines = [f'{check_type} failed for {field} {index_str}for '
             f'{close.size - close.sum()} indices:']
    if verbose:
        for idx in np.argwhere(~close):
            idx = tuple(idx)
<<<<<<< HEAD
            lines.append(
                f"\tat {idx}: Expected {expected[idx]}, got {result[idx]}")
=======
            if result.shape:
                rr = result[idx]
            else:
                rr = result
            lines.append(
                f"\tat {idx}: Expected {expected[idx]}, got {rr}")
>>>>>>> 995b03f2
    adev = np.abs(result - expected)
    rdev = np.abs((result - expected) / (expected + atol))
    lines.append(f'max(adev): {adev.max()}, max(rdev): {rdev.max()}')

    raise AssertionError("\n".join(lines))


def _check_results(
        rdata: ReturnData,
        field: str,
        expected: np.array,
        atol: float,
<<<<<<< HEAD
        rtol: float,
        verbose: Optional[bool] = True,
=======
        rtol: float
>>>>>>> 995b03f2
        ) -> None:
    """
    Checks whether rdata[field] agrees with expected according to provided
    tolerances.

    :param rdata:
        simulation results as returned by
        :meth:`amici.amici.runAmiciSimulation`

    :param field:
        name of the field to check

    :param expected:
        expected values

    :param atol:
        absolute tolerance for comparison

    :param rtol:
        relative tolerance for comparison
<<<<<<< HEAD

    :param verbose:
        produce a more verbose error message in case of unmatched expectations
=======
>>>>>>> 995b03f2
    """

    result = rdata[field]
    if type(result) is float:
        result = np.array(result)

    _check_close(result=result, expected=expected,
<<<<<<< HEAD
                 atol=atol, rtol=rtol, field=field, verbose=verbose)
=======
                 atol=atol, rtol=rtol, field=field)
>>>>>>> 995b03f2
<|MERGE_RESOLUTION|>--- conflicted
+++ resolved
@@ -258,17 +258,12 @@
     if verbose:
         for idx in np.argwhere(~close):
             idx = tuple(idx)
-<<<<<<< HEAD
-            lines.append(
-                f"\tat {idx}: Expected {expected[idx]}, got {result[idx]}")
-=======
             if result.shape:
                 rr = result[idx]
             else:
                 rr = result
             lines.append(
                 f"\tat {idx}: Expected {expected[idx]}, got {rr}")
->>>>>>> 995b03f2
     adev = np.abs(result - expected)
     rdev = np.abs((result - expected) / (expected + atol))
     lines.append(f'max(adev): {adev.max()}, max(rdev): {rdev.max()}')
@@ -281,12 +276,7 @@
         field: str,
         expected: np.array,
         atol: float,
-<<<<<<< HEAD
-        rtol: float,
-        verbose: Optional[bool] = True,
-=======
         rtol: float
->>>>>>> 995b03f2
         ) -> None:
     """
     Checks whether rdata[field] agrees with expected according to provided
@@ -307,12 +297,6 @@
 
     :param rtol:
         relative tolerance for comparison
-<<<<<<< HEAD
-
-    :param verbose:
-        produce a more verbose error message in case of unmatched expectations
-=======
->>>>>>> 995b03f2
     """
 
     result = rdata[field]
@@ -320,8 +304,4 @@
         result = np.array(result)
 
     _check_close(result=result, expected=expected,
-<<<<<<< HEAD
-                 atol=atol, rtol=rtol, field=field, verbose=verbose)
-=======
-                 atol=atol, rtol=rtol, field=field)
->>>>>>> 995b03f2
+                 atol=atol, rtol=rtol, field=field)