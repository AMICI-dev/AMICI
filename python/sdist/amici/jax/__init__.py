--- conflicted
+++ resolved
@@ -13,14 +13,10 @@
 from amici.jax.model import JAXModel
 from amici.jax.nn import generate_equinox
 
-<<<<<<< HEAD
-__all__ = ["JAXModel", "JAXProblem", "run_simulations", "generate_equinox"]
-=======
 warn(
     "The JAX module is experimental and the API may change in the future.",
     ImportWarning,
     stacklevel=2,
 )
 
-__all__ = ["JAXModel", "JAXProblem", "run_simulations"]
->>>>>>> 449041d8
+__all__ = ["JAXModel", "JAXProblem", "run_simulations", "generate_equinox"]