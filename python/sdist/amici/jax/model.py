"""Model simulation using JAX."""

# ruff: noqa: F821 F722

from abc import abstractmethod
from pathlib import Path
import enum
from dataclasses import field

import diffrax
import equinox as eqx
import jax.numpy as jnp
import jax
import jaxtyping as jt

from collections.abc import Callable


class ReturnValue(enum.Enum):
    llh = "log-likelihood"
    nllhs = "pointwise negative log-likelihood"
    x0 = "full initial state vector"
    x0_solver = "reduced initial state vector"
    x = "full state vector"
    x_solver = "reduced state vector"
    y = "observables"
    sigmay = "standard deviations of the observables"
    tcl = "total values for conservation laws"
    res = "residuals"
    chi2 = "sum(((observed - simulated) / sigma ) ** 2)"


class JAXModel(eqx.Module):
    """
    JAXModel provides an abstract base class for a JAX-based implementation of an AMICI model. The class implements
    routines for simulation and evaluation of derived quantities, model specific implementations need to be provided by
    classes inheriting from JAXModel.

    :ivar api_version:
        API version of the derived class. Needs to match the API version of the base class (MODEL_API_VERSION).
    :ivar MODEL_API_VERSION:
        API version of the base class.
    :ivar jax_py_file:
        Path to the JAX model file.
    """

    MODEL_API_VERSION = "0.0.4"
    api_version: str
    jax_py_file: Path
<<<<<<< HEAD
    nns: dict
=======
    parameters: jnp.ndarray = field(default_factory=lambda: jnp.array([]))
>>>>>>> 71da5627

    def __init__(self):
        if self.api_version != self.MODEL_API_VERSION:
            raise ValueError(
                "JAXModel API version mismatch, please regenerate the model class."
            )
        super().__init__()

    @abstractmethod
    def _xdot(
        self,
        t: jnp.float_,
        x: jt.Float[jt.Array, "nxs"],
        args: tuple[jt.Float[jt.Array, "np"], jt.Float[jt.Array, "ncl"]],
    ) -> jt.Float[jt.Array, "nxs"]:
        """
        Right-hand side of the ODE system.

        :param t: time point
        :param x: state vector
        :param args: tuple of parameters and total values for conservation laws
        :return:
            Temporal derivative of the state vector x at time point t.
        """
        ...

    @abstractmethod
    def _w(
        self,
        t: jt.Float[jt.Array, ""],
        x: jt.Float[jt.Array, "nxs"],
        p: jt.Float[jt.Array, "np"],
        tcl: jt.Float[jt.Array, "ncl"],
    ) -> jt.Float[jt.Array, "nw"]:
        """
        Compute the expressions, i.e. derived quantities that are used in other parts of the model.

        :param t: time point
        :param x: state vector
        :param p: parameters
        :param tcl: total values for conservation laws
        :return:
            Expression values.
        """
        ...

    @abstractmethod
    def _x0(
        self, t: jnp.float_, p: jt.Float[jt.Array, "np"]
    ) -> jt.Float[jt.Array, "nx"]:
        """
        Compute the initial state vector.

        :param t: initial time point
        :param p: parameters
        :return:
            Initial state vector.
        """
        ...

    @abstractmethod
    def _x_solver(
        self, x: jt.Float[jt.Array, "nx"]
    ) -> jt.Float[jt.Array, "nxs"]:
        """
        Transform the full state vector to the reduced state vector for ODE solving.

        :param x:
            full state vector
        :return:
            reduced state vector
        """
        ...

    @abstractmethod
    def _x_rdata(
        self, x: jt.Float[jt.Array, "nxs"], tcl: jt.Float[jt.Array, "ncl"]
    ) -> jt.Float[jt.Array, "nx"]:
        """
        Compute the full state vector from the reduced state vector and conservation laws.

        :param x:
            reduced state vector
        :param tcl:
            total values for conservation laws
        :return:
            full state vector
        """
        ...

    @abstractmethod
    def _tcl(
        self, x: jt.Float[jt.Array, "nx"], p: jt.Float[jt.Array, "np"]
    ) -> jt.Float[jt.Array, "ncl"]:
        """
        Compute the total values for conservation laws.

        :param x:
            state vector
        :param p:
            parameters
        :return:
            total values for conservation laws
        """
        ...

    @abstractmethod
    def _y(
        self,
        t: jt.Float[jt.Scalar, ""],
        x: jt.Float[jt.Array, "nxs"],
        p: jt.Float[jt.Array, "np"],
        tcl: jt.Float[jt.Array, "ncl"],
        op: jt.Float[jt.Array, "ny"],
    ) -> jt.Float[jt.Array, "ny"]:
        """
        Compute the observables.

        :param t:
            time point
        :param x:
            state vector
        :param p:
            parameters
        :param tcl:
            total values for conservation laws
        :param op:
            observables parameters
        :return:
            observables
        """
        ...

    @abstractmethod
    def _sigmay(
        self,
        y: jt.Float[jt.Array, "ny"],
        p: jt.Float[jt.Array, "np"],
        np: jt.Float[jt.Array, "ny"],
    ) -> jt.Float[jt.Array, "ny"]:
        """
        Compute the standard deviations of the observables.

        :param y:
            observables
        :param p:
            parameters
        :param np:
            noise parameters
        :return:
            standard deviations of the observables
        """
        ...

    @abstractmethod
    def _nllh(
        self,
        t: jt.Float[jt.Scalar, ""],
        x: jt.Float[jt.Array, "nxs"],
        p: jt.Float[jt.Array, "np"],
        tcl: jt.Float[jt.Array, "ncl"],
        my: jt.Float[jt.Array, ""],
        iy: jt.Int[jt.Array, ""],
        op: jt.Float[jt.Array, "ny"],
        np: jt.Float[jt.Array, "ny"],
    ) -> jt.Float[jt.Scalar, ""]:
        """
        Compute the negative log-likelihood of the observable for the specified observable index.

        :param t:
            time point
        :param x:
            state vector
        :param p:
            parameters
        :param tcl:
            total values for conservation laws
        :param my:
            observed data
        :param iy:
            observable index
        :param op:
            observables parameters
        :param np:
            noise parameters
        :return:
            log-likelihood of the observable
        """
        ...

    @property
    @abstractmethod
    def state_ids(self) -> list[str]:
        """
        Get the state ids of the model.

        :return:
            State ids
        """
        ...

    @property
    @abstractmethod
    def observable_ids(self) -> list[str]:
        """
        Get the observable ids of the model.

        :return:
            Observable ids
        """
        ...

    @property
    @abstractmethod
    def parameter_ids(self) -> list[str]:
        """
        Get the parameter ids of the model.

        :return:
            Parameter ids
        """
        ...

    @property
    @abstractmethod
    def expression_ids(self) -> list[str]:
        """
        Get the expression ids of the model.

        :return:
            Expression ids
        """
        ...

    def _eq(
        self,
        p: jt.Float[jt.Array, "np"],
        tcl: jt.Float[jt.Array, "ncl"],
        x0: jt.Float[jt.Array, "nxs"],
        solver: diffrax.AbstractSolver,
        controller: diffrax.AbstractStepSizeController,
        steady_state_event: Callable[
            ..., diffrax._custom_types.BoolScalarLike
        ],
        max_steps: jnp.int_,
    ) -> tuple[jt.Float[jt.Array, "1 nxs"], dict]:
        """
        Solve the steady state equation.

        :param p:
            parameters
        :param tcl:
            total values for conservation laws
        :param x0:
            initial state vector
        :param solver:
            ODE solver
        :param controller:
            step size controller
        :param max_steps:
            maximum number of steps
        :return:
        """
        sol = diffrax.diffeqsolve(
            diffrax.ODETerm(self._xdot),
            solver,
            args=(p, tcl),
            t0=0.0,
            t1=jnp.inf,
            dt0=None,
            y0=x0,
            stepsize_controller=controller,
            max_steps=max_steps,
            adjoint=diffrax.DirectAdjoint(),
            event=diffrax.Event(
                cond_fn=steady_state_event,
            ),
            throw=False,
        )
        # If the event was triggered, the event mask is True and the solution is the steady state. Otherwise, the
        # solution is the last state and the event mask is False. In the latter case, we return inf for the steady
        # state.
        ys = jnp.where(
            sol.event_mask,
            sol.ys[-1, :],
            jnp.inf * jnp.ones_like(sol.ys[-1, :]),
        )
        return ys, sol.stats

    def _solve(
        self,
        p: jt.Float[jt.Array, "np"],
        ts: jt.Float[jt.Array, "nt_dyn"],
        tcl: jt.Float[jt.Array, "ncl"],
        x0: jt.Float[jt.Array, "nxs"],
        solver: diffrax.AbstractSolver,
        controller: diffrax.AbstractStepSizeController,
        max_steps: jnp.int_,
        adjoint: diffrax.AbstractAdjoint,
    ) -> tuple[jt.Float[jt.Array, "nt nxs"], dict]:
        """
        Solve the ODE system.

        :param p:
            parameters
        :param ts:
            time points at which solutions are evaluated
        :param tcl:
            total values for conservation laws
        :param x0:
            initial state vector
        :param solver:
            ODE solver
        :param controller:
            step size controller
        :param max_steps:
            maximum number of steps
        :param adjoint:
            adjoint method
        :return:
            solution at time points ts and statistics
        """
        sol = diffrax.diffeqsolve(
            diffrax.ODETerm(self._xdot),
            solver,
            args=(p, tcl),
            t0=0.0,
            t1=ts[-1],
            dt0=None,
            y0=x0,
            stepsize_controller=controller,
            max_steps=max_steps,
            adjoint=adjoint,
            saveat=diffrax.SaveAt(ts=ts),
            throw=False,
        )
        return sol.ys, sol.stats

    def _x_rdatas(
        self, x: jt.Float[jt.Array, "nt nxs"], tcl: jt.Float[jt.Array, "ncl"]
    ) -> jt.Float[jt.Array, "nt nx"]:
        """
        Compute the full state vector from the reduced state vector and conservation laws.

        :param x:
            reduced state vector
        :param tcl:
            total values for conservation laws
        :return:
            full state vector
        """
        return jax.vmap(self._x_rdata, in_axes=(0, None))(x, tcl)

    def _nllhs(
        self,
        ts: jt.Float[jt.Array, "nt nx"],
        xs: jt.Float[jt.Array, "nt nxs"],
        p: jt.Float[jt.Array, "np"],
        tcl: jt.Float[jt.Array, "ncl"],
        mys: jt.Float[jt.Array, "nt"],
        iys: jt.Int[jt.Array, "nt"],
        ops: jt.Float[jt.Array, "nt *nop"],
        nps: jt.Float[jt.Array, "nt *nnp"],
    ) -> jt.Float[jt.Array, "nt"]:
        """
        Compute the negative log-likelihood for each observable.

        :param ts:
            time points
        :param xs:
            state vectors
        :param p:
            parameters
        :param tcl:
            total values for conservation laws
        :param mys:
            observed data
        :param iys:
            observable indices
        :param ops:
            observables parameters
        :param nps:
            noise parameters
        :return:
            negative log-likelihoods of the observables
        """
        return jax.vmap(self._nllh, in_axes=(0, 0, None, None, 0, 0, 0, 0))(
            ts, xs, p, tcl, mys, iys, ops, nps
        )

    def _ys(
        self,
        ts: jt.Float[jt.Array, "nt"],
        xs: jt.Float[jt.Array, "nt nxs"],
        p: jt.Float[jt.Array, "np"],
        tcl: jt.Float[jt.Array, "ncl"],
        iys: jt.Float[jt.Array, "nt"],
        ops: jt.Float[jt.Array, "nt *nop"],
    ) -> jt.Int[jt.Array, "nt"]:
        """
        Compute the observables.

        :param ts:
            time points
        :param xs:
            state vectors
        :param p:
            parameters
        :param tcl:
            total values for conservation laws
        :param iys:
            observable indices
        :param ops:
            observables parameters
        :return:
            observables
        """
        return jax.vmap(
            lambda t, x, p, tcl, iy, op: self._y(t, x, p, tcl, op)
            .at[iy]
            .get(),
            in_axes=(0, 0, None, None, 0, 0),
        )(ts, xs, p, tcl, iys, ops)

    def _sigmays(
        self,
        ts: jt.Float[jt.Array, "nt"],
        xs: jt.Float[jt.Array, "nt nxs"],
        p: jt.Float[jt.Array, "np"],
        tcl: jt.Float[jt.Array, "ncl"],
        iys: jt.Int[jt.Array, "nt"],
        ops: jt.Float[jt.Array, "nt *nop"],
        nps: jt.Float[jt.Array, "nt *nnp"],
    ):
        """
        Compute the standard deviations of the observables.

        :param ts:
            time points
        :param xs:
            state vectors
        :param p:
            parameters
        :param tcl:
            total values for conservation laws
        :param iys:
            observable indices
        :param ops:
            observables parameters
        :param nps:
            noise parameters
        :return:
            standard deviations of the observables
        """
        return jax.vmap(
            lambda t, x, p, tcl, iy, op, np: self._sigmay(
                self._y(t, x, p, tcl, op), p, np
            )
            .at[iy]
            .get(),
            in_axes=(0, 0, None, None, 0, 0, 0),
        )(ts, xs, p, tcl, iys, ops, nps)

    @eqx.filter_jit
    def simulate_condition(
        self,
        p: jt.Float[jt.Array, "np"] | None,
        ts_dyn: jt.Float[jt.Array, "nt_dyn"],
        ts_posteq: jt.Float[jt.Array, "nt_posteq"],
        my: jt.Float[jt.Array, "nt"],
        iys: jt.Int[jt.Array, "nt"],
        iy_trafos: jt.Int[jt.Array, "nt"],
        ops: jt.Float[jt.Array, "nt *nop"],
        nps: jt.Float[jt.Array, "nt *nnp"],
        solver: diffrax.AbstractSolver,
        controller: diffrax.AbstractStepSizeController,
        adjoint: diffrax.AbstractAdjoint,
        steady_state_event: Callable[
            ..., diffrax._custom_types.BoolScalarLike
        ],
        max_steps: int | jnp.int_,
        x_preeq: jt.Float[jt.Array, "*nx"] = jnp.array([]),
        mask_reinit: jt.Bool[jt.Array, "*nx"] = jnp.array([]),
        x_reinit: jt.Float[jt.Array, "*nx"] = jnp.array([]),
        ts_mask: jt.Bool[jt.Array, "nt"] = jnp.array([]),
        ret: ReturnValue = ReturnValue.llh,
    ) -> tuple[jt.Float[jt.Array, "nt *nx"] | jnp.float_, dict]:
        r"""
        Simulate a condition.

        :param p:
            parameters for simulation ordered according to ids in :ivar parameter_ids:. If ``None``,
            the values stored in :attr:`parameters` are used.
        :param ts_dyn:
            time points for dynamic simulation. Sorted in monotonically increasing order but duplicate time points are
            allowed to facilitate the evaluation of multiple observables at specific time points.
        :param ts_posteq:
            time points for post-equilibration. Usually valued \Infty, but needs to be shaped according to
            the number of observables that are evaluated after post-equilibration.
        :param my:
            observed data
        :param iys:
            indices of the observables according to ordering in :ivar observable_ids:
        :param iy_trafos:
            indices of transformations for observables
        :param ops:
            observables parameters
        :param nps:
            noise parameters
        :param solver:
            ODE solver
        :param controller:
            step size controller
        :param adjoint:
            adjoint method. Recommended values are `diffrax.DirectAdjoint()` for jax.jacfwd (with vector-valued
            outputs) and  `diffrax.RecursiveCheckpointAdjoint()` for jax.grad (for scalar-valued outputs).
        :param steady_state_event:
            event function for steady state. See :func:`diffrax.steady_state_event` for details.
        :param max_steps:
            maximum number of solver steps
        :param x_preeq:
            initial state vector for pre-equilibration. If not provided, the initial state vector is computed using
            :meth:`_x0`.
        :param mask_reinit:
            mask for re-initialization. If `True`, the corresponding state variable is re-initialized.
        :param x_reinit:
            re-initialized state vector. If not provided, the state vector is not re-initialized.
        :param ts_mask:
            mask to remove (padded) time points. If `True`, the corresponding time point is used for the evaluation of
            the output. Only applied if ret is ReturnValue.llh, ReturnValue.nllhs, ReturnValue.res, or ReturnValue.chi2.
        :param ret:
            which output to return. See :class:`ReturnValue` for available options.
        :return:
            output according to `ret` and general results/statistics
        """
        if p is None:
            p = self.parameters

        if x_preeq.shape[0]:
            x = x_preeq
        else:
            x = self._x0(0.0, p)

        if not ts_mask.shape[0]:
            ts_mask = jnp.ones_like(my, dtype=jnp.bool_)

        # Re-initialization
        if x_reinit.shape[0]:
            x = jnp.where(mask_reinit, x_reinit, x)
        x_solver = self._x_solver(x)
        tcl = self._tcl(x, p)

        # Dynamic simulation
        if ts_dyn.shape[0]:
            x_dyn, stats_dyn = self._solve(
                p,
                ts_dyn,
                tcl,
                x_solver,
                solver,
                controller,
                max_steps,
                adjoint,
            )
            x_solver = x_dyn[-1, :]
        else:
            x_dyn = jnp.repeat(
                x_solver.reshape(1, -1), ts_dyn.shape[0], axis=0
            )
            stats_dyn = None

        # Post-equilibration
        if ts_posteq.shape[0]:
            x_solver, stats_posteq = self._eq(
                p,
                tcl,
                x_solver,
                solver,
                controller,
                steady_state_event,
                max_steps,
            )
        else:
            stats_posteq = None

        x_posteq = jnp.repeat(
            x_solver.reshape(1, -1), ts_posteq.shape[0], axis=0
        )

        ts = jnp.concatenate((ts_dyn, ts_posteq), axis=0)

        x = jnp.concatenate((x_dyn, x_posteq), axis=0)

        nllhs = self._nllhs(ts, x, p, tcl, my, iys, ops, nps)
        nllhs = jnp.where(ts_mask, nllhs, 0.0)
        llh = -jnp.sum(nllhs)

        stats = dict(
            ts=ts,
            x=x,
            llh=llh,
            stats_dyn=stats_dyn,
            stats_posteq=stats_posteq,
        )
        if ret == ReturnValue.llh:
            output = llh
        elif ret == ReturnValue.nllhs:
            output = nllhs
        elif ret == ReturnValue.x:
            output = self._x_rdatas(x, tcl)
        elif ret == ReturnValue.x_solver:
            output = x
        elif ret == ReturnValue.y:
            output = self._ys(ts, x, p, tcl, iys, ops)
        elif ret == ReturnValue.sigmay:
            output = self._sigmays(ts, x, p, tcl, iys, ops, nps)
        elif ret == ReturnValue.x0:
            output = self._x_rdata(x[0, :], tcl)
        elif ret == ReturnValue.x0_solver:
            output = x[0, :]
        elif ret == ReturnValue.tcl:
            output = tcl
        elif ret in (ReturnValue.res, ReturnValue.chi2):
            obs_trafo = jax.vmap(
                lambda y, iy_trafo: jnp.array(
                    # needs to follow order in amici.jax.petab.SCALE_TO_INT
                    [y, safe_log(y), safe_log(y) / jnp.log(10)]
                )
                .at[iy_trafo]
                .get(),
            )
            ys_obj = obs_trafo(self._ys(ts, x, p, tcl, iys, ops), iy_trafos)
            m_obj = obs_trafo(my, iy_trafos)
            if ret == ReturnValue.chi2:
                sigma_obj = self._sigmays(ts, x, p, tcl, iys, ops, nps)
                chi2 = jnp.square((ys_obj - m_obj) / sigma_obj)
                chi2 = jnp.where(ts_mask, chi2, 0.0)
                output = jnp.sum(chi2)
            else:
                output = ys_obj - m_obj
                output = jnp.where(ts_mask, output, 0.0)
        else:
            raise NotImplementedError(f"Return value {ret} not implemented.")

        return output, stats

    @eqx.filter_jit
    def preequilibrate_condition(
        self,
        p: jt.Float[jt.Array, "np"] | None,
        x_reinit: jt.Float[jt.Array, "*nx"],
        mask_reinit: jt.Bool[jt.Array, "*nx"],
        solver: diffrax.AbstractSolver,
        controller: diffrax.AbstractStepSizeController,
        steady_state_event: Callable[
            ..., diffrax._custom_types.BoolScalarLike
        ],
        max_steps: int | jnp.int_,
    ) -> tuple[jt.Float[jt.Array, "nx"], dict]:
        r"""
        Simulate a condition.

        :param p:
            parameters for simulation ordered according to ids in :ivar parameter_ids:. If ``None``,
            the values stored in :attr:`parameters` are used.
        :param x_reinit:
            re-initialized state vector. If not provided, the state vector is not re-initialized.
        :param mask_reinit:
            mask for re-initialization. If `True`, the corresponding state variable is re-initialized.
        :param solver:
            ODE solver
        :param controller:
            step size controller
        :param max_steps:
            maximum number of solver steps
        :return:
            pre-equilibrated state variables and statistics
        """
        # Pre-equilibration
        if p is None:
            p = self.parameters

        x0 = self._x0(0.0, p)
        if x_reinit.shape[0]:
            x0 = jnp.where(mask_reinit, x_reinit, x0)
        tcl = self._tcl(x0, p)
        current_x = self._x_solver(x0)
        current_x, stats_preeq = self._eq(
            p,
            tcl,
            current_x,
            solver,
            controller,
            steady_state_event,
            max_steps,
        )

        return self._x_rdata(current_x, tcl), dict(stats_preeq=stats_preeq)


def safe_log(x: jnp.float_) -> jnp.float_:
    """
    Safe logarithm that returns `jnp.log(jnp.finfo(jnp.float_).eps)` for x <= 0.

    :param x:
        input
    :return:
        logarithm of x
    """
    # see https://docs.kidger.site/equinox/api/debug/, need double jnp.where to guard
    # against nans in forward & backward passes
    safe_x = jnp.where(
        x > jnp.finfo(jnp.float_).eps, x, jnp.finfo(jnp.float_).eps
    )
    return jnp.where(
        x > 0, jnp.log(safe_x), jnp.log(jnp.finfo(jnp.float_).eps)
    )


def safe_div(x: jnp.float_, y: jnp.float_) -> jnp.float_:
    """
    Safe division that returns `x/jnp.finfo(jnp.float_).eps` for `y == 0`.

    :param x:
        numerator
    :param y:
        denominator
    :return:
        x / y
    """
    # see https://docs.kidger.site/equinox/api/debug/, need double jnp.where to guard
    # against nans in forward & backward passes
    safe_y = jnp.where(y != 0, y, jnp.finfo(jnp.float_).eps)
    return jnp.where(y != 0, x / safe_y, x / jnp.finfo(jnp.float_).eps)<|MERGE_RESOLUTION|>--- conflicted
+++ resolved
@@ -47,11 +47,8 @@
     MODEL_API_VERSION = "0.0.4"
     api_version: str
     jax_py_file: Path
-<<<<<<< HEAD
     nns: dict
-=======
     parameters: jnp.ndarray = field(default_factory=lambda: jnp.array([]))
->>>>>>> 71da5627
 
     def __init__(self):
         if self.api_version != self.MODEL_API_VERSION:
