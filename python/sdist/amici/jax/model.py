--- conflicted
+++ resolved
@@ -492,7 +492,6 @@
         :return:
             output according to `ret` and statistics
         """
-<<<<<<< HEAD
         if x_preeq.shape[0]:
             x = x_preeq
         else:
@@ -505,19 +504,6 @@
         tcl = self._tcl(x, p)
 
         x_preq = jnp.repeat(x_solver.reshape(1, -1), ts_init.shape[0], axis=0)
-=======
-        # Pre-equilibration
-        if x_preeq.shape[0] > 0:
-            current_x = self._x_solver(x_preeq)
-            # update tcl with new parameters
-            tcl = self._tcl(x_preeq, p)
-        else:
-            x0 = self._x0(p)
-            current_x = self._x_solver(x0)
-
-            tcl = self._tcl(x0, p)
-        x_preq = jnp.repeat(current_x.reshape(1, -1), ts_init.shape[0], axis=0)
->>>>>>> 449041d8
 
         # Dynamic simulation
         if ts_dyn.shape[0]:
