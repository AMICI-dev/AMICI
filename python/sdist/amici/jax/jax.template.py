--- conflicted
+++ resolved
@@ -1,26 +1,18 @@
 # ruff: noqa: F401, F821, F841
-<<<<<<< HEAD
+from pathlib import Path
+
+import equinox as eqx
 import jax.numpy as jnp
 import jax.random as jr
 import jaxtyping as jt
-=======
-from pathlib import Path
-
->>>>>>> a386ba77
-import equinox as eqx
-import jax.numpy as jnp
 from interpax import interp1d
 from jax.numpy import inf as oo
 from jax.numpy import nan as nan
 
-<<<<<<< HEAD
 from amici.jax.model import JAXModel, safe_log, safe_div
 from amici import _module_from_path
 
 TPL_NET_IMPORTS
-=======
-from amici.jax.model import JAXModel, safe_div, safe_log
->>>>>>> a386ba77
 
 
 class JAXModel_TPL_MODEL_NAME(JAXModel):
