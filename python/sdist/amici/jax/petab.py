"""PEtab wrappers for JAX models.""" ""
import shutil
from numbers import Number
from collections.abc import Iterable
from pathlib import Path

import diffrax
import equinox as eqx
import jaxtyping as jt
import jax.lax
import jax.numpy as jnp
import numpy as np
import pandas as pd
import petab.v1 as petab

from amici import _module_from_path
from amici.petab.parameter_mapping import (
    ParameterMappingForCondition,
    create_parameter_mapping,
)
from amici.jax.model import JAXModel


def jax_unscale(
    parameter: jnp.float_,
    scale_str: str,
) -> jnp.float_:
    """Unscale parameter according to ``scale_str``.

    Arguments:
        parameter:
            Parameter to be unscaled.
        scale_str:
            One of ``petab.LIN``, ``petab.LOG``, ``petab.LOG10``.

    Returns:
        The unscaled parameter.
    """
    if scale_str == petab.LIN or not scale_str:
        return parameter
    if scale_str == petab.LOG:
        return jnp.exp(parameter)
    if scale_str == petab.LOG10:
        return jnp.power(10, parameter)
    raise ValueError(f"Invalid parameter scaling: {scale_str}")


class JAXProblem(eqx.Module):
    """
    PEtab problem wrapper for JAX models.

    :ivar parameters:
        Values for the model parameters. Do not change dimensions, values may be changed during, e.g. model training.
    :ivar model:
        JAXModel instance to use for simulation.
    :ivar _parameter_mappings:
        :class:`ParameterMappingForCondition` instances for each simulation condition.
    :ivar _measurements:
        Subset measurement dataframes for each simulation condition.
    :ivar _petab_problem:
        PEtab problem to simulate.
    """

    parameters: jnp.ndarray
    model: JAXModel
    _parameter_mappings: dict[str, ParameterMappingForCondition]
    _measurements: dict[
        tuple[str, ...],
        tuple[np.ndarray, np.ndarray, np.ndarray, np.ndarray, np.ndarray],
    ]
    _petab_problem: petab.Problem

    def __init__(self, model: JAXModel, petab_problem: petab.Problem):
        """
        Initialize a JAXProblem instance with a model and a PEtab problem.

        :param model:
            JAXModel instance to use for simulation.
        :param petab_problem:
            PEtab problem to simulate.
        """
        self.model = model
        scs = petab_problem.get_simulation_conditions_from_measurement_df()
        self._petab_problem = petab_problem
        self._parameter_mappings = self._get_parameter_mappings(scs)
        self._measurements = self._get_measurements(scs)
        self.parameters = self._get_nominal_parameter_values()

    def save(self, directory: Path):
        """
        Save the problem to a directory.

        :param directory:
            Directory to save the problem to.
        """
        self._petab_problem.to_files(
            prefix_path=directory,
            model_file="model",
            condition_file="conditions.tsv",
            measurement_file="measurements.tsv",
            parameter_file="parameters.tsv",
            observable_file="observables.tsv",
            yaml_file="problem.yaml",
        )
        shutil.copy(self.model.jax_py_file, directory / "jax_py_file.py")
        with open(directory / "parameters.pkl", "wb") as f:
            eqx.tree_serialise_leaves(f, self)

    @classmethod
    def load(cls, directory: Path):
        """
        Load a problem from a directory.

        :param directory:
            Directory to load the problem from.

        :return:
            Loaded problem instance.
        """
        petab_problem = petab.Problem.from_yaml(
            directory / "problem.yaml",
        )
        model = _module_from_path("jax", directory / "jax_py_file.py").Model()
        problem = cls(model, petab_problem)
        with open(directory / "parameters.pkl", "rb") as f:
            return eqx.tree_deserialise_leaves(f, problem)

    def _get_parameter_mappings(
        self, simulation_conditions: pd.DataFrame
    ) -> dict[str, ParameterMappingForCondition]:
        """
        Create parameter mappings for the provided simulation conditions.

        :param simulation_conditions:
            Simulation conditions to create parameter mappings for. Same format as returned by
            :meth:`petab.Problem.get_simulation_conditions_from_measurement_df`.
        :return:
            Dictionary mapping simulation conditions to parameter mappings.
        """
        scs = list(set(simulation_conditions.values.flatten()))
        mappings = create_parameter_mapping(
            petab_problem=self._petab_problem,
            simulation_conditions=[
                {petab.SIMULATION_CONDITION_ID: sc} for sc in scs
            ],
            scaled_parameters=False,
        )
        for mapping in mappings:
            for sim_var, value in mapping.map_sim_var.items():
                if isinstance(value, Number) and not np.isfinite(value):
                    mapping.map_sim_var[sim_var] = 1.0
        return dict(zip(scs, mappings, strict=True))

    def _get_measurements(
        self, simulation_conditions: pd.DataFrame
    ) -> dict[
        tuple[str, ...],
        tuple[np.ndarray, np.ndarray, np.ndarray, np.ndarray, np.ndarray],
    ]:
        """
        Get measurements for the model based on the provided simulation conditions.

        :param simulation_conditions:
            Simulation conditions to create parameter mappings for. Same format as returned by
            :meth:`petab.Problem.get_simulation_conditions_from_measurement_df`.
        :return:
            Dictionary mapping simulation conditions to measurements (tuple of pre-equilibrium, dynamic,
            post-equilibrium time points; measurements and observable indices).
        """
        measurements = dict()
        for _, simulation_condition in simulation_conditions.iterrows():
            query = " & ".join(
                [f"{k} == '{v}'" for k, v in simulation_condition.items()]
            )
            m = self._petab_problem.measurement_df.query(query).sort_values(
                by=petab.TIME
            )

            ts = m[petab.TIME].values
            ts_preeq = ts[np.isfinite(ts) & (ts == 0)]
            ts_dyn = ts[np.isfinite(ts) & (ts > 0)]
            ts_posteq = ts[np.logical_not(np.isfinite(ts))]
            my = m[petab.MEASUREMENT].values
            iys = np.array(
                [
                    self.model.observable_ids.index(oid)
                    for oid in m[petab.OBSERVABLE_ID].values
                ]
            )

            measurements[tuple(simulation_condition)] = (
                ts_preeq,
                ts_dyn,
                ts_posteq,
                my,
                iys,
            )
        return measurements

    def get_all_simulation_conditions(self) -> tuple[tuple[str, ...], ...]:
        simulation_conditions = (
            self._petab_problem.get_simulation_conditions_from_measurement_df()
        )
        return tuple(tuple(row) for _, row in simulation_conditions.iterrows())

    def _get_nominal_parameter_values(self) -> jt.Float[jt.Array, "np"]:
        """
        Get the nominal parameter values for the model based on the nominal values in the PEtab problem.

        :return:
            jax array with nominal parameter values
        """
        return jnp.array(
            [
                petab.scale(
                    self._petab_problem.parameter_df.loc[
                        pval, petab.NOMINAL_VALUE
                    ],
                    self._petab_problem.parameter_df.loc[
                        pval, petab.PARAMETER_SCALE
                    ],
                )
                for pval in self.parameter_ids
            ]
        )

    @property
    def parameter_ids(self) -> list[str]:
        """
        Parameter ids that are estimated in the PEtab problem. Same ordering as values in :attr:`parameters`.

        :return:
            PEtab parameter ids
        """
        return self._petab_problem.parameter_df[
            self._petab_problem.parameter_df[petab.ESTIMATE] == 1
        ].index.tolist()

    def get_petab_parameter_by_id(self, name: str) -> jnp.float_:
        """
        Get the value of a PEtab parameter by name.

        :param name:
            PEtab parameter id, as returned by :attr:`parameter_ids`.
        :return:
            Value of the parameter
        """
        return self.parameters[self.parameter_ids.index(name)]

    def _unscale(
        self, p: jt.Float[jt.Array, "np"], scales: tuple[str, ...]
    ) -> jt.Float[jt.Array, "np"]:
        """
        Unscaling of parameters.

        :param p:
            Parameter values
        :param scales:
            Parameter scalings
        :return:
            Unscaled parameter values
        """
        return jnp.array(
            [jax_unscale(pval, scale) for pval, scale in zip(p, scales)]
        )

    def load_parameters(
        self, simulation_condition: str
    ) -> jt.Float[jt.Array, "np"]:
        """
        Load parameters for a simulation condition.

        :param simulation_condition:
            Simulation condition to load parameters for.
        :return:
            Parameters for the simulation condition.
        """
        mapping = self._parameter_mappings[simulation_condition]
        p = jnp.array(
            [
                pval
                if isinstance(pval := mapping.map_sim_var[pname], Number)
                else self.get_petab_parameter_by_id(pval)
                for pname in self.model.parameter_ids
            ]
        )
        pscale = tuple(
            [
                mapping.scale_map_sim_var[pname]
                for pname in self.model.parameter_ids
            ]
        )
        return self._unscale(p, pscale)

    def load_reinitialisation(
        self,
        simulation_condition: str,
        p: jt.Float[jt.Array, "np"],
    ) -> tuple[jt.Bool[jt.Array, "nx"], jt.Float[jt.Array, "nx"]]:  # noqa: F821
        """
        Load reinitialisation values and mask for the state vector for a simulation condition.

        :param simulation_condition:
            Simulation condition to load reinitialisation for.
        :param p:
            Parameters for the simulation condition.
        :return:
            Tuple of reinitialisation masm and value for states.
        """
        mask = jax.lax.stop_gradient(
            jnp.array(
                [
                    xname in self._petab_problem.condition_df
                    and not (
                        isinstance(
                            self._petab_problem.condition_df.loc[
                                simulation_condition, xname
                            ],
                            Number,
                        )
                        and np.isnan(
                            self._petab_problem.condition_df.loc[
                                simulation_condition, xname
                            ]
                        )
                    )
                    for xname in self.model.state_ids
                ]
            )
        )
        reinit_x = jnp.array(
            [
                0
                if xname not in self._petab_problem.condition_df
                or (
                    isinstance(
                        xval := self._petab_problem.condition_df.loc[
                            simulation_condition, xname
                        ],
                        Number,
                    )
                    and np.isnan(xval)
                )
                else xval
                if isinstance(
                    xval := self._petab_problem.condition_df.loc[
                        simulation_condition, xname
                    ],
                    Number,
                )
                else p
                if xval in self.model.parameter_ids
                else self.get_petab_parameter_by_id(xval)
                for xname in self.model.state_ids
            ]
        )
        return mask, reinit_x

    def update_parameters(self, p: jt.Float[jt.Array, "np"]) -> "JAXProblem":
        """
        Update parameters for the model.

        :param p:
            New problem instance with updated parameters.
        """
        return eqx.tree_at(lambda p: p.parameters, self, p)

    def run_simulation(
        self,
        simulation_condition: tuple[str, ...],
        solver: diffrax.AbstractSolver,
        controller: diffrax.AbstractStepSizeController,
        max_steps: jnp.int_,
        x_preeq: jt.Float[jt.Array, "*nx"] = jnp.array([]),  # noqa: F821, F722
    ) -> tuple[jnp.float_, dict]:
        """
        Run a simulation for a given simulation condition.

        :param simulation_condition:
            Simulation condition to run simulation for.
        :param solver:
            ODE solver to use for simulation
        :param controller:
            Step size controller to use for simulation
        :param max_steps:
            Maximum number of steps to take during simulation
        :param x_preeq:
            Pre-equilibration state if available
        :return:
            Tuple of log-likelihood and simulation statistics
        """
        ts_preeq, ts_dyn, ts_posteq, my, iys = self._measurements[
            simulation_condition
        ]
        p = self.load_parameters(simulation_condition[0])
<<<<<<< HEAD
        mask_reinit, x_reinit = self.load_reinitialisation(
            simulation_condition[0], p
        )
=======
>>>>>>> 449041d8
        return self.model.simulate_condition(
            p=p,
            ts_init=jax.lax.stop_gradient(jnp.array(ts_preeq)),
            ts_dyn=jax.lax.stop_gradient(jnp.array(ts_dyn)),
            ts_posteq=jax.lax.stop_gradient(jnp.array(ts_posteq)),
            my=jax.lax.stop_gradient(jnp.array(my)),
            iys=jax.lax.stop_gradient(jnp.array(iys)),
            x_preeq=x_preeq,
<<<<<<< HEAD
            mask_reinit=mask_reinit,
            x_reinit=x_reinit,
=======
>>>>>>> 449041d8
            solver=solver,
            controller=controller,
            max_steps=max_steps,
            adjoint=diffrax.RecursiveCheckpointAdjoint(),
        )

    def run_preequilibration(
        self,
        simulation_condition: str,
        solver: diffrax.AbstractSolver,
        controller: diffrax.AbstractStepSizeController,
        max_steps: jnp.int_,
    ) -> tuple[jt.Float[jt.Array, "nx"], dict]:  # noqa: F821
        """
        Run a pre-equilibration simulation for a given simulation condition.

        :param simulation_condition:
            Simulation condition to run simulation for.
        :param solver:
            ODE solver to use for simulation
        :param controller:
            Step size controller to use for simulation
        :param max_steps:
            Maximum number of steps to take during simulation
        :return:
            Pre-equilibration state
        """
        p = self.load_parameters(simulation_condition)
        return self.model.preequilibrate_condition(
            p=p,
            solver=solver,
            controller=controller,
            max_steps=max_steps,
        )


def run_simulations(
    problem: JAXProblem,
    simulation_conditions: Iterable[tuple[str, ...]] | None = None,
    solver: diffrax.AbstractSolver = diffrax.Kvaerno5(),
    controller: diffrax.AbstractStepSizeController = diffrax.PIDController(
        rtol=1e-8,
        atol=1e-8,
        pcoeff=0.4,
        icoeff=0.3,
        dcoeff=0.0,
    ),
    max_steps: int = 2**10,
):
    """
    Run simulations for a problem.

    :param problem:
        Problem to run simulations for.
    :param simulation_conditions:
        Simulation conditions to run simulations for.
    :param solver:
        ODE solver to use for simulation.
    :param controller:
        Step size controller to use for simulation.
    :param max_steps:
        Maximum number of steps to take during simulation.
    :return:
        Overall negative log-likelihood and condition specific results and statistics.
    """
    if simulation_conditions is None:
        simulation_conditions = problem.get_all_simulation_conditions()

    preeqs = {
        sc: problem.run_preequilibration(sc, solver, controller, max_steps)
        # only run preequilibration once per condition
        for sc in {sc[1] for sc in simulation_conditions if len(sc) > 1}
    }

    results = {
        sc: problem.run_simulation(
            sc,
            solver,
            controller,
            max_steps,
            preeqs.get(sc[1])[0] if len(sc) > 1 else jnp.array([]),
        )
        for sc in simulation_conditions
    }
<<<<<<< HEAD
    return sum(llh for llh, _ in results.values()), results | preeqs
=======
    return sum(llh for llh, _ in results.values()), {
        sc: res[1] | preeqs[sc[1]][1] if len(sc) > 1 else res[1]
        for sc, res in results.items()
    }
>>>>>>> 449041d8
<|MERGE_RESOLUTION|>--- conflicted
+++ resolved
@@ -393,12 +393,9 @@
             simulation_condition
         ]
         p = self.load_parameters(simulation_condition[0])
-<<<<<<< HEAD
         mask_reinit, x_reinit = self.load_reinitialisation(
             simulation_condition[0], p
         )
-=======
->>>>>>> 449041d8
         return self.model.simulate_condition(
             p=p,
             ts_init=jax.lax.stop_gradient(jnp.array(ts_preeq)),
@@ -407,11 +404,8 @@
             my=jax.lax.stop_gradient(jnp.array(my)),
             iys=jax.lax.stop_gradient(jnp.array(iys)),
             x_preeq=x_preeq,
-<<<<<<< HEAD
             mask_reinit=mask_reinit,
             x_reinit=x_reinit,
-=======
->>>>>>> 449041d8
             solver=solver,
             controller=controller,
             max_steps=max_steps,
@@ -496,11 +490,7 @@
         )
         for sc in simulation_conditions
     }
-<<<<<<< HEAD
-    return sum(llh for llh, _ in results.values()), results | preeqs
-=======
     return sum(llh for llh, _ in results.values()), {
         sc: res[1] | preeqs[sc[1]][1] if len(sc) > 1 else res[1]
         for sc, res in results.items()
-    }
->>>>>>> 449041d8
+    }