"""PEtab wrappers for JAX models.""" ""
import shutil
from numbers import Number
from collections.abc import Iterable
from pathlib import Path


import diffrax
import equinox as eqx
import jaxtyping as jt
import jax.lax
import jax.numpy as jnp
import numpy as np
import pandas as pd
import petab.v1 as petab

from amici import _module_from_path
from amici.petab.parameter_mapping import (
    ParameterMappingForCondition,
    create_parameter_mapping,
)
from amici.jax.model import JAXModel, ReturnValue

DEFAULT_CONTROLLER_SETTINGS = {
    "atol": 1e-8,
    "rtol": 1e-8,
    "pcoeff": 0.4,
    "icoeff": 0.3,
    "dcoeff": 0.0,
}

SCALE_TO_INT = {
    petab.LIN: 0,
    petab.LOG: 1,
    petab.LOG10: 2,
}


def jax_unscale(
    parameter: jnp.float_,
    scale_str: str,
) -> jnp.float_:
    """Unscale parameter according to ``scale_str``.

    Arguments:
        parameter:
            Parameter to be unscaled.
        scale_str:
            One of ``petab.LIN``, ``petab.LOG``, ``petab.LOG10``.

    Returns:
        The unscaled parameter.
    """
    if scale_str == petab.LIN or not scale_str:
        return parameter
    if scale_str == petab.LOG:
        return jnp.exp(parameter)
    if scale_str == petab.LOG10:
        return jnp.power(10, parameter)
    raise ValueError(f"Invalid parameter scaling: {scale_str}")


class JAXProblem(eqx.Module):
    """
    PEtab problem wrapper for JAX models.

    :ivar parameters:
        Values for the model parameters. Do not change dimensions, values may be changed during, e.g. model training.
    :ivar model:
        JAXModel instance to use for simulation.
    :ivar _parameter_mappings:
        :class:`ParameterMappingForCondition` instances for each simulation condition.
    :ivar _measurements:
        Preprocessed arrays for each simulation condition.
    :ivar _petab_problem:
        PEtab problem to simulate.
    """

    parameters: jnp.ndarray
    model: JAXModel
    _parameter_mappings: dict[str, ParameterMappingForCondition]
    _measurements: dict[
        tuple[str, ...],
        tuple[
            np.ndarray,
            np.ndarray,
            np.ndarray,
            np.ndarray,
            np.ndarray,
        ],
    ]
    _petab_measurement_indices: dict[tuple[str, ...], tuple[int, ...]]
    _petab_problem: petab.Problem

    def __init__(self, model: JAXModel, petab_problem: petab.Problem):
        """
        Initialize a JAXProblem instance with a model and a PEtab problem.

        :param model:
            JAXModel instance to use for simulation.
        :param petab_problem:
            PEtab problem to simulate.
        """
        self.model = model
        scs = petab_problem.get_simulation_conditions_from_measurement_df()
        self._petab_problem = petab_problem
        self._parameter_mappings = self._get_parameter_mappings(scs)
        self._measurements, self._petab_measurement_indices = (
            self._get_measurements(scs)
        )
        self.parameters = self._get_nominal_parameter_values()

    def save(self, directory: Path):
        """
        Save the problem to a directory.

        :param directory:
            Directory to save the problem to.
        """
        self._petab_problem.to_files(
            prefix_path=directory,
            model_file="model",
            condition_file="conditions.tsv",
            measurement_file="measurements.tsv",
            parameter_file="parameters.tsv",
            observable_file="observables.tsv",
            yaml_file="problem.yaml",
        )
        shutil.copy(self.model.jax_py_file, directory / "jax_py_file.py")
        with open(directory / "parameters.pkl", "wb") as f:
            eqx.tree_serialise_leaves(f, self)

    @classmethod
    def load(cls, directory: Path):
        """
        Load a problem from a directory.

        :param directory:
            Directory to load the problem from.

        :return:
            Loaded problem instance.
        """
        petab_problem = petab.Problem.from_yaml(
            directory / "problem.yaml",
        )
        model = _module_from_path("jax", directory / "jax_py_file.py").Model()
        problem = cls(model, petab_problem)
        with open(directory / "parameters.pkl", "rb") as f:
            return eqx.tree_deserialise_leaves(f, problem)

    def _get_parameter_mappings(
        self, simulation_conditions: pd.DataFrame
    ) -> dict[str, ParameterMappingForCondition]:
        """
        Create parameter mappings for the provided simulation conditions.

        :param simulation_conditions:
            Simulation conditions to create parameter mappings for. Same format as returned by
            :meth:`petab.Problem.get_simulation_conditions_from_measurement_df`.
        :return:
            Dictionary mapping simulation conditions to parameter mappings.
        """
        scs = list(set(simulation_conditions.values.flatten()))
        mappings = create_parameter_mapping(
            petab_problem=self._petab_problem,
            simulation_conditions=[
                {petab.SIMULATION_CONDITION_ID: sc} for sc in scs
            ],
            scaled_parameters=False,
        )
        for mapping in mappings:
            for sim_var, value in mapping.map_sim_var.items():
                if isinstance(value, Number) and not np.isfinite(value):
                    mapping.map_sim_var[sim_var] = 1.0
        return dict(zip(scs, mappings, strict=True))

    def _get_measurements(
        self, simulation_conditions: pd.DataFrame
    ) -> tuple[
        dict[
            tuple[str, ...],
            tuple[
                np.ndarray,
                np.ndarray,
                np.ndarray,
                np.ndarray,
                np.ndarray,
            ],
        ],
        dict[tuple[str, ...], tuple[int, ...]],
    ]:
        """
        Get measurements for the model based on the provided simulation conditions.

        :param simulation_conditions:
            Simulation conditions to create parameter mappings for. Same format as returned by
            :meth:`petab.Problem.get_simulation_conditions_from_measurement_df`.
        :return:
            Dictionary mapping simulation conditions to measurements (tuple of pre-equilibrium, dynamic,
            post-equilibrium time points; measurements and observable indices).
        """
        measurements = dict()
        indices = dict()
        for _, simulation_condition in simulation_conditions.iterrows():
            query = " & ".join(
                [f"{k} == '{v}'" for k, v in simulation_condition.items()]
            )
            m = self._petab_problem.measurement_df.query(query).sort_values(
                by=petab.TIME
            )

            ts = m[petab.TIME]
            ts_dyn = ts[np.isfinite(ts)]
            ts_posteq = ts[np.logical_not(np.isfinite(ts))]
            index = pd.concat([ts_dyn, ts_posteq]).index
            ts_dyn = ts_dyn.values
            ts_posteq = ts_posteq.values
            my = m[petab.MEASUREMENT].values
            iys = np.array(
                [
                    self.model.observable_ids.index(oid)
                    for oid in m[petab.OBSERVABLE_ID].values
                ]
            )
            if (
                petab.OBSERVABLE_TRANSFORMATION
                in self._petab_problem.observable_df
            ):
                iy_trafos = np.array(
                    [
                        SCALE_TO_INT[
                            self._petab_problem.observable_df.loc[
                                oid, petab.OBSERVABLE_TRANSFORMATION
                            ]
                        ]
                        for oid in m[petab.OBSERVABLE_ID].values
                    ]
                )
            else:
                iy_trafos = np.zeros_like(iys)

            measurements[tuple(simulation_condition)] = (
                ts_dyn,
                ts_posteq,
                my,
                iys,
                iy_trafos,
            )
            indices[tuple(simulation_condition)] = tuple(index.tolist())
        return measurements, indices

    def get_all_simulation_conditions(self) -> tuple[tuple[str, ...], ...]:
        simulation_conditions = (
            self._petab_problem.get_simulation_conditions_from_measurement_df()
        )
        return tuple(tuple(row) for _, row in simulation_conditions.iterrows())

    def _get_nominal_parameter_values(self) -> jt.Float[jt.Array, "np"]:
        """
        Get the nominal parameter values for the model based on the nominal values in the PEtab problem.

        :return:
            jax array with nominal parameter values
        """
        return jnp.array(
            [
                petab.scale(
                    self._petab_problem.parameter_df.loc[
                        pval, petab.NOMINAL_VALUE
                    ],
                    self._petab_problem.parameter_df.loc[
                        pval, petab.PARAMETER_SCALE
                    ],
                )
                for pval in self.parameter_ids
            ]
        )

    @property
    def parameter_ids(self) -> list[str]:
        """
        Parameter ids that are estimated in the PEtab problem. Same ordering as values in :attr:`parameters`.

        :return:
            PEtab parameter ids
        """
        return self._petab_problem.parameter_df[
            self._petab_problem.parameter_df[petab.ESTIMATE] == 1
        ].index.tolist()

    def get_petab_parameter_by_id(self, name: str) -> jnp.float_:
        """
        Get the value of a PEtab parameter by name.

        :param name:
            PEtab parameter id, as returned by :attr:`parameter_ids`.
        :return:
            Value of the parameter
        """
        return self.parameters[self.parameter_ids.index(name)]

    def _unscale(
        self, p: jt.Float[jt.Array, "np"], scales: tuple[str, ...]
    ) -> jt.Float[jt.Array, "np"]:
        """
        Unscaling of parameters.

        :param p:
            Parameter values
        :param scales:
            Parameter scalings
        :return:
            Unscaled parameter values
        """
        return jnp.array(
            [jax_unscale(pval, scale) for pval, scale in zip(p, scales)]
        )

    def load_parameters(
        self, simulation_condition: str
    ) -> jt.Float[jt.Array, "np"]:
        """
        Load parameters for a simulation condition.

        :param simulation_condition:
            Simulation condition to load parameters for.
        :return:
            Parameters for the simulation condition.
        """
        mapping = self._parameter_mappings[simulation_condition]
        p = jnp.array(
            [
                pval
                if isinstance(pval := mapping.map_sim_var[pname], Number)
                else self.get_petab_parameter_by_id(pval)
                for pname in self.model.parameter_ids
            ]
        )
        pscale = tuple(
            [
                mapping.scale_map_sim_var[pname]
                for pname in self.model.parameter_ids
            ]
        )
        return self._unscale(p, pscale)

    def _state_needs_reinitialisation(
        self,
        simulation_condition: str,
        state_id: str,
    ) -> bool:
        """
        Check if a state needs reinitialisation for a simulation condition.

        :param simulation_condition:
            simulation condition to check reinitialisation for
        :param state_id:
            state id to check reinitialisation for
        :return:
            True if state needs reinitialisation, False otherwise
        """
        if state_id not in self._petab_problem.condition_df:
            return False
        xval = self._petab_problem.condition_df.loc[
            simulation_condition, state_id
        ]
        if isinstance(xval, Number) and np.isnan(xval):
            return False
        return True

    def _state_reinitialisation_value(
        self,
        simulation_condition: str,
        state_id: str,
        p: jt.Float[jt.Array, "np"],
    ) -> jt.Float[jt.Scalar, ""] | float:  # noqa: F722
        """
        Get the reinitialisation value for a state.

        :param simulation_condition:
            simulation condition to get reinitialisation value for
        :param state_id:
            state id to get reinitialisation value for
        :param p:
            parameters for the simulation condition
        :return:
            reinitialisation value for the state
        """
        if state_id not in self._petab_problem.condition_df:
            # no reinitialisation, return dummy value
            return 0.0
        xval = self._petab_problem.condition_df.loc[
            simulation_condition, state_id
        ]
        if isinstance(xval, Number) and np.isnan(xval):
            # no reinitialisation, return dummy value
            return 0.0
        if isinstance(xval, Number):
            # numerical value, return as is
            return xval
        if xval in self.model.parameter_ids:
            # model parameter, return value
            return p[self.model.parameter_ids.index(xval)]
        if xval in self.parameter_ids:
            # estimated PEtab parameter, return unscaled value
            return jax_unscale(
                self.get_petab_parameter_by_id(xval),
                self._petab_problem.parameter_df.loc[
                    xval, petab.PARAMETER_SCALE
                ],
            )
        # only remaining option is nominal value for PEtab parameter
        # that is not estimated, return nominal value
        return self._petab_problem.parameter_df.loc[xval, petab.NOMINAL_VALUE]

    def load_reinitialisation(
        self,
        simulation_condition: str,
        p: jt.Float[jt.Array, "np"],
    ) -> tuple[jt.Bool[jt.Array, "nx"], jt.Float[jt.Array, "nx"]]:  # noqa: F821
        """
        Load reinitialisation values and mask for the state vector for a simulation condition.

        :param simulation_condition:
            Simulation condition to load reinitialisation for.
        :param p:
            Parameters for the simulation condition.
        :return:
            Tuple of reinitialisation masm and value for states.
        """
        if not any(
            x_id in self._petab_problem.condition_df
            for x_id in self.model.state_ids
        ):
            return jnp.array([]), jnp.array([])

        mask = jnp.array(
            [
                self._state_needs_reinitialisation(simulation_condition, x_id)
                for x_id in self.model.state_ids
            ]
        )
        reinit_x = jnp.array(
            [
                self._state_reinitialisation_value(
                    simulation_condition, x_id, p
                )
                for x_id in self.model.state_ids
            ]
        )
        return mask, reinit_x

    def update_parameters(self, p: jt.Float[jt.Array, "np"]) -> "JAXProblem":
        """
        Update parameters for the model.

        :param p:
            New problem instance with updated parameters.
        """
        return eqx.tree_at(lambda p: p.parameters, self, p)

    def run_simulation(
        self,
        simulation_condition: tuple[str, ...],
        solver: diffrax.AbstractSolver,
        controller: diffrax.AbstractStepSizeController,
        max_steps: jnp.int_,
        x_preeq: jt.Float[jt.Array, "*nx"] = jnp.array([]),  # noqa: F821, F722
        ret: ReturnValue = ReturnValue.llh,
    ) -> tuple[jnp.float_, dict]:
        """
        Run a simulation for a given simulation condition.

        :param simulation_condition:
            Simulation condition to run simulation for.
        :param solver:
            ODE solver to use for simulation
        :param controller:
            Step size controller to use for simulation
        :param max_steps:
            Maximum number of steps to take during simulation
        :param x_preeq:
            Pre-equilibration state if available
        :param ret:
            which output to return. See :class:`ReturnValue` for available options.
        :return:
            Tuple of output value and simulation statistics
        """
        ts_dyn, ts_posteq, my, iys, iy_trafos = self._measurements[
            simulation_condition
        ]
        p = self.load_parameters(simulation_condition[0])
        mask_reinit, x_reinit = self.load_reinitialisation(
            simulation_condition[0], p
        )
        return self.model.simulate_condition(
<<<<<<< HEAD
            p=eqx.debug.backward_nan(p),
=======
            p=p,
            ts_init=jax.lax.stop_gradient(jnp.array(ts_preeq)),
>>>>>>> 4522522e
            ts_dyn=jax.lax.stop_gradient(jnp.array(ts_dyn)),
            ts_posteq=jax.lax.stop_gradient(jnp.array(ts_posteq)),
            my=jax.lax.stop_gradient(jnp.array(my)),
            iys=jax.lax.stop_gradient(jnp.array(iys)),
            iy_trafos=jax.lax.stop_gradient(jnp.array(iy_trafos)),
            x_preeq=x_preeq,
            mask_reinit=jax.lax.stop_gradient(mask_reinit),
            x_reinit=x_reinit,
            solver=solver,
            controller=controller,
            max_steps=max_steps,
            adjoint=diffrax.RecursiveCheckpointAdjoint()
            if ret in (ReturnValue.llh, ReturnValue.chi2)
            else diffrax.DirectAdjoint(),
            ret=ret,
        )

    def run_preequilibration(
        self,
        simulation_condition: str,
        solver: diffrax.AbstractSolver,
        controller: diffrax.AbstractStepSizeController,
        max_steps: jnp.int_,
    ) -> tuple[jt.Float[jt.Array, "nx"], dict]:  # noqa: F821
        """
        Run a pre-equilibration simulation for a given simulation condition.

        :param simulation_condition:
            Simulation condition to run simulation for.
        :param solver:
            ODE solver to use for simulation
        :param controller:
            Step size controller to use for simulation
        :param max_steps:
            Maximum number of steps to take during simulation
        :return:
            Pre-equilibration state
        """
        p = self.load_parameters(simulation_condition)
        mask_reinit, x_reinit = self.load_reinitialisation(
            simulation_condition, p
        )
        return self.model.preequilibrate_condition(
            p=eqx.debug.backward_nan(p),
            mask_reinit=mask_reinit,
            x_reinit=x_reinit,
            solver=solver,
            controller=controller,
            max_steps=max_steps,
        )


def run_simulations(
    problem: JAXProblem,
    simulation_conditions: Iterable[tuple[str, ...]] | None = None,
    solver: diffrax.AbstractSolver = diffrax.Kvaerno5(),
    controller: diffrax.AbstractStepSizeController = diffrax.PIDController(
        **DEFAULT_CONTROLLER_SETTINGS
    ),
    max_steps: int = 2**10,
    ret: ReturnValue | str = ReturnValue.llh,
):
    """
    Run simulations for a problem.

    :param problem:
        Problem to run simulations for.
    :param simulation_conditions:
        Simulation conditions to run simulations for.
    :param solver:
        ODE solver to use for simulation.
    :param controller:
        Step size controller to use for simulation.
    :param max_steps:
        Maximum number of steps to take during simulation.
    :param ret:
        which output to return. See :class:`ReturnValue` for available options.
    :return:
        Overall output value and condition specific results and statistics.
    """
    if isinstance(ret, str):
        ret = ReturnValue[ret]

    if simulation_conditions is None:
        simulation_conditions = problem.get_all_simulation_conditions()

    preeqs = {
        sc: problem.run_preequilibration(sc, solver, controller, max_steps)
        # only run preequilibration once per condition
        for sc in {sc[1] for sc in simulation_conditions if len(sc) > 1}
    }

    results = {
        sc: problem.run_simulation(
            sc,
            solver,
            controller,
            max_steps,
            preeqs.get(sc[1])[0] if len(sc) > 1 else jnp.array([]),
            ret=ret,
        )
        for sc in simulation_conditions
    }
    stats = {
        sc: res[1] | preeqs[sc[1]][1] if len(sc) > 1 else res[1]
        for sc, res in results.items()
    }
    if ret in (ReturnValue.llh, ReturnValue.chi2):
        output = sum(r for r, _ in results.values())
    else:
        output = {sc: res[0] for sc, res in results.items()}

    return output, stats


def petab_simulate(
    problem: JAXProblem,
    solver: diffrax.AbstractSolver = diffrax.Kvaerno5(),
    controller: diffrax.AbstractStepSizeController = diffrax.PIDController(
        **DEFAULT_CONTROLLER_SETTINGS
    ),
    max_steps: int = 2**10,
):
    """
    Run simulations for a problem and return the results as a petab simulation dataframe.

    :param problem:
        Problem to run simulations for.
    :param solver:
        ODE solver to use for simulation.
    :param controller:
        Step size controller to use for simulation.
    :param max_steps:
        Maximum number of steps to take during simulation.
    :return:
        petab simulation dataframe.
    """
    y, r = run_simulations(
        problem,
        solver=solver,
        controller=controller,
        max_steps=max_steps,
        ret=ReturnValue.y,
    )
    dfs = []
    for sc, ys in y.items():
        obs = [
            problem.model.observable_ids[io]
            for io in problem._measurements[sc][3]
        ]
        t = jnp.concat(problem._measurements[sc][:2])
        df_sc = pd.DataFrame(
            {
                petab.SIMULATION: ys,
                petab.TIME: t,
                petab.OBSERVABLE_ID: obs,
                petab.SIMULATION_CONDITION_ID: [sc[0]] * len(t),
            },
            index=problem._petab_measurement_indices[sc],
        )
        if (
            petab.OBSERVABLE_PARAMETERS
            in problem._petab_problem.measurement_df
        ):
            df_sc[petab.OBSERVABLE_PARAMETERS] = (
                problem._petab_problem.measurement_df.query(
                    f"{petab.SIMULATION_CONDITION_ID} == '{sc[0]}'"
                )[petab.OBSERVABLE_PARAMETERS]
            )
        if petab.NOISE_PARAMETERS in problem._petab_problem.measurement_df:
            df_sc[petab.NOISE_PARAMETERS] = (
                problem._petab_problem.measurement_df.query(
                    f"{petab.SIMULATION_CONDITION_ID} == '{sc[0]}'"
                )[petab.NOISE_PARAMETERS]
            )
        if (
            petab.PREEQUILIBRATION_CONDITION_ID
            in problem._petab_problem.measurement_df
        ):
            df_sc[petab.PREEQUILIBRATION_CONDITION_ID] = sc[1]
        dfs.append(df_sc)
    return pd.concat(dfs).sort_index()<|MERGE_RESOLUTION|>--- conflicted
+++ resolved
@@ -495,12 +495,7 @@
             simulation_condition[0], p
         )
         return self.model.simulate_condition(
-<<<<<<< HEAD
-            p=eqx.debug.backward_nan(p),
-=======
             p=p,
-            ts_init=jax.lax.stop_gradient(jnp.array(ts_preeq)),
->>>>>>> 4522522e
             ts_dyn=jax.lax.stop_gradient(jnp.array(ts_dyn)),
             ts_posteq=jax.lax.stop_gradient(jnp.array(ts_posteq)),
             my=jax.lax.stop_gradient(jnp.array(my)),
