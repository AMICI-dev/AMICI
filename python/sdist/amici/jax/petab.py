--- conflicted
+++ resolved
@@ -90,11 +90,8 @@
             np.ndarray,
         ],
     ]
-<<<<<<< HEAD
     _inputs: dict[str, dict[str, np.ndarray]]
-=======
     _petab_measurement_indices: dict[tuple[str, ...], tuple[int, ...]]
->>>>>>> f9e64def
     _petab_problem: petab.Problem
 
     def __init__(self, model: JAXModel, petab_problem: petab.Problem):
@@ -110,15 +107,12 @@
         self._petab_problem = petab_problem
         self.parameters, self.model = self._get_nominal_parameter_values(model)
         self._parameter_mappings = self._get_parameter_mappings(scs)
-<<<<<<< HEAD
         self._measurements = self._get_measurements(scs)
         self._inputs = self._get_inputs()
-=======
         self._measurements, self._petab_measurement_indices = (
             self._get_measurements(scs)
         )
         self.parameters = self._get_nominal_parameter_values()
->>>>>>> f9e64def
 
     def save(self, directory: Path):
         """
@@ -585,11 +579,7 @@
         controller: diffrax.AbstractStepSizeController,
         max_steps: jnp.int_,
         x_preeq: jt.Float[jt.Array, "*nx"] = jnp.array([]),  # noqa: F821, F722
-<<<<<<< HEAD
-        ret: str = "llh",
-=======
         ret: ReturnValue = ReturnValue.llh,
->>>>>>> f9e64def
     ) -> tuple[jnp.float_, dict]:
         """
         Run a simulation for a given simulation condition.
@@ -605,21 +595,7 @@
         :param x_preeq:
             Pre-equilibration state if available
         :param ret:
-<<<<<<< HEAD
-            which output to return. Valid values are
-                - `llh`: log-likelihood (default)
-                - `nllhs`: negative log-likelihood at each time point
-                - `x0`: full initial state vector (after pre-equilibration)
-                - `x0_solver`: reduced initial state vector (after pre-equilibration)
-                - `x`: full state vector
-                - `x_solver`: reduced state vector
-                - `y`: observables
-                - `sigmay`: standard deviations of the observables
-                - `tcl`: total values for conservation laws (at final timepoint)
-                - `res`: residuals (observed - simulated)
-=======
             which output to return. See :class:`ReturnValue` for available options.
->>>>>>> f9e64def
         :return:
             Tuple of output value and simulation statistics
         """
@@ -645,11 +621,7 @@
             controller=controller,
             max_steps=max_steps,
             adjoint=diffrax.RecursiveCheckpointAdjoint()
-<<<<<<< HEAD
-            if ret == "llh"
-=======
             if ret in (ReturnValue.llh, ReturnValue.chi2)
->>>>>>> f9e64def
             else diffrax.DirectAdjoint(),
             ret=ret,
         )
@@ -697,11 +669,7 @@
         **DEFAULT_CONTROLLER_SETTINGS
     ),
     max_steps: int = 2**10,
-<<<<<<< HEAD
-    ret: str = "llh",
-=======
     ret: ReturnValue | str = ReturnValue.llh,
->>>>>>> f9e64def
 ):
     """
     Run simulations for a problem.
@@ -717,21 +685,7 @@
     :param max_steps:
         Maximum number of steps to take during simulation.
     :param ret:
-<<<<<<< HEAD
-        which output to return. Valid values are
-            - `llh`: log-likelihood (default)
-            - `nllhs`: negative log-likelihood at each time point
-            - `x0`: full initial state vector (after pre-equilibration)
-            - `x0_solver`: reduced initial state vector (after pre-equilibration)
-            - `x`: full state vector
-            - `x_solver`: reduced state vector
-            - `y`: observables
-            - `sigmay`: standard deviations of the observables
-            - `tcl`: total values for conservation laws (at final timepoint)
-            - `res`: residuals (observed - simulated)
-=======
         which output to return. See :class:`ReturnValue` for available options.
->>>>>>> f9e64def
     :return:
         Overall output value and condition specific results and statistics.
     """
@@ -754,23 +708,11 @@
             controller,
             max_steps,
             preeqs.get(sc[1])[0] if len(sc) > 1 else jnp.array([]),
-<<<<<<< HEAD
-            ret,
-        )
-        for sc in simulation_conditions
-    }
-    if ret == "llh":
-        output = sum(llh for llh, _ in results.values())
-    else:
-        output = {sc: res for sc, (res, _) in results.items()}
-    return output, {
-=======
             ret=ret,
         )
         for sc in simulation_conditions
     }
     stats = {
->>>>>>> f9e64def
         sc: res[1] | preeqs[sc[1]][1] if len(sc) > 1 else res[1]
         for sc, res in results.items()
     }
