--- conflicted
+++ resolved
@@ -412,11 +412,8 @@
         solver: diffrax.AbstractSolver,
         controller: diffrax.AbstractStepSizeController,
         max_steps: jnp.int_,
-<<<<<<< HEAD
+        x_preeq: jt.Float[jt.Array, "*nx"] = jnp.array([]),  # noqa: F821, F722
         ret: str = "llh",
-=======
-        x_preeq: jt.Float[jt.Array, "*nx"] = jnp.array([]),  # noqa: F821, F722
->>>>>>> 449041d8
     ) -> tuple[jnp.float_, dict]:
         """
         Run a simulation for a given simulation condition.
@@ -429,7 +426,8 @@
             Step size controller to use for simulation
         :param max_steps:
             Maximum number of steps to take during simulation
-<<<<<<< HEAD
+        :param x_preeq:
+            Pre-equilibration state if available
         :param ret:
             which output to return. Valid values are
                 - `llh`: log-likelihood (default)
@@ -442,10 +440,6 @@
                 - `sigmay`: standard deviations of the observables
                 - `tcl`: total values for conservation laws (at final timepoint)
                 - `res`: residuals (observed - simulated)
-=======
-        :param x_preeq:
-            Pre-equilibration state if available
->>>>>>> 449041d8
         :return:
             Tuple of output value and simulation statistics
         """
@@ -552,27 +546,21 @@
     }
 
     results = {
-<<<<<<< HEAD
-        sc: problem.run_simulation(sc, solver, controller, max_steps, ret)
+        sc: problem.run_simulation(
+            sc,
+            solver,
+            controller,
+            max_steps,
+            preeqs.get(sc[1])[0] if len(sc) > 1 else jnp.array([]),
+            ret,
+        )
         for sc in simulation_conditions
     }
     if ret == "llh":
         output = sum(llh for llh, _ in results.values())
     else:
         output = {sc: res for sc, (res, _) in results.items()}
-    return output, results
-=======
-        sc: problem.run_simulation(
-            sc,
-            solver,
-            controller,
-            max_steps,
-            preeqs.get(sc[1])[0] if len(sc) > 1 else jnp.array([]),
-        )
-        for sc in simulation_conditions
-    }
-    return sum(llh for llh, _ in results.values()), {
+    return output, {
         sc: res[1] | preeqs[sc[1]][1] if len(sc) > 1 else res[1]
         for sc, res in results.items()
-    }
->>>>>>> 449041d8
+    }