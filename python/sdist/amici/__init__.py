--- conflicted
+++ resolved
@@ -140,14 +140,11 @@
             """Create a model instance."""
             ...
 
-<<<<<<< HEAD
         def get_jax_model(self) -> JAXModel:
             ...
 
     AmiciModel = Union[amici.Model, amici.ModelPtr]
 
-=======
->>>>>>> 8f0c8fbd
 
 class add_path:
     """Context manager for temporarily changing PYTHONPATH"""
