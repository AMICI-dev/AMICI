--- conflicted
+++ resolved
@@ -26,12 +26,8 @@
     EXPRESSION = 'expression'
     SIGMAY = 'sigmay'
     LLHY = 'llhy'
-<<<<<<< HEAD
-    EVENT = 'event'
-=======
     EVENT = 'event'
     EVENT_OBSERVABLE = 'event_observable'
     SIGMAZ = 'sigmaz'
     LLHZ = 'llhz'
-    LLHRZ = 'llhrz'
->>>>>>> 995b03f2
+    LLHRZ = 'llhrz'