"""
Parameter mapping
-----------------

When performing parameter inference, often parameters need to be mapped from
simulation to estimation parameters, and parameters can differ between
conditions. This can be handled using the `ParameterMapping`.

Note
~~~~

While the parameter mapping can be used directly with AMICI, it was developed
for usage together with PEtab, for which the whole workflow of generating
the mapping is automatized.
"""
<<<<<<< HEAD


import numbers
from typing import Any, Dict, List, Union
from collections.abc import Sequence
=======
from __future__ import annotations

import numbers
import warnings
from typing import Any, Dict, List, Union, Set
from collections.abc import Sequence
from itertools import chain
>>>>>>> 995b03f2

import amici
import numpy as np
from petab.C import *  # noqa: F403


SingleParameterMapping = Dict[str, Union[numbers.Number, str]]
SingleScaleMapping = Dict[str, str]
AmiciModel = Union[amici.Model, amici.ModelPtr]


class ParameterMappingForCondition:
    """Parameter mapping for condition.

    Contains mappings for free parameters, fixed parameters, and fixed
    preequilibration parameters, both for parameters and scales.

    In the scale mappings, for each simulation parameter the scale
    on which the value is passed (and potentially gradients are to be
    returned) is given. In the parameter mappings, for each simulation
    parameter a corresponding optimization parameter (or a numeric value)
    is given.

    If a mapping is not passed, the parameter mappings are assumed to be empty,
    and if a scale mapping is not passed, all scales are set to linear.

    :param map_sim_var:
        Mapping for free simulation parameters.
    :param scale_map_sim_var:
        Scales for free simulation parameters.
    :param map_preeq_fix:
        Mapping for fixed preequilibration parameters.
    :param scale_map_preeq_fix:
        Scales for fixed preequilibration parameters.
    :param map_sim_fix:
        Mapping for fixed simulation parameters.
    :param scale_map_sim_fix:
        Scales for fixed simulation parameters.
    """

    def __init__(
            self,
            map_sim_var: SingleParameterMapping = None,
            scale_map_sim_var: SingleScaleMapping = None,
            map_preeq_fix: SingleParameterMapping = None,
            scale_map_preeq_fix: SingleScaleMapping = None,
            map_sim_fix: SingleParameterMapping = None,
            scale_map_sim_fix: SingleScaleMapping = None,
    ):
        if map_sim_var is None:
            map_sim_var = {}
        self.map_sim_var = map_sim_var

        if scale_map_sim_var is None:
            scale_map_sim_var = {key: LIN for key in map_sim_var}
        self.scale_map_sim_var = scale_map_sim_var

        if map_preeq_fix is None:
            map_preeq_fix = {}
        self.map_preeq_fix = map_preeq_fix

        if scale_map_preeq_fix is None:
            scale_map_preeq_fix = {key: LIN for key in map_preeq_fix}
        self.scale_map_preeq_fix = scale_map_preeq_fix

        if map_sim_fix is None:
            map_sim_fix = {}
        self.map_sim_fix = map_sim_fix

        if scale_map_sim_fix is None:
            scale_map_sim_fix = {key: LIN for key in map_sim_fix}
        self.scale_map_sim_fix = scale_map_sim_fix

<<<<<<< HEAD
=======
    def __repr__(self):
        return (f"{self.__class__.__name__}("
                f"map_sim_var={repr(self.map_sim_var)},"
                f"scale_map_sim_var={repr(self.scale_map_sim_var)},"
                f"map_preeq_fix={repr(self.map_preeq_fix)},"
                f"scale_map_preeq_fix={repr(self.scale_map_preeq_fix)},"
                f"map_sim_fix={repr(self.map_sim_fix)},"
                f"scale_map_sim_fix={repr(self.scale_map_sim_fix)})")

    @property
    def free_symbols(self) -> Set[str]:
        """Get IDs of all (symbolic) parameters present in this mapping"""
        return {
            p for p in chain(
                self.map_sim_var.values(),
                self.map_preeq_fix.values(),
                self.map_sim_fix.values()
            )
            if isinstance(p, str)
        }

>>>>>>> 995b03f2

class ParameterMapping(Sequence):
    r"""Parameter mapping for multiple conditions.

    This can be used like a list of :class:`ParameterMappingForCondition`\ s.

    :param parameter_mappings:
        List of parameter mappings for specific conditions.
    """

    def __init__(
            self,
            parameter_mappings: List[ParameterMappingForCondition] = None
    ):
        super().__init__()
        if parameter_mappings is None:
            parameter_mappings = []
        self.parameter_mappings = parameter_mappings

    def __iter__(self):
<<<<<<< HEAD
        for mapping in self.parameter_mappings:
            yield mapping

    def __getitem__(self, item):
        return self.parameter_mappings[item]
=======
        yield from self.parameter_mappings

    def __getitem__(
            self, item
    ) -> Union[ParameterMapping, ParameterMappingForCondition]:
        result = self.parameter_mappings[item]
        if isinstance(result, ParameterMappingForCondition):
            return result
        return ParameterMapping(result)
>>>>>>> 995b03f2

    def __len__(self):
        return len(self.parameter_mappings)

    def append(
            self,
<<<<<<< HEAD
            parameter_mapping_for_condition: ParameterMappingForCondition):
        """Append a condition specific parameter mapping."""
        self.parameter_mappings.append(parameter_mapping_for_condition)

=======
            parameter_mapping_for_condition: ParameterMappingForCondition
    ):
        """Append a condition specific parameter mapping."""
        self.parameter_mappings.append(parameter_mapping_for_condition)

    def __repr__(self):
        return f"{self.__class__.__name__}({repr(self.parameter_mappings)})"

    @property
    def free_symbols(self) -> Set[str]:
        """Get IDs of all (symbolic) parameters present in this mapping"""
        return set.union(*(mapping.free_symbols for mapping in self))

>>>>>>> 995b03f2

def fill_in_parameters(
        edatas: List[amici.ExpData],
        problem_parameters: Dict[str, numbers.Number],
        scaled_parameters: bool,
        parameter_mapping: ParameterMapping,
<<<<<<< HEAD
        amici_model: AmiciModel) -> None:
=======
        amici_model: AmiciModel
) -> None:
>>>>>>> 995b03f2
    """Fill fixed and dynamic parameters into the edatas (in-place).

    :param edatas:
        List of experimental datas :class:`amici.amici.ExpData` with
        everything except parameters filled.
    :param problem_parameters:
        Problem parameters as parameterId=>value dict. Only
        parameters included here will be set. Remaining parameters will
        be used as currently set in `amici_model`.
    :param scaled_parameters:
        If True, problem_parameters are assumed to be on the scale provided
        in the parameter mapping. If False, they are assumed
        to be in linear scale.
    :param parameter_mapping:
        Parameter mapping for all conditions.
    :param amici_model:
        AMICI model.
    """
<<<<<<< HEAD
=======
    if unused_parameters := (set(problem_parameters.keys())
                             - parameter_mapping.free_symbols):
        warnings.warn("The following problem parameters were not used: "
                      + str(unused_parameters), RuntimeWarning)

>>>>>>> 995b03f2
    for edata, mapping_for_condition in zip(edatas, parameter_mapping):
        fill_in_parameters_for_condition(
            edata, problem_parameters, scaled_parameters,
            mapping_for_condition, amici_model)


def fill_in_parameters_for_condition(
        edata: amici.ExpData,
        problem_parameters: Dict[str, numbers.Number],
        scaled_parameters: bool,
        parameter_mapping: ParameterMappingForCondition,
        amici_model: AmiciModel) -> None:
    """Fill fixed and dynamic parameters into the edata for condition
    (in-place).

    :param edata:
        Experimental data object to fill parameters into.
    :param problem_parameters:
        Problem parameters as parameterId=>value dict. Only
        parameters included here will be set. Remaining parameters will
        be used as already set in `amici_model` and `edata`.
    :param scaled_parameters:
        If True, problem_parameters are assumed to be on the scale provided
        in the parameter mapping. If False, they
        are assumed to be in linear scale.
    :param parameter_mapping:
        Parameter mapping for current condition.
    :param amici_model:
        AMICI model
    """
    map_sim_var = parameter_mapping.map_sim_var
    scale_map_sim_var = parameter_mapping.scale_map_sim_var
    map_preeq_fix = parameter_mapping.map_preeq_fix
    scale_map_preeq_fix = parameter_mapping.scale_map_preeq_fix
    map_sim_fix = parameter_mapping.map_sim_fix
    scale_map_sim_fix = parameter_mapping.scale_map_sim_fix

    # Parameter mapping may contain parameter_ids as values, these *must*
    # be replaced

<<<<<<< HEAD
    def _get_par(model_par, value):
        """Replace parameter IDs in mapping dicts by values from
        problem_parameters where necessary"""
        if isinstance(value, str):
            # estimated parameter
            # (condition table overrides must have been handled already,
            # e.g. by the PEtab parameter mapping)
            return problem_parameters[value]
=======
    def _get_par(model_par, value, mapping):
        """Replace parameter IDs in mapping dicts by values from
        problem_parameters where necessary"""
        if isinstance(value, str):
            try:
                # estimated parameter
                return problem_parameters[value]
            except KeyError:
                # condition table overrides must have been handled already,
                # e.g. by the PEtab parameter mapping, but parameters from
                # InitialAssignments may still be present.
                return _get_par(value, mapping[value], mapping)
>>>>>>> 995b03f2
        if model_par in problem_parameters:
            # user-provided
            return problem_parameters[model_par]
        # prevent nan-propagation in derivative
        if np.isnan(value):
            return 0.0
        # constant value
        return value

<<<<<<< HEAD
    map_preeq_fix = {key: _get_par(key, val)
                     for key, val in map_preeq_fix.items()}
    map_sim_fix = {key: _get_par(key, val)
                   for key, val in map_sim_fix.items()}
    map_sim_var = {key: _get_par(key, val)
=======
    map_preeq_fix = {key: _get_par(key, val, map_preeq_fix)
                     for key, val in map_preeq_fix.items()}
    map_sim_fix = {key: _get_par(key, val, map_sim_fix)
                   for key, val in map_sim_fix.items()}
    map_sim_var = {key: _get_par(key, val, dict(map_sim_fix, **map_sim_var))
>>>>>>> 995b03f2
                   for key, val in map_sim_var.items()}

    # If necessary, (un)scale parameters
    if scaled_parameters:
        unscale_parameters_dict(map_preeq_fix, scale_map_preeq_fix)
        unscale_parameters_dict(map_sim_fix, scale_map_sim_fix)
    if not scaled_parameters:
        # We scale all parameters to the scale they are estimated on, and pass
        # that information to amici via edata.{parameters,pscale}.
        # The scaling is necessary to obtain correct derivatives.
        scale_parameters_dict(map_sim_var, scale_map_sim_var)
        # We can skip preequilibration parameters, because they are identical
        # with simulation parameters, and only the latter are used from here
        # on.

    ##########################################################################
    # variable parameters and parameter scale

    # parameter list from mapping dict
    parameters = [map_sim_var[par_id]
                  for par_id in amici_model.getParameterIds()]

    # scales list from mapping dict
    scales = [petab_to_amici_scale(scale_map_sim_var[par_id])
              for par_id in amici_model.getParameterIds()]

    # plist
    plist = [
        ip for ip, par_id in enumerate(amici_model.getParameterIds())
        if isinstance(parameter_mapping.map_sim_var[par_id], str)
    ]

    if parameters:
        edata.parameters = np.asarray(parameters, dtype=float)

    if scales:
        edata.pscale = amici.parameterScalingFromIntVector(scales)

    if plist:
        edata.plist = plist

    ##########################################################################
    # fixed parameters preequilibration
    if map_preeq_fix:
        fixed_pars_preeq = [map_preeq_fix[par_id]
                            for par_id in amici_model.getFixedParameterIds()]
        edata.fixedParametersPreequilibration = fixed_pars_preeq

    ##########################################################################
    # fixed parameters simulation
    if map_sim_fix:
        fixed_pars_sim = [map_sim_fix[par_id]
                          for par_id in amici_model.getFixedParameterIds()]
        edata.fixedParameters = fixed_pars_sim


def petab_to_amici_scale(petab_scale: str) -> int:
    """Convert petab scale id to amici scale id."""
    if petab_scale == LIN:
        return amici.ParameterScaling_none
    if petab_scale == LOG10:
        return amici.ParameterScaling_log10
    if petab_scale == LOG:
        return amici.ParameterScaling_ln
    raise ValueError(f"PEtab scale not recognized: {petab_scale}")


def amici_to_petab_scale(amici_scale: int) -> str:
    """Convert amici scale id to petab scale id."""
    if amici_scale == amici.ParameterScaling_none:
        return LIN
    if amici_scale == amici.ParameterScaling_log10:
        return LOG10
    if amici_scale == amici.ParameterScaling_ln:
        return LOG
    raise ValueError(f"AMICI scale not recognized: {amici_scale}")


def scale_parameter(value: numbers.Number,
                    petab_scale: str) -> numbers.Number:
    """Bring parameter from linear scale to target scale.

    :param value:
        Value to scale
    :param petab_scale:
        Target scale of ``value``

    :return:
        ``value`` on target scale
    """
    if petab_scale == LIN:
        return value
    if petab_scale == LOG10:
        return np.log10(value)
    if petab_scale == LOG:
        return np.log(value)
    raise ValueError(f"Unknown parameter scale {petab_scale}. "
                     f"Must be from {(LIN, LOG, LOG10)}")


def unscale_parameter(value: numbers.Number,
                      petab_scale: str) -> numbers.Number:
    """Bring parameter from scale to linear scale.

    :param value:
        Value to scale
    :param petab_scale:
        Target scale of ``value``

    :return:
        ``value`` on linear scale
    """
    if petab_scale == LIN:
        return value
    if petab_scale == LOG10:
        return np.power(10, value)
    if petab_scale == LOG:
        return np.exp(value)
    raise ValueError(f"Unknown parameter scale {petab_scale}. "
                     f"Must be from {(LIN, LOG, LOG10)}")


def scale_parameters_dict(
        value_dict: Dict[Any, numbers.Number],
        petab_scale_dict: Dict[Any, str]) -> None:
    """
    Bring parameters from linear scale to target scale.

    Bring values in ``value_dict`` from linear scale to the scale
    provided in ``petab_scale_dict`` (in-place).
    Both arguments are expected to have the same length and matching keys.

    :param value_dict:
        Values to scale

    :param petab_scale_dict:
        Target scales of ``values``
    """
<<<<<<< HEAD
    if not value_dict.keys() == petab_scale_dict.keys():
=======
    if value_dict.keys() != petab_scale_dict.keys():
>>>>>>> 995b03f2
        raise AssertionError("Keys don't match.")

    for key, value in value_dict.items():
        value_dict[key] = scale_parameter(value, petab_scale_dict[key])


def unscale_parameters_dict(
        value_dict: Dict[Any, numbers.Number],
        petab_scale_dict: Dict[Any, str]) -> None:
    """
    Bring parameters from target scale to linear scale.

    Bring values in ``value_dict`` from linear scale to the scale
    provided in ``petab_scale_dict`` (in-place).
    Both arguments are expected to have the same length and matching keys.

    :param value_dict:
        Values to scale

    :param petab_scale_dict:
        Target scales of ``values``
    """
<<<<<<< HEAD
    if not value_dict.keys() == petab_scale_dict.keys():
=======
    if value_dict.keys() != petab_scale_dict.keys():
>>>>>>> 995b03f2
        raise AssertionError("Keys don't match.")

    for key, value in value_dict.items():
        value_dict[key] = unscale_parameter(value, petab_scale_dict[key])<|MERGE_RESOLUTION|>--- conflicted
+++ resolved
@@ -13,13 +13,6 @@
 for usage together with PEtab, for which the whole workflow of generating
 the mapping is automatized.
 """
-<<<<<<< HEAD
-
-
-import numbers
-from typing import Any, Dict, List, Union
-from collections.abc import Sequence
-=======
 from __future__ import annotations
 
 import numbers
@@ -27,7 +20,6 @@
 from typing import Any, Dict, List, Union, Set
 from collections.abc import Sequence
 from itertools import chain
->>>>>>> 995b03f2
 
 import amici
 import numpy as np
@@ -101,8 +93,6 @@
             scale_map_sim_fix = {key: LIN for key in map_sim_fix}
         self.scale_map_sim_fix = scale_map_sim_fix
 
-<<<<<<< HEAD
-=======
     def __repr__(self):
         return (f"{self.__class__.__name__}("
                 f"map_sim_var={repr(self.map_sim_var)},"
@@ -124,7 +114,6 @@
             if isinstance(p, str)
         }
 
->>>>>>> 995b03f2
 
 class ParameterMapping(Sequence):
     r"""Parameter mapping for multiple conditions.
@@ -145,13 +134,6 @@
         self.parameter_mappings = parameter_mappings
 
     def __iter__(self):
-<<<<<<< HEAD
-        for mapping in self.parameter_mappings:
-            yield mapping
-
-    def __getitem__(self, item):
-        return self.parameter_mappings[item]
-=======
         yield from self.parameter_mappings
 
     def __getitem__(
@@ -161,19 +143,12 @@
         if isinstance(result, ParameterMappingForCondition):
             return result
         return ParameterMapping(result)
->>>>>>> 995b03f2
 
     def __len__(self):
         return len(self.parameter_mappings)
 
     def append(
             self,
-<<<<<<< HEAD
-            parameter_mapping_for_condition: ParameterMappingForCondition):
-        """Append a condition specific parameter mapping."""
-        self.parameter_mappings.append(parameter_mapping_for_condition)
-
-=======
             parameter_mapping_for_condition: ParameterMappingForCondition
     ):
         """Append a condition specific parameter mapping."""
@@ -187,19 +162,14 @@
         """Get IDs of all (symbolic) parameters present in this mapping"""
         return set.union(*(mapping.free_symbols for mapping in self))
 
->>>>>>> 995b03f2
 
 def fill_in_parameters(
         edatas: List[amici.ExpData],
         problem_parameters: Dict[str, numbers.Number],
         scaled_parameters: bool,
         parameter_mapping: ParameterMapping,
-<<<<<<< HEAD
-        amici_model: AmiciModel) -> None:
-=======
         amici_model: AmiciModel
 ) -> None:
->>>>>>> 995b03f2
     """Fill fixed and dynamic parameters into the edatas (in-place).
 
     :param edatas:
@@ -218,14 +188,11 @@
     :param amici_model:
         AMICI model.
     """
-<<<<<<< HEAD
-=======
     if unused_parameters := (set(problem_parameters.keys())
                              - parameter_mapping.free_symbols):
         warnings.warn("The following problem parameters were not used: "
                       + str(unused_parameters), RuntimeWarning)
 
->>>>>>> 995b03f2
     for edata, mapping_for_condition in zip(edatas, parameter_mapping):
         fill_in_parameters_for_condition(
             edata, problem_parameters, scaled_parameters,
@@ -266,16 +233,6 @@
     # Parameter mapping may contain parameter_ids as values, these *must*
     # be replaced
 
-<<<<<<< HEAD
-    def _get_par(model_par, value):
-        """Replace parameter IDs in mapping dicts by values from
-        problem_parameters where necessary"""
-        if isinstance(value, str):
-            # estimated parameter
-            # (condition table overrides must have been handled already,
-            # e.g. by the PEtab parameter mapping)
-            return problem_parameters[value]
-=======
     def _get_par(model_par, value, mapping):
         """Replace parameter IDs in mapping dicts by values from
         problem_parameters where necessary"""
@@ -288,7 +245,6 @@
                 # e.g. by the PEtab parameter mapping, but parameters from
                 # InitialAssignments may still be present.
                 return _get_par(value, mapping[value], mapping)
->>>>>>> 995b03f2
         if model_par in problem_parameters:
             # user-provided
             return problem_parameters[model_par]
@@ -298,19 +254,11 @@
         # constant value
         return value
 
-<<<<<<< HEAD
-    map_preeq_fix = {key: _get_par(key, val)
-                     for key, val in map_preeq_fix.items()}
-    map_sim_fix = {key: _get_par(key, val)
-                   for key, val in map_sim_fix.items()}
-    map_sim_var = {key: _get_par(key, val)
-=======
     map_preeq_fix = {key: _get_par(key, val, map_preeq_fix)
                      for key, val in map_preeq_fix.items()}
     map_sim_fix = {key: _get_par(key, val, map_sim_fix)
                    for key, val in map_sim_fix.items()}
     map_sim_var = {key: _get_par(key, val, dict(map_sim_fix, **map_sim_var))
->>>>>>> 995b03f2
                    for key, val in map_sim_var.items()}
 
     # If necessary, (un)scale parameters
@@ -449,11 +397,7 @@
     :param petab_scale_dict:
         Target scales of ``values``
     """
-<<<<<<< HEAD
-    if not value_dict.keys() == petab_scale_dict.keys():
-=======
     if value_dict.keys() != petab_scale_dict.keys():
->>>>>>> 995b03f2
         raise AssertionError("Keys don't match.")
 
     for key, value in value_dict.items():
@@ -476,11 +420,7 @@
     :param petab_scale_dict:
         Target scales of ``values``
     """
-<<<<<<< HEAD
-    if not value_dict.keys() == petab_scale_dict.keys():
-=======
     if value_dict.keys() != petab_scale_dict.keys():
->>>>>>> 995b03f2
         raise AssertionError("Keys don't match.")
 
     for key, value in value_dict.items():
