--- conflicted
+++ resolved
@@ -2551,35 +2551,18 @@
             )
 
 
-<<<<<<< HEAD
-def _non_const_conservation_laws_supported(sbml_model: sbml.Model):
-=======
 def _non_const_conservation_laws_supported(sbml_model: sbml.Model) -> bool:
->>>>>>> b47ea265
     """Check whether non-constant conservation laws can be handled for the
     given model."""
     if any(rule.getTypeCode() == sbml.SBML_RATE_RULE
            for rule in sbml_model.getListOfRules()):
         # see SBML semantic test suite, case 33 for an example
         warnings.warn("Conservation laws for non-constant species in "
-<<<<<<< HEAD
-                      "models with RateRules are not currently supported "
-=======
                       "models with RateRules are currently not supported "
->>>>>>> b47ea265
                       "and will be turned off.")
         return False
 
     if any(rule.getTypeCode() == sbml.SBML_ASSIGNMENT_RULE and
-<<<<<<< HEAD
-        sbml_model.getSpecies(rule.getVariable())
-           for rule in sbml_model.getListOfRules()):
-        # see SBML semantic test suite, case 33 for an example
-        warnings.warn("Conservation laws for non-constant species in "
-                      "models with Species-AssignmentRules are not currently "
-                      "supported and will be turned off.")
-        return False
-=======
            sbml_model.getSpecies(rule.getVariable())
            for rule in sbml_model.getListOfRules()):
         warnings.warn("Conservation laws for non-constant species in "
@@ -2587,5 +2570,4 @@
                       "supported and will be turned off.")
         return False
 
-    return True
->>>>>>> b47ea265
+    return True