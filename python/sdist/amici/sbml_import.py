--- conflicted
+++ resolved
@@ -521,12 +521,8 @@
         compute_conservation_laws: bool = True,
         simplify: Callable | None = _default_simplify,
         cache_simplify: bool = False,
-<<<<<<< HEAD
-        log_as_log10: bool = True,
+        log_as_log10: bool = None,
         hybridization: dict = None,
-=======
-        log_as_log10: bool = None,
->>>>>>> c385f815
     ) -> None:
         """
         Generate and compile AMICI jax files for the model provided to the
@@ -614,11 +610,7 @@
             compute_conservation_laws=compute_conservation_laws,
             simplify=simplify,
             cache_simplify=cache_simplify,
-<<<<<<< HEAD
-            log_as_log10=log_as_log10,
             hybridization=hybridization,
-=======
->>>>>>> c385f815
         )
 
         from amici.jax.ode_export import ODEExporter
