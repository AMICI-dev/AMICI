--- conflicted
+++ resolved
@@ -1693,13 +1693,8 @@
                 for species_sym in concentration_species_by_compartment[
                     compartment_sym
                 ]:
-<<<<<<< HEAD
                     # Only if the species was not affected by any other event
                     # assignment, the old value should be updated.
-=======
-                    # If the species was not affected by an event assignment,
-                    # then the old value should be updated.
->>>>>>> 41d19bb5
                     if (
                         bolus[state_vector.index(species_sym)]
                         == get_empty_bolus_value()
