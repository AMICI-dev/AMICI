"""Symbolic differential equation model."""

from __future__ import annotations

import contextlib
import copy
import itertools
import logging
import re
from collections.abc import Callable, Sequence
from itertools import chain
from typing import TYPE_CHECKING

import numpy as np
import sympy as sp
from sympy import ImmutableDenseMatrix, MutableDenseMatrix

from ._codegen.cxx_functions import (
    nobody_functions,
    sensi_functions,
    sparse_functions,
    var_in_function_signature,
)
from .cxxcodeprinter import csc_matrix
from .de_model_components import (
    AlgebraicEquation,
<<<<<<< HEAD
    Observable,
    EventObservable,
    Sigma,
    SigmaY,
    SigmaZ,
    Parameter,
    Constant,
    LogLikelihood,
=======
    AlgebraicState,
    ConservationLaw,
    Constant,
    DifferentialState,
    Event,
    EventObservable,
    Expression,
    LogLikelihoodRZ,
>>>>>>> a386ba77
    LogLikelihoodY,
    LogLikelihoodZ,
    ModelQuantity,
    NoiseParameter,
    Observable,
    ObservableParameter,
    Parameter,
    SigmaY,
    SigmaZ,
    State,
)
from .import_utils import (
    ObservableTransformation,
    SBMLException,
    _default_simplify,
    amici_time_symbol,
    smart_subs_dict,
    strip_pysb,
    toposort_symbols,
    unique_preserve_order,
)
from .logging import get_logger, log_execution_time, set_log_level
from .sympy_utils import (
    _parallel_applyfunc,
    smart_is_zero_matrix,
    smart_jacobian,
    smart_multiply,
)

if TYPE_CHECKING:
    from .splines import AbstractSpline

logger = get_logger(__name__, logging.ERROR)


DERIVATIVE_PATTERN = re.compile(r"^d(x_rdata|xdot|\w+?)d(\w+?)(?:_explicit)?$")

__all__ = [
    "DEModel",
]


class DEModel:
    """
    Defines a Differential Equation as set of ModelQuantities.
    This class provides general purpose interfaces to compute arbitrary
    symbolic derivatives that are necessary for model simulation or
    sensitivity computation.

    :ivar _differential_states:
        list of differential state variables

    :ivar _algebraic_states:
        list of algebraic state variables

    :ivar _observables:
        list of observables

    :ivar _event_observables:
        list of event observables

    :ivar _sigma_ys:
        list of sigmas for observables

    :ivar _sigma_zs:
        list of sigmas for event observables

    :ivar _parameters:
        list of parameters

    :ivar _log_likelihood_ys:
        list of loglikelihoods for observables

    :ivar _log_likelihood_zs:
        list of loglikelihoods for event observables

    :ivar _log_likelihood_rzs:
        list of loglikelihoods for event observable regularizations

    :ivar _expressions:
        list of expressions instances

    :ivar _conservation_laws:
        list of conservation laws

    :ivar _symboldim_funs:
        define functions that compute model dimensions, these
        are functions as the underlying symbolic expressions have not been
        populated at compile time

    :ivar _eqs:
        carries symbolic formulas of the symbolic variables of the model

    :ivar _sparseeqs:
        carries linear list of all symbolic formulas for sparsified
        variables

    :ivar _vals:
        carries numeric values of symbolic identifiers of the symbolic
        variables of the model

    :ivar _names:
        carries the names of symbolic identifiers of the symbolic variables
        of the model

    :ivar _syms:
        carries symbolic identifiers of the symbolic variables of the
        model

    :ivar _sparsesyms:
        carries linear list of all symbols for sparsified
        variables

    :ivar _colptrs:
        carries column pointers for sparsified variables. See
        SUNMatrixContent_Sparse definition in ``sunmatrix/sunmatrix_sparse.h``

    :ivar _rowvals:
        carries row values for sparsified variables. See
        SUNMatrixContent_Sparse definition in ``sunmatrix/sunmatrix_sparse.h``

    :ivar _equation_prototype:
        defines the attribute from which an equation should be generated via
        list comprehension (see :meth:`OEModel._generate_equation`)

    :ivar _variable_prototype:
        defines the attribute from which a variable should be generated via
        list comprehension (see :meth:`DEModel._generate_symbol`)

    :ivar _value_prototype:
        defines the attribute from which a value should be generated via
        list comprehension (see :meth:`DEModel._generate_value`)

    :ivar _total_derivative_prototypes:
        defines how a total derivative equation is computed for an equation,
        key defines the name and values should be arguments for
        :meth:`DEModel.totalDerivative`

    :ivar _lock_total_derivative:
        add chainvariables to this set when computing total derivative from
        a partial derivative call to enforce a partial derivative in the
        next recursion. prevents infinite recursion

    :ivar _simplify:
        If not None, this function will be used to simplify symbolic
        derivative expressions. Receives sympy expressions as only argument.
        To apply multiple simplifications, wrap them in a lambda expression.

    :ivar _x0_fixedParameters_idx:
        Index list of subset of states for which x0_fixedParameters was
        computed

    :ivar _w_recursion_depth:
        recursion depth in w, quantified as nilpotency of dwdw

    :ivar _has_quadratic_nllh:
        whether all observables have a gaussian noise model, i.e. whether
        res and FIM make sense.

    :ivar _static_indices:
        dict of lists of indices of static variables for different
        model entities.

    :ivar _z2event:
        list of event indices for each event observable
    """

    def __init__(
        self,
        verbose: bool | int | None = False,
        simplify: Callable | None = _default_simplify,
        cache_simplify: bool = False,
        hybridisation: bool = False,
    ):
        """
        Create a new DEModel instance.

        :param verbose:
            verbosity level for logging, True/False default to
            ``logging.DEBUG``/``logging.ERROR``

        :param simplify:
            see :meth:`DEModel._simplify`

        :param cache_simplify:
            Whether to cache calls to the simplify method. Can e.g. decrease
            import times for models with events.
        """
        self._differential_states: list[DifferentialState] = []
        self._algebraic_states: list[AlgebraicState] = []
        self._algebraic_equations: list[AlgebraicEquation] = []
        self._observables: list[Observable] = []
        self._event_observables: list[EventObservable] = []
        self._sigma_ys: list[SigmaY] = []
        self._sigma_zs: list[SigmaZ] = []
        self._parameters: list[Parameter] = []
        self._constants: list[Constant] = []
        self._log_likelihood_ys: list[LogLikelihoodY] = []
        self._log_likelihood_zs: list[LogLikelihoodZ] = []
        self._log_likelihood_rzs: list[LogLikelihoodRZ] = []
        self._noise_parameters: list[NoiseParameter] = []
        self._observable_parameters: list[ObservableParameter] = []
        self._expressions: list[Expression] = []
        self._conservation_laws: list[ConservationLaw] = []
        self._events: list[Event] = []
        self._splines: list[AbstractSpline] = []
        self._symboldim_funs: dict[str, Callable[[], int]] = {
            "sx": self.num_states_solver,
            "v": self.num_states_solver,
            "vB": self.num_states_solver,
            "xB": self.num_states_solver,
            "sigmay": self.num_obs,
            "sigmaz": self.num_eventobs,
        }
        self._eqs: dict[
            str,
            (sp.Matrix | sp.SparseMatrix | list[sp.Matrix | sp.SparseMatrix]),
        ] = dict()
        self._sparseeqs: dict[str, sp.Matrix | list[sp.Matrix]] = dict()
        self._vals: dict[str, list[sp.Expr]] = dict()
        self._names: dict[str, list[str]] = dict()
        self._syms: dict[str, sp.Matrix | list[sp.Matrix]] = dict()
        self._sparsesyms: dict[
            str, list[sp.Symbol] | list[list[sp.Symbol]]
        ] = dict()
        self._colptrs: dict[str, list[int] | list[list[int]]] = dict()
        self._rowvals: dict[str, list[int] | list[list[int]]] = dict()

        self._equation_prototype: dict[str, Callable] = {
            "total_cl": self.conservation_laws,
            "x0": self.states,
            "y": self.observables,
            "Jy": self.log_likelihood_ys,
            "Jz": self.log_likelihood_zs,
            "Jrz": self.log_likelihood_rzs,
            "w": self.expressions,
            "root": self.events,
            "sigmay": self.sigma_ys,
            "sigmaz": self.sigma_zs,
        }
        self._variable_prototype: dict[str, Callable] = {
            "tcl": self.conservation_laws,
            "x_rdata": self.states,
            "y": self.observables,
            "z": self.event_observables,
            "p": self.parameters,
            "k": self.constants,
            "w": self.expressions,
            "sigmay": self.sigma_ys,
            "sigmaz": self.sigma_zs,
            "h": self.events,
            "np": self.noise_parameters,
            "op": self.observable_parameters,
        }
        self._value_prototype: dict[str, Callable] = {
            "p": self.parameters,
            "k": self.constants,
        }
        self._total_derivative_prototypes: dict[
            str, dict[str, str | list[str]]
        ] = {
            "sroot": {
                "eq": "root",
                "chainvars": ["x"],
                "var": "p",
                "dxdz_name": "sx",
            },
        }

        self._lock_total_derivative: list[str] = list()
        self._simplify: Callable = simplify
        if cache_simplify and simplify is not None:

            def cached_simplify(
                expr: sp.Expr,
                _simplified: dict[str, sp.Expr] = {},  # noqa B006
                _simplify: Callable = simplify,
            ) -> sp.Expr:
                """Speed up expression simplification with caching.

                NB: This can decrease model import times for models that have
                    many repeated expressions during C++ file generation.
                    For example, this can be useful for models with events.
                    However, for other models, this may increase model import
                    times.

                :param expr:
                    The SymPy expression.
                :param _simplified:
                    The cache.
                :param _simplify:
                    The simplification method.

                :return:
                    The simplified expression.
                """
                expr_str = repr(expr)
                if expr_str not in _simplified:
                    _simplified[expr_str] = _simplify(expr)
                return _simplified[expr_str]

            self._simplify = cached_simplify
        self._x0_fixedParameters_idx: None | Sequence[int]
        self._w_recursion_depth: int = 0
        self._has_quadratic_nllh: bool = True
        set_log_level(logger, verbose)

        self._static_indices: dict[str, list[int]] = {}

    def differential_states(self) -> list[DifferentialState]:
        """Get all differential states."""
        return self._differential_states

    def algebraic_states(self) -> list[AlgebraicState]:
        """Get all algebraic states."""
        return self._algebraic_states

    def observables(self) -> list[Observable]:
        """Get all observables."""
        return self._observables

    def parameters(self) -> list[Parameter]:
        """Get all parameters."""
        return self._parameters

    def constants(self) -> list[Constant]:
        """Get all constants."""
        return self._constants

    def expressions(self) -> list[Expression]:
        """Get all expressions."""
        return self._expressions

    def events(self) -> list[Event]:
        """Get all events."""
        return self._events

    def event_observables(self) -> list[EventObservable]:
        """Get all event observables."""
        return self._event_observables

    def sigma_ys(self) -> list[SigmaY]:
        """Get all observable sigmas."""
        return self._sigma_ys

    def sigma_zs(self) -> list[SigmaZ]:
        """Get all event observable sigmas."""
        return self._sigma_zs

    def conservation_laws(self) -> list[ConservationLaw]:
        """Get all conservation laws."""
        return self._conservation_laws

    def log_likelihood_ys(self) -> list[LogLikelihoodY]:
        """Get all observable log likelihoodss."""
        return self._log_likelihood_ys

    def log_likelihood_zs(self) -> list[LogLikelihoodZ]:
        """Get all event observable log likelihoods."""
        return self._log_likelihood_zs

    def log_likelihood_rzs(self) -> list[LogLikelihoodRZ]:
        """Get all event observable regularization log likelihoods."""
        return self._log_likelihood_rzs

    def noise_parameters(self) -> list[NoiseParameter]:
        """Get all noise parameters."""
        return self._noise_parameters

    def observable_parameters(self) -> list[ObservableParameter]:
        """Get all observable parameters."""
        return self._observable_parameters

    def is_ode(self) -> bool:
        """Check if model is ODE model."""
        return len(self._algebraic_equations) == 0

    def states(self) -> list[State]:
        """Get all states."""
        return self._differential_states + self._algebraic_states

    def _process_sbml_rate_of(self) -> None:
        """Substitute any SBML-rateOf constructs in the model equations"""
        from sbmlmath import rate_of as rate_of_func

        species_sym_to_xdot = dict(
            zip(self.sym("x"), self.sym("xdot"), strict=True)
        )
        species_sym_to_idx = {x: i for i, x in enumerate(self.sym("x"))}

        def get_rate(symbol: sp.Symbol):
            """Get rate of change of the given symbol"""
            if symbol.find(rate_of_func):
                raise SBMLException("Nesting rateOf() is not allowed.")

            # Replace all rateOf(some_species) by their respective xdot equation
            with contextlib.suppress(KeyError):
                return self._eqs["xdot"][species_sym_to_idx[symbol]]

            # For anything other than a state, rateOf(.) is 0 or invalid
            return 0

        # replace rateOf-instances in xdot by xdot symbols
        made_substitutions = False
        for i_state in range(len(self.eq("xdot"))):
            if rate_ofs := self._eqs["xdot"][i_state].find(rate_of_func):
                self._eqs["xdot"][i_state] = self._eqs["xdot"][i_state].subs(
                    {
                        # either the rateOf argument is a state, or it's 0
                        rate_of: species_sym_to_xdot.get(rate_of.args[0], 0)
                        for rate_of in rate_ofs
                    }
                )
                made_substitutions = True

        if made_substitutions:
            # substitute in topological order
            subs = toposort_symbols(
                dict(zip(self.sym("xdot"), self.eq("xdot"), strict=True))
            )
            self._eqs["xdot"] = smart_subs_dict(self.eq("xdot"), subs)

        # replace rateOf-instances in w by xdot equation
        #  here we may need toposort, as xdot may depend on w
        made_substitutions = False
        for i_expr in range(len(self.eq("w"))):
            new, replacement = self._eqs["w"][i_expr].replace(
                rate_of_func, get_rate, map=True
            )
            if replacement:
                self._eqs["w"][i_expr] = new
                made_substitutions = True

        if made_substitutions:
            # Sort expressions in self._expressions, w symbols, and w equations
            #  in topological order. Ideally, this would already happen before
            #  adding the expressions to the model, but at that point, we don't
            #  have access to xdot yet.
            # NOTE: elsewhere, conservations law expressions are expected to
            #  occur before any other w expressions, so we must maintain their
            #  position
            # toposort everything but conservation law expressions,
            #  then prepend conservation laws
            w_sorted = toposort_symbols(
                dict(
                    zip(
                        self.sym("w")[self.num_cons_law() :, :],
                        self.eq("w")[self.num_cons_law() :, :],
                        strict=True,
                    )
                )
            )
            w_sorted = (
                dict(
                    zip(
                        self.sym("w")[: self.num_cons_law(), :],
                        self.eq("w")[: self.num_cons_law(), :],
                        strict=True,
                    )
                )
                | w_sorted
            )
            old_syms = tuple(self._syms["w"])
            topo_expr_syms = tuple(w_sorted.keys())
            new_order = [old_syms.index(s) for s in topo_expr_syms]
            self._expressions = [self._expressions[i] for i in new_order]
            self._syms["w"] = sp.Matrix(topo_expr_syms)
            self._eqs["w"] = sp.Matrix(list(w_sorted.values()))

        # replace rateOf-instances in x0 by xdot equation
        # indices of state variables whose x0 was modified
        changed_indices = []
        for i_state in range(len(self.eq("x0"))):
            new, replacement = self._eqs["x0"][i_state].replace(
                rate_of_func, get_rate, map=True
            )
            if replacement:
                self._eqs["x0"][i_state] = new
                changed_indices.append(i_state)
        if changed_indices:
            # Replace any newly introduced state variables
            #  by their x0 expressions.
            # Also replace any newly introduced `w` symbols by their
            #  expressions (after `w` was toposorted above).
            subs = toposort_symbols(
                dict(zip(self.sym("x_rdata"), self.eq("x0"), strict=True))
            )
            subs = dict(zip(self._syms["w"], self.eq("w"), strict=True)) | subs
            for i_state in changed_indices:
                self._eqs["x0"][i_state] = smart_subs_dict(
                    self._eqs["x0"][i_state], subs
                )

        for component in chain(
            self.observables(),
            self.events(),
            self._algebraic_equations,
        ):
            if rate_ofs := component.get_val().find(rate_of_func):
                if isinstance(component, Event):
                    # TODO froot(...) can currently not depend on `w`, so this substitution fails for non-zero rates
                    #  see, e.g., sbml test case 01293
                    raise SBMLException(
                        "AMICI does currently not support rateOf(.) inside event trigger functions."
                    )

                if isinstance(component, AlgebraicEquation):
                    # TODO IDACalcIC fails with
                    #   "The linesearch algorithm failed: step too small or too many backtracks."
                    #  see, e.g., sbml test case 01482
                    raise SBMLException(
                        "AMICI does currently not support rateOf(.) inside AlgebraicRules."
                    )

                component.set_val(
                    component.get_val().subs(
                        {
                            rate_of: get_rate(rate_of.args[0])
                            for rate_of in rate_ofs
                        }
                    )
                )

        for event in self.events():
            state_update = event.get_state_update(
                x=self.sym("x"), x_old=self.sym("x")
            )
            if state_update is None:
                continue

            for i_state in range(len(state_update)):
                if rate_ofs := state_update[i_state].find(rate_of_func):
                    raise SBMLException(
                        "AMICI does currently not support rateOf(.) inside event state updates."
                    )
                    # TODO here we need xdot sym, not eqs
                    # event._state_update[i_state] = event._state_update[i_state].subs(
                    #     {rate_of: get_rate(rate_of.args[0]) for rate_of in rate_ofs}
                    # )

    def add_component(
        self, component: ModelQuantity, insert_first: bool | None = False
    ) -> None:
        """
        Adds a new ModelQuantity to the model.

        :param component:
            model quantity to be added

        :param insert_first:
            whether to add quantity first or last, relevant when components
            may refer to other components of the same type.
        """
        if type(component) not in {
            Observable,
            Expression,
            Parameter,
            Constant,
            DifferentialState,
            AlgebraicState,
            AlgebraicEquation,
            LogLikelihoodY,
            LogLikelihoodZ,
            LogLikelihoodRZ,
            SigmaY,
            SigmaZ,
            ConservationLaw,
            Event,
            EventObservable,
            NoiseParameter,
            ObservableParameter,
        }:
            raise ValueError(f"Invalid component type {type(component)}")

        component_list = getattr(
            self,
            "_"
            + "_".join(
                s.lower()
                for s in re.split(r"([A-Z][^A-Z]+)", type(component).__name__)
                if s
            )
            + "s",
        )
        if insert_first:
            component_list.insert(0, component)
        else:
            component_list.append(component)

    def add_conservation_law(
        self,
        state: sp.Symbol,
        total_abundance: sp.Symbol,
        coefficients: dict[sp.Symbol, sp.Expr],
    ) -> None:
        r"""
        Adds a new conservation law to the model. A conservation law is defined
        by the conserved quantity :math:`T = \sum_i(a_i * x_i)`, where
        :math:`a_i` are coefficients and :math:`x_i` are different state
        variables.

        :param state:
            Symbol of the state that should be replaced by
            the conservation law (:math:`x_j`)

        :param total_abundance:
            Symbol of the total abundance (:math:`T/a_j`)

        :param coefficients:
            Dictionary of coefficients {x_i: a_i}
        """
        try:
            ix = next(
                filter(
                    lambda is_s: is_s[1].get_id() == state,
                    enumerate(self._differential_states),
                )
            )[0]
        except StopIteration:
            raise ValueError(
                f"Specified state {state} was not found in the model states."
            )

        state_id = self._differential_states[ix].get_id()

        # \sum_{i≠j}(a_i * x_i)/a_j
        target_expression = (
            sp.Add(
                *(
                    c_i * x_i
                    for x_i, c_i in coefficients.items()
                    if x_i != state
                )
            )
            / coefficients[state]
        )

        # x_j = T/a_j - \sum_{i≠j}(a_i * x_i)/a_j
        state_expr = total_abundance - target_expression

        # T/a_j = \sum_{i≠j}(a_i * x_i)/a_j + x_j
        abundance_expr = target_expression + state_id

        self.add_component(
            Expression(state_id, str(state_id), state_expr), insert_first=True
        )

        cl = ConservationLaw(
            total_abundance,
            f"total_{state_id}",
            abundance_expr,
            coefficients,
            state_id,
        )

        self.add_component(cl)
        self._differential_states[ix].set_conservation_law(cl)

    def add_spline(self, spline: AbstractSpline, spline_expr: sp.Expr) -> None:
        """Add a spline to the model.

        :param spline:
            Spline instance to be added
        :param spline_expr:
            Sympy function representation of `spline` from
            ``spline.ode_model_symbol()``.
        """
        self._splines.append(spline)
        self.add_component(
            Expression(
                identifier=spline.sbml_id,
                name=str(spline.sbml_id),
                value=spline_expr,
            )
        )

    def get_observable_transformations(self) -> list[ObservableTransformation]:
        """
        List of observable transformations

        :return:
            list of transformations
        """
        return [obs.trafo for obs in self._observables]

    def num_states_rdata(self) -> int:
        """
        Number of states.

        :return:
            number of state variable symbols
        """
        return len(self.sym("x_rdata"))

    def num_states_solver(self) -> int:
        """
        Number of states after applying conservation laws.

        :return:
            number of state variable symbols
        """
        return len(self.sym("x"))

    def num_cons_law(self) -> int:
        """
        Number of conservation laws.

        :return:
            number of conservation laws
        """
        return self.num_states_rdata() - self.num_states_solver()

    def num_state_reinits(self) -> int:
        """
        Number of solver states which would be reinitialized after
        preequilibration

        :return:
            number of state variable symbols with reinitialization
        """
        reinit_states = self.eq("x0_fixedParameters")
        solver_states = self.eq("x_solver")
        return sum(ix in solver_states for ix in reinit_states)

    def num_obs(self) -> int:
        """
        Number of Observables.

        :return:
            number of observable symbols
        """
        return len(self.sym("y"))

    def num_eventobs(self) -> int:
        """
        Number of Event Observables.

        :return:
            number of event observable symbols
        """
        return len(self.sym("z"))

    def num_const(self) -> int:
        """
        Number of Constants.

        :return:
            number of constant symbols
        """
        return len(self.sym("k"))

    def num_par(self) -> int:
        """
        Number of Parameters.

        :return:
            number of parameter symbols
        """
        return len(self.sym("p"))

    def num_expr(self) -> int:
        """
        Number of Expressions.

        :return:
            number of expression symbols
        """
        return len(self.sym("w"))

    def num_events(self) -> int:
        """
        Total number of Events (those for which root-functions are added and those without).

        :return:
            number of events
        """
        return len(self.sym("h"))

    def num_events_solver(self) -> int:
        """
        Number of Events.

        :return:
            number of event symbols (length of the root vector in AMICI)
        """
        constant_syms = set(self.sym("k")) | set(self.sym("p"))
        return sum(
            not event.has_explicit_trigger_times(constant_syms)
            for event in self.events()
        )

    def sym(self, name: str) -> sp.Matrix:
        """
        Returns (and constructs if necessary) the identifiers for a symbolic
        entity.

        :param name:
            name of the symbolic variable

        :return:
            matrix of symbols
        """
        if name not in self._syms:
            self._generate_symbol(name)

        return self._syms[name]

    def sparsesym(
        self, name: str, force_generate: bool = True
    ) -> list[sp.Symbol]:
        """
        Returns (and constructs if necessary) the sparsified symbols for
        a sparsified symbolic variable.

        :param name:
            name of the symbolic variable

        :param force_generate:
            whether the symbols should be generated if not available

        :return:
            linearized Matrix containing the symbols
        """
        if name not in sparse_functions:
            raise ValueError(f"{name} is not marked as sparse")
        if name not in self._sparsesyms and force_generate:
            self._generate_sparse_symbol(name)
        return self._sparsesyms.get(name, [])

    def eq(self, name: str) -> sp.Matrix:
        """
        Returns (and constructs if necessary) the formulas for a symbolic
        entity.

        :param name:
            name of the symbolic variable

        :return:
            matrix of symbolic formulas
        """

        if name not in self._eqs:
            dec = log_execution_time(f"computing {name}", logger)
            dec(self._compute_equation)(name)
        return self._eqs[name]

    def sparseeq(self, name) -> sp.Matrix:
        """
        Returns (and constructs if necessary) the sparsified formulas for a
        sparsified symbolic variable.

        :param name:
            name of the symbolic variable

        :return:
            linearized matrix containing the symbolic formulas
        """
        if name not in sparse_functions:
            raise ValueError(f"{name} is not marked as sparse")
        if name not in self._sparseeqs:
            self._generate_sparse_symbol(name)
        return self._sparseeqs[name]

    def colptrs(self, name: str) -> list[sp.Number] | list[list[sp.Number]]:
        """
        Returns (and constructs if necessary) the column pointers for
        a sparsified symbolic variable.

        :param name:
            name of the symbolic variable

        :return:
            list containing the column pointers
        """
        if name not in sparse_functions:
            raise ValueError(f"{name} is not marked as sparse")
        if name not in self._sparseeqs:
            self._generate_sparse_symbol(name)
        return self._colptrs[name]

    def rowvals(self, name: str) -> list[sp.Number] | list[list[sp.Number]]:
        """
        Returns (and constructs if necessary) the row values for a
        sparsified symbolic variable.

        :param name:
            name of the symbolic variable

        :return:
            list containing the row values
        """
        if name not in sparse_functions:
            raise ValueError(f"{name} is not marked as sparse")
        if name not in self._sparseeqs:
            self._generate_sparse_symbol(name)
        return self._rowvals[name]

    def val(self, name: str) -> list[sp.Number]:
        """
        Returns (and constructs if necessary) the numeric values of a
        symbolic entity

        :param name:
            name of the symbolic variable

        :return:
            list containing the numeric values
        """
        if name not in self._vals:
            self._generate_value(name)
        return self._vals[name]

    def name(self, name: str) -> list[str]:
        """
        Returns (and constructs if necessary) the names of a symbolic
        variable

        :param name:
            name of the symbolic variable

        :return:
            list of names
        """
        if name not in self._names:
            self._generate_name(name)
        return self._names[name]

    def free_symbols(self) -> set[sp.Basic]:
        """
        Returns list of free symbols that appear in RHS and initial
        conditions.
        """
        return set(
            chain.from_iterable(
                state.get_free_symbols() for state in self.states()
            )
        )

    def static_indices(self, name: str) -> list[int]:
        """
        Returns the indices of static expressions in the given model entity.

        Static expressions are those that do not depend on time,
        neither directly nor indirectly.

        :param name: Name of the model entity.
        :return: List of indices of static expressions.
        """
        # already computed?
        if (res := self._static_indices.get(name)) is not None:
            return res

        if name == "w":
            dwdx = self.sym("dwdx")
            dwdw = self.sym("dwdw")
            w = self.eq("w")

            # Check for direct (via `t`) or indirect (via `x`, `h`, or splines)
            # time dependency.
            # To avoid lengthy symbolic computations, we only check if we have
            # any non-zeros in hierarchy. We currently neglect the case where
            # different hierarchy levels may cancel out. Treating a static
            # expression as dynamic in such rare cases shouldn't be a problem.
            dynamic_dependency = np.asarray(
                dwdx.applyfunc(lambda x: int(not x.is_zero))
            ).astype(np.int64)
            # to check for other time-dependence, we add a column to the dwdx
            #  matrix
            dynamic_syms = [
                # FIXME: see spline comment below
                # *self.sym("spl"),
                *self.sym("h"),
                amici_time_symbol,
            ]
            dynamic_dependency = np.hstack(
                (
                    dynamic_dependency,
                    np.array(
                        [
                            expr.has(*dynamic_syms)
                            # FIXME: the current spline implementation is a giant pita
                            #  currently, the splines occur in the form of sympy functions, e.g.:
                            #   AmiciSpline(y0, time, y0_3, y0_1)
                            #   AmiciSplineSensitivity(y0, time, y0_1, y0_3, y0_1)
                            #  until it uses the proper self.sym("spl") / self.sym("sspl")
                            #  symbols, which will require quite some refactoring,
                            #  we just do dumb string checks :|
                            or (
                                bool(self._splines)
                                and "AmiciSpline" in str(expr)
                            )
                            for expr in w
                        ]
                    )[:, np.newaxis],
                )
            )

            nonzero_dwdw = np.asarray(
                dwdw.applyfunc(lambda x: int(not x.is_zero))
            ).astype(np.int64)

            # `w` is made up an expression hierarchy. Any given entry is only
            # static if all its dependencies are static. Here, we unravel
            # the hierarchical structure of `w`.
            # If for an entry in `w`, the row sum of the intermediate products
            # is 0 across all levels, the expression is static.
            tmp = dynamic_dependency
            res = np.sum(tmp, axis=1)
            while np.any(tmp != 0):
                tmp = nonzero_dwdw.dot(tmp)
                res += np.sum(tmp, axis=1)
            self._static_indices[name] = (
                np.argwhere(res == 0).flatten().tolist()
            )

            return self._static_indices[name]

        if name in ("dwdw", "dwdx", "dwdp"):
            static_indices_w = set(self.static_indices("w"))
            dynamic_syms = [
                *(
                    sym
                    for i, sym in enumerate(self.sym("w"))
                    if i not in static_indices_w
                ),
                amici_time_symbol,
                *self.sym("x"),
                *self.sym("h"),
                # FIXME see spline comment above
                # *(self.sym("spl") if name in ("dwdw", "dwdx") else ()),
                # *(self.sym("sspl") if name == "dwdp" else ()),
            ]
            dynamic_syms = sp.Matrix(dynamic_syms)
            rowvals = self.rowvals(name)
            sparseeq = self.sparseeq(name)

            # collect the indices of static expressions of dwd* from the list
            #  of non-zeros entries of the sparse matrix
            self._static_indices[name] = [
                i
                for i, (expr, row_idx) in enumerate(
                    zip(sparseeq, rowvals, strict=True)
                )
                # derivative of a static expression is static
                if row_idx in static_indices_w
                # constant expressions
                or expr.is_Number
                # check for dependencies on non-static entities
                or (
                    # FIXME see spline comment above
                    #  (check str before diff, as diff will fail on spline functions)
                    (
                        # splines: non-static
                        not self._splines or "AmiciSpline" not in str(expr)
                    )
                    and (
                        # If the expression contains dynamic symbols, it might
                        # still be static. However, checking the derivative
                        # is currently too expensive, and we rather accept
                        # false negatives.
                        not expr.has(*dynamic_syms)
                        # or all(
                        #     expr.diff(dyn_sym).is_zero
                        #     for dyn_sym in dynamic_syms
                        # )
                    )
                )
            ]
            return self._static_indices[name]

        raise NotImplementedError(name)

    def dynamic_indices(self, name: str) -> list[int]:
        """
        Return the indices of dynamic expressions in the given model entity.

        :param name: Name of the model entity.
        :return: List of indices of dynamic expressions.
        """
        static_idxs = set(self.static_indices(name))
        length = len(
            self.sparsesym(name)
            if name in sparse_functions
            else self.sym(name)
        )
        return [i for i in range(length) if i not in static_idxs]

    def _generate_symbol(self, name: str) -> None:
        """
        Generates the symbols for a symbolic variable

        :param name:
            name of the symbolic variable
        """
        if name in self._variable_prototype:
            components = self._variable_prototype[name]()
            # ensure placeholder parameters are consistently and correctly ordered
            # we want that components are ordered by their placeholder index
            if name == "op":
                components = sorted(
                    components,
                    key=lambda x: int(
                        str(strip_pysb(x.get_id())).replace(
                            "observableParameter", ""
                        )
                    ),
                )
            if name == "np":
                components = sorted(
                    components,
                    key=lambda x: int(
                        str(strip_pysb(x.get_id())).replace(
                            "noiseParameter", ""
                        )
                    ),
                )
            self._syms[name] = sp.Matrix(
                [comp.get_id() for comp in components]
            )
            if name == "y":
                self._syms["my"] = sp.Matrix(
                    [comp.get_measurement_symbol() for comp in components]
                )
            if name == "z":
                self._syms["mz"] = sp.Matrix(
                    [comp.get_measurement_symbol() for comp in components]
                )
                self._syms["rz"] = sp.Matrix(
                    [comp.get_regularization_symbol() for comp in components]
                )
            return
        elif name == "x":
            self._syms[name] = sp.Matrix(
                [
                    state.get_id()
                    for state in self.states()
                    if not state.has_conservation_law()
                ]
            )
            return
        elif name == "xdot":
            self._syms[name] = sp.Matrix(
                [
                    f"d{x.get_id()}dt" if self.is_ode() else f"de_{ix}"
                    for ix, x in enumerate(self._differential_states)
                    if not x.has_conservation_law()
                ]
                + [f"ae_{ix}" for ix in range(len(self._algebraic_equations))]
            )
            return
        elif name == "dx":
            self._syms[name] = sp.Matrix(
                [
                    f"d{state.get_id()}dt"
                    for state in self.states()
                    if not state.has_conservation_law()
                ]
            )
            return
        elif name == "sx0":
            self._syms[name] = sp.Matrix(
                [
                    f"s{state.get_id()}_0"
                    for state in self.states()
                    if not state.has_conservation_law()
                ]
            )
            return
        elif name == "sx_rdata":
            self._syms[name] = sp.Matrix(
                [f"sx_rdata_{i}" for i in range(len(self.states()))]
            )
            return
        elif name == "dtcldp":
            # check, whether the CL consists of only one state. Then,
            # sensitivities drop out, otherwise generate symbols
            self._syms[name] = sp.Matrix(
                [
                    [
                        sp.Symbol(
                            f"s{strip_pysb(tcl.get_id())}__"
                            f"{strip_pysb(par.get_id())}",
                            real=True,
                        )
                        for par in self._parameters
                    ]
                    if self.conservation_law_has_multispecies(tcl)
                    else [0] * self.num_par()
                    for tcl in self._conservation_laws
                ]
            )
            return
        elif name == "x_old":
            length = len(self.eq("xdot"))
        elif name == "xdot_old":
            length = len(self.eq("xdot"))
        elif name in sparse_functions:
            self._generate_sparse_symbol(name)
            return
        elif name in self._symboldim_funs:
            length = self._symboldim_funs[name]()
        elif name == "stau":
            length = self.eq(name)[0].shape[1]
        elif name in sensi_functions:
            length = self.eq(name).shape[0]
        elif name == "spl":
            # placeholders for the numeric spline values.
            # Need to create symbols
            self._syms[name] = sp.Matrix(
                [[f"spl_{isp}" for isp in range(len(self._splines))]]
            )
            return
        elif name == "sspl":
            # placeholders for spline sensitivities. Need to create symbols
            self._syms[name] = sp.Matrix(
                [
                    [f"sspl_{isp}_{ip}" for ip in range(len(self._syms["p"]))]
                    for isp in range(len(self._splines))
                ]
            )
            return
        elif name == "ih":
            self._syms[name] = sp.Matrix(
                [
                    sym
                    for sym, event in zip(self.sym("h"), self._events)
                    if not event.has_explicit_trigger_times()
                ]
            )
            return
        elif name == "eh":
            self._syms[name] = sp.Matrix(
                [
                    sym
                    for sym, event in zip(self.sym("h"), self._events)
                    if event.has_explicit_trigger_times()
                ]
            )
            return
        else:
            length = len(self.eq(name))
        self._syms[name] = sp.Matrix(
            [
                sp.Symbol(f"{name}{0 if name == 'stau' else i}", real=True)
                for i in range(length)
            ]
        )

    def generate_basic_variables(self) -> None:
        """
        Generates the symbolic identifiers for all variables in
        ``DEModel._variable_prototype``
        """
        # We need to process events and Heaviside functions in the ``DEModel`,
        # before adding it to DEExporter
        self.parse_events()

        for var in self._variable_prototype:
            if var not in self._syms:
                self._generate_symbol(var)
        # symbols for spline values need to be created in addition
        for var in ["spl", "sspl"]:
            self._generate_symbol(var)

        self._generate_symbol("x")

    def parse_events(self) -> None:
        """
        This function checks the right-hand side for roots of Heaviside
        functions or events, collects the roots, removes redundant roots,
        and replaces the formulae of the found roots by identifiers of AMICI's
        Heaviside function implementation in the right-hand side
        """
        # toposorted w_sym -> w_expr for substitution of 'w' in trigger function
        #  do only once. `w` is not modified during this function.
        w_toposorted = toposort_symbols(
            dict(
                zip(
                    [expr.get_id() for expr in self._expressions],
                    [expr.get_val() for expr in self._expressions],
                    strict=True,
                )
            )
        )

        # Track all roots functions in the right-hand side
        roots = copy.deepcopy(self._events)
        for state in self._differential_states:
            state.set_dt(
                self._process_heavisides(state.get_dt(), roots, w_toposorted)
            )

        for expr in self._expressions:
            expr.set_val(
                self._process_heavisides(expr.get_val(), roots, w_toposorted)
            )

        # remove all possible Heavisides from roots, which may arise from
        # the substitution of `'w'` in `_collect_heaviside_roots`
        for root in roots:
            root.set_val(
                self._process_heavisides(root.get_val(), roots, w_toposorted)
            )

        # Now add the found roots to the model components
        for root in roots:
            # skip roots of SBML events, as these have already been added
            if root in self._events:
                continue
            # add roots of heaviside functions
            self.add_component(root)

        # Substitute 'w' expressions into root expressions, to avoid rewriting
        # 'root.cpp' and 'stau.cpp' headers to include 'w.h'.
        for event in self.events():
            event.set_val(event.get_val().subs(w_toposorted))

        # re-order events - first those that require root tracking, then the others
        constant_syms = set(self.sym("k")) | set(self.sym("p"))
        self._events = list(
            chain(
                itertools.filterfalse(
                    lambda e: e.has_explicit_trigger_times(constant_syms),
                    self._events,
                ),
                filter(
                    lambda e: e.has_explicit_trigger_times(constant_syms),
                    self._events,
                ),
            )
        )

    def get_appearance_counts(self, idxs: list[int]) -> list[int]:
        """
        Counts how often a state appears in the time derivative of
        another state and expressions for a subset of states

        :param idxs:
            list of state indices for which counts are to be computed

        :return:
            list of counts for the states ordered according to the provided
            indices
        """
        free_symbols_dt = list(
            itertools.chain.from_iterable(
                [str(symbol) for symbol in state.get_dt().free_symbols]
                for state in self.states()
            )
        )

        free_symbols_expr = list(
            itertools.chain.from_iterable(
                [str(symbol) for symbol in expr.get_val().free_symbols]
                for expr in self._expressions
            )
        )

        return [
            free_symbols_dt.count(str(self._differential_states[idx].get_id()))
            + free_symbols_expr.count(
                str(self._differential_states[idx].get_id())
            )
            for idx in idxs
        ]

    def _generate_sparse_symbol(self, name: str) -> None:
        """
        Generates the sparse symbolic identifiers, symbolic identifiers,
        sparse equations, column pointers and row values for a symbolic
        variable

        :param name:
            name of the symbolic variable
        """
        matrix = self.eq(name)

        if match_deriv := DERIVATIVE_PATTERN.match(name):
            eq = match_deriv[1]
            var = match_deriv[2]

            rownames = self.sym(eq)
            colnames = self.sym(var)

        if name == "dJydy":
            # One entry per y-slice
            self._colptrs[name] = []
            self._rowvals[name] = []
            self._sparseeqs[name] = []
            self._sparsesyms[name] = []
            self._syms[name] = []

            for iy in range(self.num_obs()):
                (
                    symbol_col_ptrs,
                    symbol_row_vals,
                    sparse_list,
                    symbol_list,
                    sparse_matrix,
                ) = csc_matrix(
                    matrix[iy, :],
                    rownames=rownames,
                    colnames=colnames,
                    identifier=iy,
                )
                self._colptrs[name].append(symbol_col_ptrs)
                self._rowvals[name].append(symbol_row_vals)
                self._sparseeqs[name].append(sparse_list)
                self._sparsesyms[name].append(symbol_list)
                self._syms[name].append(sparse_matrix)
        else:
            (
                symbol_col_ptrs,
                symbol_row_vals,
                sparse_list,
                symbol_list,
                sparse_matrix,
            ) = csc_matrix(
                matrix,
                rownames=rownames,
                colnames=colnames,
                pattern_only=name in nobody_functions,
            )

            self._colptrs[name] = symbol_col_ptrs
            self._rowvals[name] = symbol_row_vals
            self._sparseeqs[name] = sparse_list
            self._sparsesyms[name] = symbol_list
            self._syms[name] = sparse_matrix

    def _compute_equation(self, name: str) -> None:
        """
        Computes the symbolic formula for a symbolic variable

        :param name:
            name of the symbolic variable
        """
        # replacement ensures that we don't have to adapt name in abstract
        # model and keep backwards compatibility with matlab
        match_deriv = DERIVATIVE_PATTERN.match(
            re.sub(r"dJ(y|z|rz)dsigma", r"dJ\1dsigma\1", name)
            .replace("sigmarz", "sigmaz")
            .replace("dJrzdz", "dJrzdrz")
        )
        time_symbol = sp.Matrix([amici_time_symbol])

        if name in self._equation_prototype:
            self._equation_from_components(
                name, self._equation_prototype[name]()
            )

        elif name in self._total_derivative_prototypes:
            args = self._total_derivative_prototypes[name]
            args["name"] = name
            self._lock_total_derivative += args["chainvars"]
            self._total_derivative(**args)
            for cv in args["chainvars"]:
                self._lock_total_derivative.remove(cv)

        elif name == "xdot":
            if self.is_ode():
                self._eqs[name] = sp.Matrix(
                    [
                        state.get_dt()
                        for state in self._differential_states
                        if not state.has_conservation_law()
                    ]
                )
            else:
                self._eqs[name] = sp.Matrix(
                    [
                        x.get_dt() - dx
                        for x, dx in zip(
                            (
                                s
                                for s in self._differential_states
                                if not s.has_conservation_law()
                            ),
                            self.sym("dx"),
                            # dx contains extra elements for algebraic states
                            strict=False,
                        )
                    ]
                    + [eq.get_val() for eq in self._algebraic_equations]
                )

        elif name == "x_rdata":
            self._eqs[name] = sp.Matrix(
                [state.get_x_rdata() for state in self.states()]
            )

        elif name == "x_solver":
            self._eqs[name] = sp.Matrix(
                [
                    state.get_id()
                    for state in self.states()
                    if not state.has_conservation_law()
                ]
            )

        elif name == "sx_solver":
            self._eqs[name] = sp.Matrix(
                [
                    self.sym("sx_rdata")[ix]
                    for ix, state in enumerate(self.states())
                    if not state.has_conservation_law()
                ]
            )

        elif name == "sx0":
            self._derivative(name[1:], "p", name=name)

        elif name == "sx0_fixedParameters":
            # deltax = -x+x0_fixedParameters if x0_fixedParameters>0 else 0
            # deltasx = -sx+dx0_fixed_parametersdx*sx+dx0_fixedParametersdp
            # if x0_fixedParameters>0 else 0
            # sx0_fixedParameters = sx+deltasx =
            # dx0_fixed_parametersdx*sx+dx0_fixedParametersdp
            self._eqs[name] = smart_jacobian(
                self.eq("x0_fixedParameters"), self.sym("p")
            )

            dx0_fixed_parametersdx = smart_jacobian(
                self.eq("x0_fixedParameters"), self.sym("x")
            )

            if not smart_is_zero_matrix(dx0_fixed_parametersdx):
                if isinstance(self._eqs[name], ImmutableDenseMatrix):
                    self._eqs[name] = MutableDenseMatrix(self._eqs[name])
                tmp = smart_multiply(dx0_fixed_parametersdx, self.sym("sx0"))
                for ip in range(self._eqs[name].shape[1]):
                    self._eqs[name][:, ip] += tmp

        elif name == "x0_fixedParameters":
            k = self.sym("k")
            self._x0_fixedParameters_idx = [
                ix
                for ix, eq in enumerate(self.eq("x0"))
                if any(sym in eq.free_symbols for sym in k)
            ]
            eq = self.eq("x0")
            self._eqs[name] = sp.Matrix(
                [eq[ix] for ix in self._x0_fixedParameters_idx]
            )

        elif name == "dtotal_cldx_rdata":
            x_rdata = self.sym("x_rdata")
            self._eqs[name] = sp.Matrix(
                [
                    [cl.get_ncoeff(xr) for xr in x_rdata]
                    for cl in self._conservation_laws
                ]
            )

        elif name == "dtcldx":
            # this is always zero
            self._eqs[name] = sp.zeros(
                self.num_cons_law(), self.num_states_solver()
            )

        elif name == "dtcldp":
            # force symbols
            self._eqs[name] = self.sym(name)

        elif name == "dx_rdatadx_solver":
            if self.num_cons_law():
                x_solver = self.sym("x")
                self._eqs[name] = sp.Matrix(
                    [
                        [state.get_dx_rdata_dx_solver(xs) for xs in x_solver]
                        for state in self.states()
                    ]
                )
            else:
                # so far, dx_rdatadx_solver is only required for sx_rdata
                # in case of no conservation laws, C++ code will directly use
                # sx, we don't need this
                self._eqs[name] = sp.zeros(
                    self.num_states_rdata(), self.num_states_solver()
                )

        elif name == "dx_rdatadp":
            if self.num_cons_law():
                self._eqs[name] = smart_jacobian(
                    self.eq("x_rdata"), self.sym("p")
                )
            else:
                # so far, dx_rdatadp is only required for sx_rdata
                # in case of no conservation laws, C++ code will directly use
                # sx, we don't need this
                self._eqs[name] = sp.zeros(
                    self.num_states_rdata(), self.num_par()
                )

        elif name == "dx_rdatadtcl":
            self._eqs[name] = smart_jacobian(
                self.eq("x_rdata"), self.sym("tcl")
            )

        elif name == "dxdotdx_explicit":
            # force symbols
            self._derivative("xdot", "x", name=name)

        elif name == "dxdotdp_explicit":
            # force symbols
            self._derivative("xdot", "p", name=name)

        elif name == "spl":
            self._eqs[name] = self.sym(name)

        elif name == "sspl":
            # force symbols
            self._eqs[name] = self.sym(name)

        elif name == "spline_values":
            # force symbols
            self._eqs[name] = sp.Matrix(
                [y for spline in self._splines for y in spline.values_at_nodes]
            )

        elif name == "spline_slopes":
            # force symbols
            self._eqs[name] = sp.Matrix(
                [
                    d
                    for spline in self._splines
                    for d in (
                        sp.zeros(len(spline.derivatives_at_nodes), 1)
                        if spline.derivatives_by_fd
                        else spline.derivatives_at_nodes
                    )
                ]
            )

        elif name == "drootdt":
            self._eqs[name] = smart_jacobian(self.eq("root"), time_symbol)

        elif name == "drootdt_total":
            self._eqs[name] = self.eq("drootdt")
            # backsubstitution of optimized right-hand side terms into RHS
            # calling subs() is costly. We can skip it if we don't have any
            # state-dependent roots.
            if self.num_states_solver() and not smart_is_zero_matrix(
                drootdx := self.eq("drootdx")
            ):
                w_sorted = toposort_symbols(
                    dict(zip(self.sym("w"), self.eq("w"), strict=True))
                )
                tmp_xdot = smart_subs_dict(self.eq("xdot"), w_sorted)
                self._eqs[name] += smart_multiply(drootdx, tmp_xdot)

        elif name == "deltax":
            # fill boluses for Heaviside functions, as empty state updates
            # would cause problems when writing the function file later
            event_eqs = []
            for event in self._events:
                state_update = event.get_state_update(
                    x=self.sym("x"), x_old=self.sym("x_old")
                )
                if state_update is None:
                    event_eqs.append(sp.zeros(self.num_states_solver(), 1))
                else:
                    event_eqs.append(state_update)

            self._eqs[name] = event_eqs

        elif name == "z":
            event_observables = [
                sp.zeros(self.num_eventobs(), 1) for _ in self._events
            ]
            event_ids = [e.get_id() for e in self._events]
            z2event = [
                event_ids.index(event_obs.get_event())
                for event_obs in self._event_observables
            ]
            for (iz, ie), event_obs in zip(
                enumerate(z2event), self._event_observables, strict=True
            ):
                event_observables[ie][iz] = event_obs.get_val()

            self._eqs[name] = event_observables
            self._z2event = z2event

        elif name in [
            "ddeltaxdx",
            "ddeltaxdx_old",
            "ddeltaxdp",
            "ddeltaxdt",
            "dzdp",
            "dzdx",
        ]:
            if match_deriv[2] == "t":
                var = time_symbol
            else:
                var = self.sym(match_deriv[2])

            self._eqs[name] = [
                smart_jacobian(self.eq(match_deriv[1])[ie], var)
                for ie in range(self.num_events())
            ]
            if name == "dzdx":
                dtaudx = self.eq("dtaudx")
                for ie in range(self.num_events()):
                    for iz in range(self.num_eventobs()):
                        if ie != self._z2event[iz]:
                            continue
                        dzdt = sp.diff(self.eq("z")[ie][iz], time_symbol)
                        self._eqs[name][ie][iz, :] += dzdt * -dtaudx[ie]

        elif name in ["rz", "drzdx", "drzdp"]:
            eq_events = []
            for ie in range(self.num_events()):
                val = sp.zeros(
                    self.num_eventobs(),
                    1 if name == "rz" else len(self.sym(match_deriv[2])),
                )
                # match event observables to root function
                for iz in range(self.num_eventobs()):
                    if ie == self._z2event[iz]:
                        val[iz, :] = self.eq(name.replace("rz", "root"))[ie, :]
                eq_events.append(val)

            self._eqs[name] = eq_events

        elif name == "stau":
            self._eqs[name] = [
                self.eq("sroot")[ie, :] / self.eq("drootdt_total")[ie]
                if not self.eq("drootdt_total")[ie].is_zero
                else sp.zeros(*self.eq("sroot")[ie, :].shape)
                for ie in range(self.num_events())
            ]

        elif name == "dtaudx":
            self._eqs[name] = [
                self.eq("drootdx")[ie, :] / self.eq("drootdt_total")[ie]
                if not self.eq("drootdt_total")[ie].is_zero
                else sp.zeros(*self.eq("drootdx")[ie, :].shape)
                for ie in range(self.num_events())
            ]

        elif name == "dtaudp":
            self._eqs[name] = [
                self.eq("drootdp")[ie, :] / self.eq("drootdt_total")[ie]
                if not self.eq("drootdt_total")[ie].is_zero
                else sp.zeros(*self.eq("drootdp")[ie, :].shape)
                for ie in range(self.num_events())
            ]

        elif name == "deltasx":
            if (
                self.num_states_solver() * self.num_par() * self.num_events()
                == 0
            ):
                self._eqs[name] = []
                return

            xdot_is_zero = smart_is_zero_matrix(self.eq("xdot"))

            event_eqs = []
            for ie, event in enumerate(self._events):
                tmp_eq = sp.zeros(self.num_states_solver(), self.num_par())

                # need to check if equations are zero since we are using
                # symbols
                stau_is_zero = smart_is_zero_matrix(self.eq("stau")[ie])
                if not stau_is_zero and not xdot_is_zero:
                    tmp_eq += smart_multiply(
                        self.sym("xdot") - self.sym("xdot_old"),
                        self.sym("stau").T,
                    )

                # only add deltax part if there is a state update
                if event.updates_state:
                    # partial derivative for the parameters
                    tmp_eq += self.eq("ddeltaxdp")[ie]

                    # initial part of chain rule state variables
                    tmp_dxdp = self.sym("sx") * sp.ones(1, self.num_par())

                    # need to check if equations are zero since we are using
                    # symbols
                    if not stau_is_zero:
                        # chain rule for the time point
                        tmp_eq += smart_multiply(
                            self.eq("ddeltaxdt")[ie],
                            -self.sym("stau").T,
                        )

                        # additional part of chain rule state variables
                        tmp_dxdp += smart_multiply(
                            self.sym("xdot_old"),
                            -self.sym("stau").T,
                        )

                    # finish chain rule for the state variables
                    tmp_eq += smart_multiply(
                        self.eq("ddeltaxdx")[ie]
                        + self.eq("ddeltaxdx_old")[ie],
                        tmp_dxdp,
                    )
                event_eqs.append(tmp_eq)

            self._eqs[name] = event_eqs

        elif name == "deltaxB":
            event_eqs = []
            for ie, event in enumerate(self._events):
                # ==== 1st group of terms: Heaviside functions ===========
                tmp_eq = smart_multiply(
                    self.sym("xdot") - self.sym("xdot_old"),
                    self.eq("dtaudx")[ie],
                )
                if event.updates_state:
                    # ==== 2nd group of terms: Derivatives of Dirac deltas ===
                    # Part 2a: explicit time dependence of bolus function
                    tmp_eq -= smart_multiply(
                        self.eq("ddeltaxdt")[ie], self.eq("dtaudx")[ie]
                    )
                    # Part 2b: implicit time dependence of bolus function
                    tmp_eq -= smart_multiply(
                        smart_multiply(
                            self.eq("ddeltaxdx")[ie]
                            + self.eq("ddeltaxdx_old")[ie],
                            self.sym("xdot_old"),
                        ),
                        self.eq("dtaudx")[ie],
                    )
                    # ==== 3rd group of terms: Dirac deltas ==================
                    tmp_eq += (
                        self.eq("ddeltaxdx")[ie] + self.eq("ddeltaxdx_old")[ie]
                    )
                tmp_eq = smart_multiply(self.sym("xB").T, tmp_eq)
                event_eqs.append(tmp_eq)
            self._eqs[name] = event_eqs

        elif name == "deltaqB":
            event_eqs = []
            for ie, event in enumerate(self._events):
                # ==== 1st group of terms: Heaviside functions ===========
                tmp_eq = smart_multiply(
                    self.sym("xdot") - self.sym("xdot_old"),
                    self.eq("dtaudp")[ie],
                )
                if event.updates_state:
                    # ==== 2nd group of terms: Derivatives of Dirac deltas ===
                    # Part 2a: explicit time dependence of bolus function
                    tmp_eq -= smart_multiply(
                        self.eq("ddeltaxdt")[ie], self.eq("dtaudp")[ie]
                    )
                    # Part 2b: implicit time dependence of bolus function
                    tmp_eq -= smart_multiply(
                        smart_multiply(
                            self.eq("ddeltaxdx")[ie]
                            + self.eq("ddeltaxdx_old")[ie],
                            self.sym("xdot_old"),
                        ),
                        self.eq("dtaudp")[ie],
                    )
                    # ==== 3rd group of terms: Dirac deltas ==================
                    tmp_eq += self.eq("ddeltaxdp")[ie]
                event_eqs.append(smart_multiply(self.sym("xB").T, tmp_eq))
            self._eqs[name] = event_eqs

        elif name == "xdot_old":
            # force symbols
            self._eqs[name] = self.sym(name)

        elif name == "dwdx":
            if (
                expected := list(
                    map(
                        ConservationLaw.get_x_rdata,
                        reversed(self.conservation_laws()),
                    )
                )
            ) != (actual := self.eq("w")[: self.num_cons_law()]):
                raise AssertionError(
                    "Conservation laws are not at the beginning of 'w'. "
                    f"Got {actual}, expected {expected}."
                )
            x = self.sym("x")
            self._eqs[name] = sp.Matrix(
                [
                    [-cl.get_ncoeff(xs) for xs in x]
                    # the insert first in ode_model._add_conservation_law() means
                    # that we need to reverse the order here
                    for cl in reversed(self._conservation_laws)
                ]
            ).col_join(
                smart_jacobian(self.eq("w")[self.num_cons_law() :, :], x)
            )

        elif name == "iroot":
            self._eqs[name] = sp.Matrix(
                [
                    eq
                    for eq, event in zip(
                        self.eq("root"), self._events, strict=True
                    )
                    if not event.has_explicit_trigger_times()
                ]
            )

        elif name == "eroot":
            self._eqs[name] = sp.Matrix(
                [
                    eq
                    for eq, event in zip(
                        self.eq("root"), self._events, strict=True
                    )
                    if event.has_explicit_trigger_times()
                ]
            )

        elif match_deriv:
            self._derivative(match_deriv[1], match_deriv[2], name)

        else:
            raise ValueError(f"Unknown equation {name}")

        if name in ("sigmay", "sigmaz"):
            # check for states in sigma{y,z}, which is currently not supported
            syms_x = self.sym("x")
            syms_yz = self.sym(name.removeprefix("sigma"))
            xs_in_sigma = {}
            for i, (sym_yz, eq_sigma_yz) in enumerate(
                zip(
                    syms_yz,
                    self._eqs[name],
                    strict=True,
                )
            ):
                yz_free_syms = eq_sigma_yz.free_symbols
                if tmp := {x for x in syms_x if x in yz_free_syms}:
                    # Can we replace x symbols by an equivalent observable?
                    #  (currently, only the matching observable is supported)
                    x_to_eliminate = next(iter(tmp))
                    eq_yz = (
                        self.eq("y")[i]
                        if name == "sigmay"
                        else self.eq("z")[self._z2event[i]][i]
                    )

                    try:
                        # solve for the next best x symbol and substitute
                        #  (maybe try another one if we fail?)
                        replacement = sp.solve(
                            sp.Eq(sym_yz, eq_yz), x_to_eliminate
                        )
                    except NotImplementedError:
                        # can't solve
                        replacement = []

                    if len(replacement) == 1:
                        self._eqs[name][i] = self._eqs[name][i].subs(
                            x_to_eliminate, replacement[0]
                        )
                        if not any(
                            x in self._eqs[name][i].free_symbols
                            for x in syms_x
                        ):
                            # successfully eliminated x symbols
                            continue

                    # Report all x symbols that cannot be replaced
                    xs_in_sigma[sym_yz] = tmp
            if xs_in_sigma:
                msg = ", ".join(
                    [f"{yz} depends on {xs}" for yz, xs in xs_in_sigma.items()]
                )
                raise NotImplementedError(
                    f"State-dependent observables are not supported, but {msg}."
                )

        if name == "root":
            # Events are processed after the model has been set up.
            # Equations are there, but symbols for roots must be added
            self.sym("h")

        if name in {"Jy", "dydx"}:
            # do not transpose if we compute the partial derivative as part of
            # a total derivative
            if not len(self._lock_total_derivative):
                self._eqs[name] = self._eqs[name].transpose()

        if name in {"dzdx", "drzdx"}:
            self._eqs[name] = [e.T for e in self._eqs[name]]

        if self._simplify:
            dec = log_execution_time(f"simplifying {name}", logger)
            if isinstance(self._eqs[name], list):
                self._eqs[name] = [
                    dec(_parallel_applyfunc)(sub_eq, self._simplify)
                    for sub_eq in self._eqs[name]
                ]
            else:
                self._eqs[name] = dec(_parallel_applyfunc)(
                    self._eqs[name], self._simplify
                )

    def sym_names(self) -> list[str]:
        """
        Returns a list of names of generated symbolic variables

        :return:
            list of names
        """
        return list(self._syms.keys())

    def _derivative(self, eq: str, var: str, name: str = None) -> None:
        """
        Creates a new symbolic variable according to a derivative

        :param eq:
            name of the symbolic variable that defines the formula

        :param var:
            name of the symbolic variable that defines the identifiers
            with respect to which the derivatives are to be computed

        :param name:
            name of resulting symbolic variable, default is ``d{eq}d{var}``
        """
        if not name:
            name = f"d{eq}d{var}"

        ignore_chainrule = {
            ("xdot", "p"): "w",  # has generic implementation in c++ code
            ("xdot", "x"): "w",  # has generic implementation in c++ code
            ("w", "w"): "tcl",  # dtcldw = 0
            ("w", "x"): "tcl",  # dtcldx = 0
        }
        # automatically detect chainrule
        chainvars = [
            cv
            for cv in ["w", "tcl"]
            if var_in_function_signature(eq, cv, self.is_ode())
            and cv not in self._lock_total_derivative
            and var != cv
            and min(self.sym(cv).shape)
            and (
                (eq, var) not in ignore_chainrule
                or ignore_chainrule[(eq, var)] != cv
            )
        ]
        if len(chainvars):
            self._lock_total_derivative += chainvars
            self._total_derivative(name, eq, chainvars, var)
            for cv in chainvars:
                self._lock_total_derivative.remove(cv)
            return

        # partial derivative
        sym_eq = self.eq(eq).transpose() if eq == "Jy" else self.eq(eq)

        sym_var = self.sym(var)

        derivative = smart_jacobian(sym_eq, sym_var)

        self._eqs[name] = derivative

        # compute recursion depth based on nilpotency of jacobian. computing
        # nilpotency can be done more efficiently on numerical sparsity pattern
        if name == "dwdw":
            nonzeros = np.asarray(
                derivative.applyfunc(lambda x: int(not x.is_zero))
            ).astype(np.int64)
            recursion = nonzeros.copy()
            if max(recursion.shape):
                while recursion.max():
                    recursion = recursion.dot(nonzeros)
                    self._w_recursion_depth += 1
                    if self._w_recursion_depth > len(sym_eq):
                        raise RuntimeError(
                            "dwdw is not nilpotent. Something, somewhere went "
                            "terribly wrong. Please file a bug report at "
                            "https://github.com/AMICI-dev/AMICI/issues and "
                            "attach this model."
                        )

        if name == "dydw" and not smart_is_zero_matrix(derivative):
            dwdw = self.eq("dwdw")
            # h(k) = d{eq}dw*dwdw^k* (k=1)
            h = smart_multiply(derivative, dwdw)
            while not smart_is_zero_matrix(h):
                self._eqs[name] += h
                # h(k+1) = d{eq}dw*dwdw^(k+1) = h(k)*dwdw
                h = smart_multiply(h, dwdw)

    def _total_derivative(
        self,
        name: str,
        eq: str,
        chainvars: list[str],
        var: str,
        dydx_name: str = None,
        dxdz_name: str = None,
    ) -> None:
        """
        Creates a new symbolic variable according to a total derivative
        using the chain rule

        :param name:
            name of resulting symbolic variable

        :param eq:
            name of the symbolic variable that defines the formula

        :param chainvars:
            names of the symbolic variable that define the
            identifiers with respect to which the chain rules are applied

        :param var:
            name of the symbolic variable that defines the identifiers
            with respect to which the derivatives are to be computed

        :param dydx_name:
            defines the name of the symbolic variable that
            defines the derivative of the ``eq`` with respect to ``chainvar``,
            default is ``d{eq}d{chainvar}``

        :param dxdz_name:
            defines the name of the symbolic variable that
            defines the derivative of the ``chainvar`` with respect to ``var``,
            default is d{chainvar}d{var}
        """
        # compute total derivative according to chainrule
        # Dydz = dydx*dxdz + dydz

        # initialize with partial derivative dydz without chain rule
        self._eqs[name] = self.sym_or_eq(name, f"d{eq}d{var}")
        if not isinstance(self._eqs[name], sp.Symbol):
            # if not a Symbol, create a copy using sympy API
            # NB deepcopy does not work safely, see sympy issue #7672
            self._eqs[name] = self._eqs[name].copy()

        for chainvar in chainvars:
            if dydx_name is None:
                dydx_name = f"d{eq}d{chainvar}"
            if dxdz_name is None:
                dxdz_name = f"d{chainvar}d{var}"

            dydx = self.sym_or_eq(name, dydx_name)
            dxdz = self.sym_or_eq(name, dxdz_name)
            # Save time for large models if one multiplicand is zero,
            # which is not checked for by sympy
            if not smart_is_zero_matrix(dydx) and not smart_is_zero_matrix(
                dxdz
            ):
                dydx_times_dxdz = smart_multiply(dydx, dxdz)
                if (
                    dxdz.shape[1] == 1
                    and self._eqs[name].shape[1] != dxdz.shape[1]
                ):
                    for iz in range(self._eqs[name].shape[1]):
                        self._eqs[name][:, iz] += dydx_times_dxdz
                else:
                    self._eqs[name] += dydx_times_dxdz

    def sym_or_eq(self, name: str, varname: str) -> sp.Matrix:
        """
        Returns symbols or equations depending on whether a given
        variable appears in the function signature or not.

        :param name:
            name of function for which the signature should be checked

        :param varname:
            name of the variable which should be contained in the
            function signature

        :return:
            the variable symbols if the variable is part of the signature and
            the variable equations otherwise.
        """
        if var_in_function_signature(name, varname, self.is_ode()):
            if varname in [
                "dwdx",
                "dwdp",
            ]:
                # dwdx and dwdp will be dynamically computed, and their
                #  ordering within a column may differ from the initialization
                #  of symbols here, so those are not safe to use.
                raise AssertionError()
            return self.sym(varname)
        else:
            return self.eq(varname)

    def _multiplication(
        self,
        name: str,
        x: str,
        y: str,
        transpose_x: bool | None = False,
        sign: int | None = 1,
    ):
        """
        Creates a new symbolic variable according to a multiplication

        :param name:
            name of resulting symbolic variable, default is ``d{eq}d{var}``

        :param x:
            name of the symbolic variable that defines the first factor

        :param y:
            name of the symbolic variable that defines the second factor

        :param transpose_x:
            indicates whether the first factor should be
            transposed before multiplication

        :param sign:
            defines the sign of the product, should be +1 or -1
        """
        if sign not in [-1, 1]:
            raise TypeError(f"sign must be +1 or -1, was {sign}")

        variables = {
            varname: self.sym(varname)
            if var_in_function_signature(name, varname, self.is_ode())
            else self.eq(varname)
            for varname in [x, y]
        }

        xx = variables[x].transpose() if transpose_x else variables[x]
        yy = variables[y]

        self._eqs[name] = sign * smart_multiply(xx, yy)

    def _equation_from_components(
        self, name: str, components: list[ModelQuantity]
    ) -> None:
        """
        Generates the formulas of a symbolic variable from the attributes

        :param name:
            name of resulting symbolic variable

        :param component:
            name of the attribute
        """
        self._eqs[name] = sp.Matrix([comp.get_val() for comp in components])

    def get_conservation_laws(self) -> list[tuple[sp.Symbol, sp.Expr]]:
        """Returns a list of states with conservation law set

        :return:
            list of state identifiers
        """
        return [
            (state.get_id(), state.get_x_rdata())
            for state in self.states()
            if state.has_conservation_law()
        ]

    def _generate_value(self, name: str) -> None:
        """
        Generates the numeric values of a symbolic variable from value
        prototypes

        :param name:
            name of resulting symbolic variable
        """
        if name in self._value_prototype:
            components = self._value_prototype[name]()
        else:
            raise ValueError(f"No values for {name}")

        self._vals[name] = [comp.get_val() for comp in components]

    def _generate_name(self, name: str) -> None:
        """
        Generates the names of a symbolic variable from variable prototypes or
        equation prototypes

        :param name:
            name of resulting symbolic variable
        """
        if name in self._variable_prototype:
            components = self._variable_prototype[name]()
        elif name in self._equation_prototype:
            components = self._equation_prototype[name]()
        else:
            raise ValueError(f"No names for {name}")

        self._names[name] = [comp.get_name() for comp in components]

    def state_has_fixed_parameter_initial_condition(self, ix: int) -> bool:
        """
        Checks whether the state at specified index has a fixed parameter
        initial condition

        :param ix:
            state index

        :return:
            boolean indicating if any of the initial condition free
            variables is contained in the model constants
        """
        ic = self.states()[ix].get_val()
        if not isinstance(ic, sp.Basic):
            return False
        return any(
            fp in (c.get_id() for c in self._constants)
            for fp in ic.free_symbols
        )

    def state_has_conservation_law(self, ix: int) -> bool:
        """
        Checks whether the state at specified index has a conservation
        law set

        :param ix:
            state index

        :return:
            boolean indicating if conservation_law is not None
        """
        return self.states()[ix].has_conservation_law()

    def get_solver_indices(self) -> dict[int, int]:
        """
        Returns a mapping that maps rdata species indices to solver indices

        :return:
            dictionary mapping rdata species indices to solver indices
        """
        solver_index = {}
        ix_solver = 0
        for ix in range(len(self.states())):
            if self.state_has_conservation_law(ix):
                continue
            solver_index[ix] = ix_solver
            ix_solver += 1
        return solver_index

    def state_is_constant(self, ix: int) -> bool:
        """
        Checks whether the temporal derivative of the state is zero

        :param ix:
            state index

        :return:
            boolean indicating if constant over time
        """
        state = self.states()[ix]
        if isinstance(state, AlgebraicState):
            return False

        return state.get_dt().is_zero

    def conservation_law_has_multispecies(self, tcl: ConservationLaw) -> bool:
        """
        Checks whether a conservation law has multiple species or it just
        defines one constant species

        :param tcl:
            conservation law

        :return:
            boolean indicating if conservation_law is not None
        """
        state_set = set(self.sym("x_rdata"))
        n_species = len(state_set.intersection(tcl.get_val().free_symbols))
        return n_species > 1

    def _expr_is_time_dependent(self, expr: sp.Expr) -> bool:
        """Determine whether an expression is time-dependent.

        :param expr:
            The expression.

        :returns:
            Whether the expression is time-dependent.
        """
        # `expr.free_symbols` will be different to `self._states.keys()`, so
        # it's easier to compare as `str`.
        expr_syms = {str(sym) for sym in expr.free_symbols}

        # Check if the time variable is in the expression.
        if amici_time_symbol.name in expr_syms:
            return True

        # Check if any time-dependent states are in the expression.
        state_syms = [str(sym) for sym in self.states()]
        return any(
            not self.state_is_constant(state_syms.index(state))
            for state in expr_syms.intersection(state_syms)
        )

    def _get_unique_root(
        self,
        root_found: sp.Expr,
        roots: list[Event],
    ) -> sp.Symbol | None:
        """
        Collects roots of Heaviside functions and events and stores them in
        the roots list. It checks for redundancy to not store symbolically
        equivalent root functions more than once.

        :param root_found:
            equation of the root function
        :param roots:
            list of already known root functions with identifier

        :returns:
            unique identifier for root, or ``None`` if the root is not
            time-dependent
        """
        if not self._expr_is_time_dependent(root_found):
            return None

        for root in roots:
            if sp.simplify(root_found - root.get_val()).is_zero:
                return root.get_id()

        # create an event for a new root function
        root_symstr = f"Heaviside_{len(roots)}"
        roots.append(
            Event(
                identifier=sp.Symbol(root_symstr),
                name=root_symstr,
                value=root_found,
                assignments=None,
                use_values_from_trigger_time=True,
            )
        )
        return roots[-1].get_id()

    def _collect_heaviside_roots(
        self,
        args: Sequence[sp.Basic],
    ) -> list[tuple[sp.Expr, sp.Expr]]:
        """
        Recursively check an expression for the occurrence of Heaviside
        functions and return all roots found.

        :param args:
            args attribute of the expanded expression

        :returns:
            List of (root function, Heaviside x0)-tuples that were extracted
            from Heaviside function arguments.
        """
        root_funs = []
        for arg in args:
            if arg.func == sp.Heaviside:
                root_funs.append(arg.args)
            elif arg.has(sp.Heaviside):
                root_funs.extend(self._collect_heaviside_roots(arg.args))

        return root_funs

    def _process_heavisides(
        self,
        dxdt: sp.Expr,
        roots: list[Event],
        w_toposorted: dict[sp.Symbol, sp.Expr],
    ) -> sp.Expr:
        """
        Parses the RHS of a state variable, checks for Heaviside functions,
        collects unique roots functions that can be tracked by SUNDIALS and
        replaces Heaviside Functions by amici helper variables that will be
        updated based on SUNDIALS root tracking.

        :param dxdt:
            right-hand side of state variable
        :param roots:
            list of known root functions with identifier
        :param w_toposorted:
            `w` symbols->expressions sorted in topological order
        :returns:
            dxdt with Heaviside functions replaced by amici helper variables
        """
        # track all the old Heaviside expressions in tmp_roots_old
        # replace them later by the new expressions
        heavisides = []
        # run through the expression tree and get the roots
        tmp_roots_old = self._collect_heaviside_roots((dxdt,))
        # substitute 'w' symbols in the root expression by their equations,
        #  because currently,
        #  1) root functions must not depend on 'w'
        #  2) the check for time-dependence currently assumes only state
        #     variables are implicitly time-dependent
        tmp_roots_old = [
            (a.subs(w_toposorted), b.subs(w_toposorted))
            for a, b in tmp_roots_old
        ]
        for tmp_root_old, tmp_x0_old in unique_preserve_order(tmp_roots_old):
            # we want unique identifiers for the roots
            tmp_root_new = self._get_unique_root(tmp_root_old, roots)
            # `tmp_new` is None if the root is not time-dependent.
            if tmp_root_new is None:
                continue
            # For Heavisides, we need to add the negative function as well
            self._get_unique_root(sp.sympify(-tmp_root_old), roots)
            heavisides.append(
                (sp.Heaviside(tmp_root_old, tmp_x0_old), tmp_root_new)
            )

        if heavisides:
            # only apply subs if necessary
            for heaviside_sympy, heaviside_amici in heavisides:
                dxdt = dxdt.subs(heaviside_sympy, heaviside_amici)

        return dxdt

    @property
    def _components(self) -> list[ModelQuantity]:
        """
        Returns the components of the model

        :return:
            components of the model
        """
        return (
            self._algebraic_states
            + self._algebraic_equations
            + self._conservation_laws
            + self._constants
            + self._differential_states
            + self._event_observables
            + self._events
            + self._expressions
            + self._log_likelihood_ys
            + self._log_likelihood_zs
            + self._log_likelihood_rzs
            + self._observables
            + self._parameters
            + self._sigma_ys
            + self._sigma_zs
            + self._splines
        )

    def _process_hybridization(self, hybridization: dict) -> None:
        """
        Parses the hybridisation information and updates the model accordingly

        :param hybridization:
            hybridization information
        """
        added_expressions = False
        orig_obs = tuple([s.get_id() for s in self._observables])
        for net_id, net in hybridization.items():
            if net["static"]:
                continue  # do not integrate into ODEs, handle in amici.jax.petab
            inputs = [
                comp
                for comp in self._components
                if str(comp.get_id()) in net["input_vars"]
            ]
            # sort inputs by order in input_vars
            inputs = sorted(
                inputs,
                key=lambda comp: net["input_vars"].index(str(comp.get_id())),
            )
            if len(inputs) != len(net["input_vars"]):
                raise ValueError(
                    f"Could not find all input variables for neural network {net_id}"
                )
            for inp in inputs:
                if isinstance(
                    inp,
                    Sigma
                    | LogLikelihood
                    | Event
                    | ConservationLaw
                    | Observable,
                ):
                    raise NotImplementedError(
                        f"{inp.get_name()} ({type(inp)}) is not supported as neural network input."
                    )

            outputs = {
                out_var: {"comp": comp, "ind": net["output_vars"][out_var]}
                for comp in self._components
                if (out_var := str(comp.get_id())) in net["output_vars"]
                # TODO: SYNTAX NEEDS to CHANGE
                or (out_var := str(comp.get_id()) + "_dot")
                in net["output_vars"]
            }
            if len(outputs.keys()) != len(net["output_vars"]):
                raise ValueError(
                    f"Could not find all output variables for neural network {net_id}"
                )

            for out_var, parts in outputs.items():
                comp = parts["comp"]
                # remove output from model components
                if isinstance(comp, Parameter):
                    self._parameters.remove(comp)
                elif isinstance(comp, Expression):
                    self._expressions.remove(comp)
                elif isinstance(comp, DifferentialState):
                    pass
                else:
                    raise NotImplementedError(
                        f"{comp.get_name()} ({type(comp)}) is not supported as neural network output."
                    )

                # generate dummy Function
                out_val = sp.Function(net_id)(
                    *[input.get_id() for input in inputs], parts["ind"]
                )

                # add to the model
                if isinstance(comp, DifferentialState):
                    ix = self._differential_states.index(comp)
                    # TODO: SYNTAX NEEDS to CHANGE
                    if out_var.endswith("_dot"):
                        self._differential_states[ix].set_dt(out_val)
                    else:
                        self._differential_states[ix].set_val(out_val)
                else:
                    self.add_component(
                        Expression(
                            identifier=comp.get_id(),
                            name=net_id,
                            value=out_val,
                        )
                    )
                    added_expressions = True

            observables = {
                ob_var: {"comp": comp, "ind": net["observable_vars"][ob_var]}
                for comp in self._components
                if (ob_var := str(comp.get_id())) in net["observable_vars"]
                # # TODO: SYNTAX NEEDS to CHANGE
                # or (ob_var := str(comp.get_id()) + "_dot")
                # in net["observable_vars"]
            }
            if len(observables.keys()) != len(net["observable_vars"]):
                raise ValueError(
                    f"Could not find all observable variables for neural network {net_id}"
                )

            for ob_var, parts in observables.items():
                comp = parts["comp"]
                if isinstance(comp, Observable):
                    self._observables.remove(comp)
                else:
                    raise ValueError(
                        f"{comp.get_name()} ({type(comp)}) is not an observable."
                    )
                out_val = sp.Function(net_id)(
                    *[input.get_id() for input in inputs], parts["ind"]
                )
                # add to the model
                self.add_component(
                    Observable(
                        identifier=comp.get_id(),
                        name=net_id,
                        value=out_val,
                    )
                )

        new_order = [orig_obs.index(s.get_id()) for s in self._observables]
        self._observables = [self._observables[i] for i in new_order]

        if added_expressions:
            # toposort expressions
            w_sorted = toposort_symbols(
                dict(
                    zip(
                        self.sym("w"),
                        self.eq("w"),
                        strict=True,
                    )
                )
            )
            old_syms = tuple(self._syms["w"])
            topo_expr_syms = tuple(w_sorted.keys())
            new_order = [old_syms.index(s) for s in topo_expr_syms]
            self._expressions = [self._expressions[i] for i in new_order]
            self._syms["w"] = sp.Matrix(topo_expr_syms)
            self._eqs["w"] = sp.Matrix(list(w_sorted.values()))

    def get_explicit_roots(self) -> set[sp.Expr]:
        """
        Returns explicit formulas for all discontinuities (events)
        that can be precomputed

        :return:
            set of symbolic roots
        """
        return {root for e in self._events for root in e.get_trigger_times()}

    def get_implicit_roots(self) -> set[sp.Expr]:
        """
        Returns implicit equations for all discontinuities (events)
        that have to be located via rootfinding

        :return:
            set of symbolic roots
        """
        return {
            e.get_val()
            for e in self._events
            if not e.has_explicit_trigger_times()
        }

    def has_algebraic_states(self) -> bool:
        """
        Checks whether the model has algebraic states

        :return:
            boolean indicating if algebraic states are present
        """
        return len(self._algebraic_states) > 0

    def has_event_assignments(self) -> bool:
        """
        Checks whether the model has event assignments

        :return:
            boolean indicating if event assignments are present
        """
        return any(event.updates_state for event in self._events)<|MERGE_RESOLUTION|>--- conflicted
+++ resolved
@@ -24,16 +24,6 @@
 from .cxxcodeprinter import csc_matrix
 from .de_model_components import (
     AlgebraicEquation,
-<<<<<<< HEAD
-    Observable,
-    EventObservable,
-    Sigma,
-    SigmaY,
-    SigmaZ,
-    Parameter,
-    Constant,
-    LogLikelihood,
-=======
     AlgebraicState,
     ConservationLaw,
     Constant,
@@ -42,7 +32,6 @@
     EventObservable,
     Expression,
     LogLikelihoodRZ,
->>>>>>> a386ba77
     LogLikelihoodY,
     LogLikelihoodZ,
     ModelQuantity,
