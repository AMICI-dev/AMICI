--- conflicted
+++ resolved
@@ -1135,11 +1135,7 @@
                 components = sorted(
                     components,
                     key=lambda x: int(
-<<<<<<< HEAD
                         x.get_id().replace(
-=======
-                        str(strip_pysb(x.get_sym())).replace(
->>>>>>> 51996d22
                             "observableParameter", ""
                         )
                     ),
@@ -1148,11 +1144,7 @@
                 components = sorted(
                     components,
                     key=lambda x: int(
-<<<<<<< HEAD
                         x.get_id().replace(
-=======
-                        str(strip_pysb(x.get_sym())).replace(
->>>>>>> 51996d22
                             "noiseParameter", ""
                         )
                     ),
@@ -1221,13 +1213,8 @@
                 [
                         [
                         sp.Symbol(
-<<<<<<< HEAD
                             f"s{tcl.get_id()}__"
                             f"{par.get_id()}",
-=======
-                            f"s{strip_pysb(tcl.get_sym())}__"
-                            f"{strip_pysb(par.get_sym())}",
->>>>>>> 51996d22
                             real=True,
                         )
                         for par in self._parameters
