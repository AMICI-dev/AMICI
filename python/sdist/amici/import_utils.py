--- conflicted
+++ resolved
@@ -493,11 +493,7 @@
 
         tmp = _parse_heaviside_trigger(trigger)
         formula += coeff * sp.simplify(not_condition * tmp)
-<<<<<<< HEAD
-        not_condition *= sp.Float(1.0) - tmp
-=======
         not_condition *= sp.Integer(1) - tmp
->>>>>>> b7a3e913
 
     return formula
 
@@ -521,21 +517,13 @@
         # step with H(0) = 1
         if isinstance(trigger, sp.core.relational.StrictLessThan):
             # x < y => x - y < 0 => r < 0
-<<<<<<< HEAD
-            return sp.Float(1.0) - sp.Heaviside(root)
-=======
             return sp.Integer(1) - sp.Heaviside(root)
->>>>>>> b7a3e913
         if isinstance(trigger, sp.core.relational.LessThan):
             # x <= y => not(y < x) => not(y - x < 0) => not -r < 0
             return sp.Heaviside(-root)
         if isinstance(trigger, sp.core.relational.StrictGreaterThan):
             # y > x => y - x < 0 => -r < 0
-<<<<<<< HEAD
-            return sp.Float(1.0) - sp.Heaviside(-root)
-=======
             return sp.Integer(1) - sp.Heaviside(-root)
->>>>>>> b7a3e913
         if isinstance(trigger, sp.core.relational.GreaterThan):
             # y >= x => not(x < y) => not(x - y < 0) => not r < 0
             return sp.Heaviside(root)
