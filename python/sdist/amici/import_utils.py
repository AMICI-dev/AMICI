"""Miscellaneous functions related to model import, independent of any specific
 model format"""
import enum
import itertools as itt
import numbers
import sys
from typing import (
    Any,
    Callable,
    Dict,
    Iterable,
    Optional,
    Sequence,
    SupportsFloat,
    Tuple,
    Union,
)

import sympy as sp
from sympy.functions.elementary.piecewise import ExprCondPair
from sympy.logic.boolalg import BooleanAtom
from toposort import toposort

RESERVED_SYMBOLS = ["x", "k", "p", "y", "w", "h", "t", "AMICI_EMPTY_BOLUS"]

try:
    import pysb
except ImportError:
    pysb = None


class SBMLException(Exception):
    pass


SymbolDef = Dict[sp.Symbol, Union[Dict[str, sp.Expr], sp.Expr]]


# Monkey-patch toposort CircularDependencyError to handle non-sortable objects,
#  such as sympy objects
class CircularDependencyError(ValueError):
    def __init__(self, data):
        # Sort the data just to make the output consistent, for use in
        #  error messages.  That's convenient for doctests.
        s = "Circular dependencies exist among these items: {{{}}}".format(
            ", ".join(
                "{!r}:{!r}".format(key, value)
                for key, value in sorted({str(k): v for k, v in data.items()}.items())
            )
        )
        super(CircularDependencyError, self).__init__(s)
        self.data = data


setattr(sys.modules["toposort"], "CircularDependencyError", CircularDependencyError)


sbml_time_symbol = sp.Symbol("time", real=True)
amici_time_symbol = sp.Symbol("t", real=True)

annotation_namespace = "https://github.com/AMICI-dev/AMICI"


class ObservableTransformation(str, enum.Enum):
    """
    Different modes of observable transformation.
    """

    LOG10 = "log10"
    LOG = "log"
    LIN = "lin"


def noise_distribution_to_observable_transformation(
    noise_distribution: Union[str, Callable]
) -> ObservableTransformation:
    """
    Parse noise distribution string and extract observable transformation

    :param noise_distribution:
        see :func:`noise_distribution_to_cost_function`

    :return:
        observable transformation
    """
    if isinstance(noise_distribution, str):
        if noise_distribution.startswith("log-"):
            return ObservableTransformation.LOG
        if noise_distribution.startswith("log10-"):
            return ObservableTransformation.LOG10

    return ObservableTransformation.LIN


def noise_distribution_to_cost_function(
    noise_distribution: Union[str, Callable]
) -> Callable[[str], str]:
    """
    Parse noise distribution string to a cost function definition amici can
    work with.

    The noise distributions listed in the following are supported. :math:`m`
    denotes the measurement, :math:`y` the simulation, and :math:`\\sigma` a
    distribution scale parameter
    (currently, AMICI only supports a single distribution parameter).

    - `'normal'`, `'lin-normal'`: A normal distribution:

      .. math::
         \\pi(m|y,\\sigma) = \\frac{1}{\\sqrt{2\\pi}\\sigma}\\
         exp\\left(-\\frac{(m-y)^2}{2\\sigma^2}\\right)

    - `'log-normal'`: A log-normal distribution (i.e. log(m) is
      normally distributed):

      .. math::
         \\pi(m|y,\\sigma) = \\frac{1}{\\sqrt{2\\pi}\\sigma m}\\
         exp\\left(-\\frac{(\\log m - \\log y)^2}{2\\sigma^2}\\right)

    - `'log10-normal'`: A log10-normal distribution (i.e. log10(m) is
      normally distributed):

      .. math::
         \\pi(m|y,\\sigma) = \\frac{1}{\\sqrt{2\\pi}\\sigma m \\log(10)}\\
         exp\\left(-\\frac{(\\log_{10} m - \\log_{10} y)^2}{2\\sigma^2}\\right)

    - `'laplace'`, `'lin-laplace'`: A laplace distribution:

      .. math::
         \\pi(m|y,\\sigma) = \\frac{1}{2\\sigma}
         \\exp\\left(-\\frac{|m-y|}{\\sigma}\\right)

    - `'log-laplace'`: A log-Laplace distribution (i.e. log(m) is Laplace
      distributed):

      .. math::
         \\pi(m|y,\\sigma) = \\frac{1}{2\\sigma m}
         \\exp\\left(-\\frac{|\\log m - \\log y|}{\\sigma}\\right)

    - `'log10-laplace'`: A log10-Laplace distribution (i.e. log10(m) is
      Laplace distributed):

      .. math::
         \\pi(m|y,\\sigma) = \\frac{1}{2\\sigma m \\log(10)}
         \\exp\\left(-\\frac{|\\log_{10} m - \\log_{10} y|}{\\sigma}\\right)

    - `'binomial'`, `'lin-binomial'`: A (continuation of a discrete) binomial
      distribution, parameterized via the success probability
      :math:`p=\\sigma`:

      .. math::
         \\pi(m|y,\\sigma) = \\operatorname{Heaviside}(y-m) \\cdot
                \\frac{\\Gamma(y+1)}{\\Gamma(m+1) \\Gamma(y-m+1)}
                \\sigma^m (1-\\sigma)^{(y-m)}

    - `'negative-binomial'`, `'lin-negative-binomial'`: A (continuation of a
      discrete) negative binomial distribution, with with `mean = y`,
      parameterized via success probability `p`:

      .. math::

         \\pi(m|y,\\sigma) = \\frac{\\Gamma(m+r)}{\\Gamma(m+1) \\Gamma(r)}
            (1-\\sigma)^m \\sigma^r

      where

      .. math::
         r = \\frac{1-\\sigma}{\\sigma} y

    The distributions above are for a single data point.
    For a collection :math:`D=\\{m_i\\}_i` of data points and corresponding
    simulations :math:`Y=\\{y_i\\}_i` and noise parameters
    :math:`\\Sigma=\\{\\sigma_i\\}_i`, AMICI assumes independence,
    i.e. the full distributions is

    .. math::
       \\pi(D|Y,\\Sigma) = \\prod_i\\pi(m_i|y_i,\\sigma_i)

    AMICI uses the logarithm :math:`\\log(\\pi(m|y,\\sigma)`.

    In addition to the above mentioned distributions, it is also possible to
    pass a function taking a symbol string and returning a log-distribution
    string with variables '{str_symbol}', 'm{str_symbol}', 'sigma{str_symbol}'
    for y, m, sigma, respectively.

    :param noise_distribution: An identifier specifying a noise model.
        Possible values are

        {`'normal'`, `'lin-normal'`, `'log-normal'`, `'log10-normal'`,
        `'laplace'`, `'lin-laplace'`, `'log-laplace'`, `'log10-laplace'`,
        `'binomial'`, `'lin-binomial'`, `'negative-binomial'`,
        `'lin-negative-binomial'`, `<Callable>`}

        For the meaning of the values see above.

    :return: A function that takes a strSymbol and then creates a cost
        function string (negative log-likelihood) from it, which can be
        sympified.
    """

    if isinstance(noise_distribution, Callable):
        return noise_distribution

    if noise_distribution in ["normal", "lin-normal"]:
        y_string = "0.5*log(2*pi*{sigma}**2) + 0.5*(({y} - {m}) / {sigma})**2"
    elif noise_distribution == "log-normal":
        y_string = (
            "0.5*log(2*pi*{sigma}**2*{m}**2) "
            "+ 0.5*((log({y}) - log({m})) / {sigma})**2"
        )
    elif noise_distribution == "log10-normal":
        y_string = (
            "0.5*log(2*pi*{sigma}**2*{m}**2*log(10)**2) "
            "+ 0.5*((log({y}, 10) - log({m}, 10)) / {sigma})**2"
        )
    elif noise_distribution in ["laplace", "lin-laplace"]:
        y_string = "log(2*{sigma}) + Abs({y} - {m}) / {sigma}"
    elif noise_distribution == "log-laplace":
        y_string = "log(2*{sigma}*{m}) + Abs(log({y}) - log({m})) / {sigma}"
    elif noise_distribution == "log10-laplace":
        y_string = (
            "log(2*{sigma}*{m}*log(10)) " "+ Abs(log({y}, 10) - log({m}, 10)) / {sigma}"
        )
    elif noise_distribution in ["binomial", "lin-binomial"]:
        # Binomial noise model parameterized via success probability p
        y_string = (
            "- log(Heaviside({y} - {m})) - loggamma({y}+1) "
            "+ loggamma({m}+1) + loggamma({y}-{m}+1) "
            "- {m} * log({sigma}) - ({y} - {m}) * log(1-{sigma})"
        )
    elif noise_distribution in ["negative-binomial", "lin-negative-binomial"]:
        # Negative binomial noise model of the number of successes m
        # (data) before r=(1-sigma)/sigma * y failures occur,
        # with mean number of successes y (simulation),
        # parameterized via success probability p = sigma.
        r = "{y} * (1-{sigma}) / {sigma}"
        y_string = (
            f"- loggamma({{m}}+{r}) + loggamma({{m}}+1) "
            f"+ loggamma({r}) - {r} * log(1-{{sigma}}) "
            f"- {{m}} * log({{sigma}})"
        )
    else:
        raise ValueError(f"Cost identifier {noise_distribution} not recognized.")

    def nllh_y_string(str_symbol):
        y, m, sigma = _get_str_symbol_identifiers(str_symbol)
        return y_string.format(y=y, m=m, sigma=sigma)

    return nllh_y_string


def _get_str_symbol_identifiers(str_symbol: str) -> tuple:
    """Get identifiers for simulation, measurement, and sigma."""
    y, m, sigma = f"{str_symbol}", f"m{str_symbol}", f"sigma{str_symbol}"
    return y, m, sigma


def smart_subs_dict(
    sym: sp.Expr, subs: SymbolDef, field: Optional[str] = None, reverse: bool = True
) -> sp.Expr:
    """
    Substitutes expressions completely flattening them out. Requires
    sorting of expressions with toposort.

    :param sym:
        Symbolic expression in which expressions will be substituted

    :param subs:
        Substitutions

    :param field:
        Field of substitution expressions in subs.values(), if applicable

    :param reverse:
        Whether ordering in subs should be reversed. Note that substitution
        requires the reverse order of what is required for evaluation.

    :return:
        Substituted symbolic expression
    """
    s = [
        (eid, expr[field] if field is not None else expr) for eid, expr in subs.items()
    ]
    if reverse:
        s.reverse()
    for substitution in s:
        # note that substitution may change free symbols, so we have to do
        # this recursively
        if sym.has(substitution[0]):
            sym = sym.subs(*substitution)
    return sym


def smart_subs(element: sp.Expr, old: sp.Symbol, new: sp.Expr) -> sp.Expr:
    """
    Optimized substitution that checks whether anything needs to be done first

    :param element:
        substitution target

    :param old:
        to be substituted

    :param new:
        subsitution value

    :return:
        substituted expression
    """
    return element.subs(old, new) if element.has(old) else element


def toposort_symbols(symbols: SymbolDef, field: Optional[str] = None) -> SymbolDef:
    """
    Topologically sort symbol definitions according to their interdependency

    :param symbols:
        symbol definitions

    :param field:
        field of definition.values() that is used to compute interdependency

    :return:
        ordered symbol definitions
    """
    sorted_symbols = toposort(
        {
            identifier: {
                s
                for s in (
                    definition[field] if field is not None else definition
                ).free_symbols
                if s in symbols
            }
            for identifier, definition in symbols.items()
        }
    )
    return {
        s: symbols[s]
        for symbol_group in sorted_symbols
        for s in sorted(symbol_group, key=str)
    }


def _parse_special_functions(sym: sp.Expr, toplevel: bool = True) -> sp.Expr:
    """
    Recursively checks the symbolic expression for functions which have be
    to parsed in a special way, such as piecewise functions

    :param sym:
        symbolic expressions

    :param toplevel:
        as this is called recursively, are we in the top level expression?
    """
    args = tuple(
        arg
        if arg.__class__.__name__ == "piecewise"
        and sym.__class__.__name__ == "piecewise"
        else _parse_special_functions(arg, False)
        for arg in sym.args
    )

    fun_mappings = {
        "times": sp.Mul,
        "xor": sp.Xor,
        "abs": sp.Abs,
        "min": sp.Min,
        "max": sp.Max,
        "ceil": sp.functions.ceiling,
        "floor": sp.functions.floor,
        "factorial": sp.functions.factorial,
        "arcsin": sp.functions.asin,
        "arccos": sp.functions.acos,
        "arctan": sp.functions.atan,
        "arccot": sp.functions.acot,
        "arcsec": sp.functions.asec,
        "arccsc": sp.functions.acsc,
        "arcsinh": sp.functions.asinh,
        "arccosh": sp.functions.acosh,
        "arctanh": sp.functions.atanh,
        "arccoth": sp.functions.acoth,
        "arcsech": sp.functions.asech,
        "arccsch": sp.functions.acsch,
    }

    if sym.__class__.__name__ in fun_mappings:
        return fun_mappings[sym.__class__.__name__](*args)

    elif sym.__class__.__name__ == "piecewise" or isinstance(sym, sp.Piecewise):
        if isinstance(sym, sp.Piecewise):
            # this is sympy piecewise, can't be nested
            denested_args = args
        else:
            # this is sbml piecewise, can be nested
            denested_args = _denest_piecewise(args)
        return _parse_piecewise_to_heaviside(denested_args)

    if sym.__class__.__name__ == "plus" and not sym.args:
        return sp.Float(0.0)

    if isinstance(sym, (sp.Function, sp.Mul, sp.Add, sp.Pow)):
        sym._args = args

    elif toplevel and isinstance(sym, BooleanAtom):
        # Replace boolean constants by numbers so they can be differentiated
        #  must not replace in Piecewise function. Therefore, we only replace
        #  it the complete expression consists only of a Boolean value.
        sym = sp.Float(int(bool(sym)))

    return sym


def _denest_piecewise(
    args: Sequence[Union[sp.Expr, sp.logic.boolalg.Boolean, bool]]
) -> Tuple[Union[sp.Expr, sp.logic.boolalg.Boolean, bool]]:
    """
    Denest piecewise functions that contain piecewise as condition

    :param args:
        Arguments to the piecewise function

    :return:
        Arguments where conditions no longer contain piecewise functions and
        the conditional dependency is flattened out
    """
    args_out = []
    for coeff, cond in grouper(args, 2, True):
        # handling of this case is explicitely disabled in
        # _parse_special_functions as keeping track of coeff/cond
        # arguments is tricky. Simpler to just parse them out here
        if coeff.__class__.__name__ == "piecewise":
            coeff = _parse_special_functions(coeff, False)

        # we can have conditions that are piecewise function
        # returning True or False
        if cond.__class__.__name__ == "piecewise":
            # this keeps track of conditional that the previous
            # piece was picked
            previous_was_picked = sp.false
            # recursively denest those first
            for sub_coeff, sub_cond in grouper(_denest_piecewise(cond.args), 2, True):
                # flatten the individual pieces
                pick_this = sp.And(sp.Not(previous_was_picked), sub_cond)
                if sub_coeff == sp.true:
                    args_out.extend([coeff, pick_this])
                previous_was_picked = pick_this

        else:
            args_out.extend([coeff, cond])
    # cut off last condition as that's the default
    return tuple(args_out[:-1])


def _parse_piecewise_to_heaviside(args: Iterable[sp.Expr]) -> sp.Expr:
    """
    Piecewise functions cannot be transformed into C++ right away, but AMICI
    has a special interface for Heaviside functions, so we transform them.

    :param args:
        symbolic expressions for arguments of the piecewise function
    """
    # how many condition-expression pairs will we have?
    formula = sp.Float(0.0)
    not_condition = sp.Float(1.0)

    if all(isinstance(arg, ExprCondPair) for arg in args):
        # sympy piecewise
        grouped_args = args
    else:
        # smbl piecewise
        grouped_args = grouper(args, 2, True)

    for coeff, trigger in grouped_args:
        if isinstance(coeff, BooleanAtom):
            coeff = sp.Float(int(bool(coeff)))

        if trigger == sp.true:
            return formula + coeff * not_condition

        if trigger == sp.false:
            continue

        tmp = _parse_heaviside_trigger(trigger)
        formula += coeff * sp.simplify(not_condition * tmp)
<<<<<<< HEAD
        not_condition *= (sp.Float(1.0) - tmp)
=======
        not_condition *= 1 - tmp

>>>>>>> a5398dd0
    return formula


def _parse_heaviside_trigger(trigger: sp.Expr) -> sp.Expr:
    """
    Recursively translates a boolean trigger function into a real valued
    root function

    :param trigger:
    :return: real valued root function expression
    """
    if trigger.is_Relational:
        root = trigger.args[0] - trigger.args[1]
        _check_unsupported_functions(root, "sympy.Expression")

        # normalize such that we always implement <,
        # this ensures that we can correctly evaluate the condition if
        # simulation starts at H(0). This is achieved by translating
        # conditionals into Heaviside functions H that is implemented as unit
        # step with H(0) = 1
        if isinstance(trigger, sp.core.relational.StrictLessThan):
            # x < y => x - y < 0 => r < 0
            return sp.Float(1.0) - sp.Heaviside(root)
        if isinstance(trigger, sp.core.relational.LessThan):
            # x <= y => not(y < x) => not(y - x < 0) => not -r < 0
            return sp.Heaviside(-root)
        if isinstance(trigger, sp.core.relational.StrictGreaterThan):
            # y > x => y - x < 0 => -r < 0
            return sp.Float(1.0) - sp.Heaviside(-root)
        if isinstance(trigger, sp.core.relational.GreaterThan):
            # y >= x => not(x < y) => not(x - y < 0) => not r < 0
            return sp.Heaviside(root)

    # or(x,y) = not(and(not(x),not(y))
    if isinstance(trigger, sp.Or):
        return 1 - sp.Mul(*[1 - _parse_heaviside_trigger(arg) for arg in trigger.args])

    if isinstance(trigger, sp.And):
        return sp.Mul(*[_parse_heaviside_trigger(arg) for arg in trigger.args])

    raise RuntimeError(
        "AMICI can not parse piecewise/event trigger functions with argument "
        f"{trigger}."
    )


def grouper(iterable: Iterable, n: int, fillvalue: Any = None) -> Iterable[Tuple[Any]]:
    """
    Collect data into fixed-length chunks or blocks

    grouper('ABCDEFG', 3, 'x') --> ABC DEF Gxx"

    :param iterable:
        any iterable

    :param n:
        chunk length

    :param fillvalue:
        padding for last chunk if length < n

    :return: itertools.zip_longest of requested chunks
    """
    args = [iter(iterable)] * n
    return itt.zip_longest(*args, fillvalue=fillvalue)


def _check_unsupported_functions(
    sym: sp.Expr, expression_type: str, full_sym: Optional[sp.Expr] = None
):
    """
    Recursively checks the symbolic expression for unsupported symbolic
    functions

    :param sym:
        symbolic expressions

    :param expression_type:
        type of expression, only used when throwing errors

    :param full sym:
        outermost symbolic expression in recursive checks, only used for errors
    """
    if full_sym is None:
        full_sym = sym

    # note that sp.functions.factorial, sp.functions.ceiling,
    # sp.functions.floor applied to numbers should be simplified out and
    # thus pass this test
    unsupported_functions = (
        sp.functions.factorial,
        sp.functions.ceiling,
        sp.functions.floor,
        sp.functions.sec,
        sp.functions.csc,
        sp.functions.cot,
        sp.functions.asec,
        sp.functions.acsc,
        sp.functions.acot,
        sp.functions.acsch,
        sp.functions.acoth,
        sp.Mod,
        sp.core.function.UndefinedFunction,
    )

    if isinstance(sym.func, unsupported_functions) or isinstance(
        sym, unsupported_functions
    ):
        raise RuntimeError(
            f"Encountered unsupported expression "
            f'"{sym.func}" of type '
            f'"{type(sym.func)}" as part of a '
            f'{expression_type}: "{full_sym}"!'
        )
    for arg in list(sym.args):
        _check_unsupported_functions(arg, expression_type)


def cast_to_sym(
    value: Union[SupportsFloat, sp.Expr, BooleanAtom], input_name: str
) -> sp.Expr:
    """
    Typecasts the value to :py:class:`sympy.Float` if possible, and ensures the
    value is a symbolic expression.

    :param value:
        value to be cast

    :param input_name:
        name of input variable

    :return:
        typecast value
    """
    if isinstance(value, (sp.RealNumber, numbers.Number)):
        value = sp.Float(float(value))
    elif isinstance(value, BooleanAtom):
        value = sp.Float(float(bool(value)))

    if not isinstance(value, sp.Expr):
        raise TypeError(
            f"Couldn't cast {input_name} to sympy.Expr, was " f"{type(value)}"
        )

    return value


def generate_measurement_symbol(observable_id: Union[str, sp.Symbol]):
    """
    Generates the appropriate measurement symbol for the provided observable

    :param observable_id:
        symbol (or string representation) of the observable

    :return:
        symbol for the corresponding measurement
    """
    if not isinstance(observable_id, str):
        observable_id = strip_pysb(observable_id)
    return symbol_with_assumptions(f"m{observable_id}")


def generate_regularization_symbol(observable_id: Union[str, sp.Symbol]):
    """
    Generates the appropriate regularization symbol for the provided observable

    :param observable_id:
        symbol (or string representation) of the observable

    :return:
        symbol for the corresponding regularization
    """
    if not isinstance(observable_id, str):
        observable_id = strip_pysb(observable_id)
    return symbol_with_assumptions(f"r{observable_id}")


def generate_flux_symbol(reaction_index: int, name: Optional[str] = None) -> sp.Symbol:
    """
    Generate identifier symbol for a reaction flux.
    This function will always return the same unique python object for a
    given entity.

    :param reaction_index:
        index of the reaction to which the flux corresponds
    :param name:
        an optional identifier of the reaction to which the flux corresponds
    :return:
        identifier symbol
    """
    if name is not None:
        return symbol_with_assumptions(name)

    return symbol_with_assumptions(f"flux_r{reaction_index}")


def symbol_with_assumptions(name: str):
    """
    Central function to create symbols with consistent, canonical assumptions

    :param name:
        name of the symbol

    :return:
        symbol with canonical assumptions
    """
    return sp.Symbol(name, real=True)


def strip_pysb(symbol: sp.Basic) -> sp.Basic:
    """
    Strips pysb info from a :class:`pysb.Component` object

    :param symbol:
        symbolic expression

    :return:
        stripped expression
    """
    # strip pysb type and transform into a flat sympy.Symbol.
    # this ensures that the pysb type specific __repr__ is used when converting
    # to string
    if pysb and isinstance(symbol, pysb.Component):
        return sp.Symbol(symbol.name, real=True)
    else:
        # in this case we will use sympy specific transform anyways
        return symbol<|MERGE_RESOLUTION|>--- conflicted
+++ resolved
@@ -483,12 +483,8 @@
 
         tmp = _parse_heaviside_trigger(trigger)
         formula += coeff * sp.simplify(not_condition * tmp)
-<<<<<<< HEAD
-        not_condition *= (sp.Float(1.0) - tmp)
-=======
-        not_condition *= 1 - tmp
-
->>>>>>> a5398dd0
+        not_condition *= sp.Float(1.0) - tmp
+
     return formula
 
 
