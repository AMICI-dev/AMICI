--- conflicted
+++ resolved
@@ -2100,13 +2100,8 @@
         # function signature
         signature = self.functions[function]['signature']
 
-<<<<<<< HEAD
-        if not signature.find('SUNMatrixContent_Sparse') == -1:
-            lines.append('#include <sunmatrix/sunmatrix_sparse.h>')
-=======
         if 'SlsMat' in signature:
             lines.append('#include <sundials/sundials_sparse.h>')
->>>>>>> 4a5050a1
 
         lines.append('')
 
