"""
C++ Export
----------
This module provides all necessary functionality specify an ODE model and
generate executable C++ simulation code. The user generally won't have to
directly call any function from this module as this will be done by
:py:func:`amici.pysb_import.pysb2amici`,
:py:func:`amici.sbml_import.SbmlImporter.sbml2amici` and
:py:func:`amici.petab_import.import_model`
"""
import sympy as sp
import numpy as np
import re
import shutil
import subprocess
import sys
import os
import copy
import numbers
import logging
import itertools
import contextlib

try:
    import pysb
except ImportError:
    pysb = None

from typing import (
    Callable, Optional, Union, List, Dict, Tuple, SupportsFloat, Sequence,
    Set, Any
)
from string import Template
from sympy.printing import cxxcode
from sympy.printing.cxx import _CXXCodePrinterBase
from sympy.matrices.immutable import ImmutableDenseMatrix
from sympy.matrices.dense import MutableDenseMatrix
from sympy.logic.boolalg import BooleanAtom
from itertools import chain


from . import (
    amiciSwigPath, amiciSrcPath, amiciModulePath, __version__, __commit__,
    sbml_import
)
from .logging import get_logger, log_execution_time, set_log_level
from .splines import spline_user_functions, UniformGrid
from .sbml_utils import sbml_time_symbol, amici_time_symbol
from .constants import SymbolId
from .import_utils import smart_subs_dict, toposort_symbols, \
    ObservableTransformation


# Template for model simulation main.cpp file
CXX_MAIN_TEMPLATE_FILE = os.path.join(amiciSrcPath, 'main.template.cpp')
# Template for model/swig/CMakeLists.txt
SWIG_CMAKE_TEMPLATE_FILE = os.path.join(amiciSwigPath,
                                        'CMakeLists_model.cmake')
# Template for model/CMakeLists.txt
MODEL_CMAKE_TEMPLATE_FILE = os.path.join(amiciSrcPath,
                                         'CMakeLists.template.cmake')

# prototype for generated C++ functions, keys are the names of functions
#
# signature: defines the argument part of the function signature,
# input variables
# should have a const flag
#
# assume_pow_positivity: identifies the functions on which
# assume_pow_positivity will have an effect when specified during model
# generation. generally these are functions that are used for solving the
# ODE, where negative values may negatively affect convergence of the
# integration algorithm
#
# sparse: specifies whether the result of this function will be stored in
# sparse format. sparse format means that the function will only return an
# array of nonzero values and not a full matrix.
functions = {
    'Jy': {
        'signature':
            '(realtype *Jy, const int iy, const realtype *p, '
            'const realtype *k, const realtype *y, const realtype *sigmay, '
            'const realtype *my)',
    },
    'dJydsigma': {
        'signature':
            '(realtype *dJydsigma, const int iy, const realtype *p, '
            'const realtype *k, const realtype *y, const realtype *sigmay, '
            'const realtype *my)',
    },
    'dJydy': {
        'signature':
            '(realtype *dJydy, const int iy, const realtype *p, '
            'const realtype *k, const realtype *y, '
            'const realtype *sigmay, const realtype *my)',
        'flags': ['sparse']
    },
    'root': {
        'signature':
            '(realtype *root, const realtype t, const realtype *x, '
            'const realtype *p, const realtype *k, const realtype *h)'
    },
    'dwdp': {
        'signature':
            '(realtype *dwdp, const realtype t, const realtype *x, '
            'const realtype *p, const realtype *k, const realtype *h, '
            'const realtype *w, const realtype *tcl, const realtype *dtcldp,'
            'const realtype *spl, const realtype *sspl)',
        'flags': ['assume_pow_positivity', 'sparse']
    },
    'dwdx': {
        'signature':
            '(realtype *dwdx, const realtype t, const realtype *x, '
            'const realtype *p, const realtype *k, const realtype *h, '
            'const realtype *w, const realtype *tcl, '
            'const realtype *spl)',
        'flags': ['assume_pow_positivity', 'sparse']
    },
    'spline_constructors': {
        'signature':
            '(const realtype *p, const realtype *k)',
        'flags': ['dont_generate_body']
    },
    'spl': {
        'signature': '()',
        'flags': ['dont_generate_body']
    },
    'sspl': {
        'signature': '()',
        'flags': ['dont_generate_body']
    },
    'spline_values': {
        'signature':
            '(const realtype *p, const realtype *k)',
        'flags': ['dont_generate_body']
    },
    'spline_slopes': {
        'signature':
            '(const realtype *p, const realtype *k)',
        'flags': ['dont_generate_body']
    },
    'dspline_valuesdp': {
        'signature':
            '(realtype *dspline_valuesdp, const realtype *p, const realtype *k)'
    },
    'dspline_slopesdp': {
        'signature':
            '(realtype *dspline_slopesdp, const realtype *p, const realtype *k)'
    },
    'dwdw': {
        'signature':
            '(realtype *dwdw, const realtype t, const realtype *x, '
            'const realtype *p, const realtype *k, const realtype *h, '
            'const realtype *w, const realtype *tcl)',
        'flags': ['assume_pow_positivity', 'sparse']
    },
    'dxdotdw': {
        'signature':
            '(realtype *dxdotdw, const realtype t, const realtype *x, '
            'const realtype *p, const realtype *k, const realtype *h, '
            'const realtype *w)',
        'flags': ['assume_pow_positivity', 'sparse']
    },
    'dxdotdx_explicit': {
        'signature':
            '(realtype *dxdotdx_explicit, const realtype t, '
            'const realtype *x, const realtype *p, const realtype *k, '
            'const realtype *h, const realtype *w)',
        'flags': ['assume_pow_positivity', 'sparse']
    },
    'dxdotdp_explicit': {
        'signature':
            '(realtype *dxdotdp_explicit, const realtype t, '
            'const realtype *x, const realtype *p, const realtype *k, '
            'const realtype *h, const realtype *w)',
        'flags': ['assume_pow_positivity', 'sparse']
    },
    'dydx': {
        'signature':
            '(realtype *dydx, const realtype t, const realtype *x, '
            'const realtype *p, const realtype *k, const realtype *h, '
            'const realtype *w, const realtype *dwdx)',
    },
    'dydp': {
        'signature':
            '(realtype *dydp, const realtype t, const realtype *x, '
            'const realtype *p, const realtype *k, const realtype *h, '
            'const int ip, const realtype *w, const realtype *dtcldp)',
    },
    'dsigmaydp': {
        'signature':
            '(realtype *dsigmaydp, const realtype t, const realtype *p, '
            'const realtype *k, const int ip)',
    },
    'sigmay': {
        'signature':
            '(realtype *sigmay, const realtype t, const realtype *p, '
            'const realtype *k)',
    },
    'sroot': {
        'signature':
            '(realtype *stau, const realtype t, const realtype *x, '
            'const realtype *p, const realtype *k, const realtype *h, '
            'const realtype *sx, const int ip, const int ie)',
        'flags': ['dont_generate_body']
    },
    'drootdt': {
        'signature': '()',
        'flags': ['dont_generate_body']
    },
    'drootdt_total': {
        'signature': '()',
        'flags': ['dont_generate_body']
    },
    'drootdp': {
        'signature': '()',
        'flags': ['dont_generate_body']
    },
    'drootdx': {
        'signature': '()',
        'flags': ['dont_generate_body']
    },
    'stau': {
        'signature':
            '(realtype *stau, const realtype t, const realtype *x, '
            'const realtype *p, const realtype *k, const realtype *h, '
            'const realtype *sx, const int ip, const int ie)'
    },
    'deltax': {
        'signature':
            '(double *deltax, const realtype t, const realtype *x, '
            'const realtype *p, const realtype *k, const realtype *h, '
            'const int ie, const realtype *xdot, const realtype *xdot_old)'
    },
    'ddeltaxdx': {
        'signature': '()',
        'flags': ['dont_generate_body']
    },
    'ddeltaxdt': {
        'signature': '()',
        'flags': ['dont_generate_body']
    },
    'ddeltaxdp': {
        'signature': '()',
        'flags': ['dont_generate_body']
    },
    'deltasx': {
        'signature':
            '(realtype *deltasx, const realtype t, const realtype *x, '
            'const realtype *p, const realtype *k, const realtype *h, '
            'const realtype *w, const int ip, const int ie, '
            'const realtype *xdot, const realtype *xdot_old, '
            'const realtype *sx, const realtype *stau)'
    },
    'w': {
        'signature':
            '(realtype *w, const realtype t, const realtype *x, '
            'const realtype *p, const realtype *k, '
            'const realtype *h, const realtype *tcl, '
            'const realtype *spl)',
        'flags': ['assume_pow_positivity']
    },
    'x0': {
        'signature':
            '(realtype *x0, const realtype t, const realtype *p, '
            'const realtype *k)',
    },
    'x0_fixedParameters': {
        'signature':
            '(realtype *x0_fixedParameters, const realtype t, '
            'const realtype *p, const realtype *k, '
            'gsl::span<const int> reinitialization_state_idxs)',
    },
    'sx0': {
        'signature':
            '(realtype *sx0, const realtype t,const realtype *x, '
            'const realtype *p, const realtype *k, const int ip)',
    },
    'sx0_fixedParameters': {
        'signature':
            '(realtype *sx0_fixedParameters, const realtype t, '
            'const realtype *x0, const realtype *p, const realtype *k, '
            'const int ip, gsl::span<const int> reinitialization_state_idxs)',
    },
    'xdot': {
        'signature':
            '(realtype *xdot, const realtype t, const realtype *x, '
            'const realtype *p, const realtype *k, const realtype *h, '
            'const realtype *w)',
        'flags': ['assume_pow_positivity']
    },
    'xdot_old': {
        'signature': '()',
        'flags': ['dont_generate_body'],
    },
    'y': {
        'signature':
            '(realtype *y, const realtype t, const realtype *x, '
            'const realtype *p, const realtype *k, '
            'const realtype *h, const realtype *w)',
    },
    'x_rdata': {
        'signature':
            '(realtype *x_rdata, const realtype *x, const realtype *tcl)',
    },
    'total_cl': {
        'signature':
            '(realtype *total_cl, const realtype *x_rdata)',
    },
    'x_solver': {
        'signature':
            '(realtype *x_solver, const realtype *x_rdata)',
    },
}

# list of sparse functions
sparse_functions = [
    function for function in functions
    if 'sparse' in functions[function].get('flags', [])
]
# list of nobody functions
nobody_functions = [
    function for function in functions
    if 'dont_generate_body' in functions[function].get('flags', [])
]
# list of sensitivity functions
sensi_functions = [
    function for function in functions
    if 'const int ip' in functions[function]['signature']
]
# list of sensitivity functions
sparse_sensi_functions = [
    function for function in functions
    if 'const int ip' not in functions[function]['signature']
    and function.endswith('dp') or function.endswith('dp_explicit')
]
# list of event functions
event_functions = [
    function for function in functions
    if 'const int ie' in functions[function]['signature'] and
        'const int ip' not in functions[function]['signature']
]
event_sensi_functions = [
    function for function in functions
    if 'const int ie' in functions[function]['signature'] and
       'const int ip' in functions[function]['signature']
]
# list of multiobs functions
multiobs_functions = [
    function for function in functions
    if 'const int iy' in functions[function]['signature']
]
# list of equations that have ids which may not be unique
non_unique_id_symbols = [
    'x_rdata', 'y'
]

# custom c++ function replacements
CUSTOM_FUNCTIONS = [
    {'sympy': 'polygamma',
     'c++': 'boost::math::polygamma',
     'include': '#include <boost/math/special_functions/polygamma.hpp>',
     'build_hint': 'Using polygamma requires libboost-math header files.'
     },
    {'sympy': 'Heaviside',
     'c++': 'amici::heaviside'},
    {'sympy': 'DiracDelta',
     'c++': 'amici::dirac'}
]

# python log manager
logger = get_logger(__name__, logging.ERROR)


def var_in_function_signature(name: str, varname: str) -> bool:
    """
    Checks if the values for a symbolic variable is passed in the signature
    of a function

    :param name:
        name of the function
    :param varname:
        name of the symbolic variable

    :return:
        boolean indicating whether the variable occurs in the function
        signature
    """
    return name in functions \
        and re.search(
            rf'const (realtype|double) \*{varname}[0]*[,)]+',
            functions[name]['signature']
        )


class ModelQuantity:
    """
    Base class for model components
    """
    def __init__(self,
                 identifier: sp.Symbol,
                 name: str,
                 value: Union[SupportsFloat, numbers.Number, sp.Expr]):
        """
        Create a new ModelQuantity instance.

        :param identifier:
            unique identifier of the quantity

        :param name:
            individual name of the quantity (does not need to be unique)

        :param value:
            either formula, numeric value or initial value
        """

        if not isinstance(identifier, sp.Symbol):
            raise TypeError(f'identifier must be sympy.Symbol, was '
                            f'{type(identifier)}')
        self._identifier: sp.Symbol = identifier

        if not isinstance(name, str):
            raise TypeError(f'name must be str, was {type(name)}')

        self._name: str = name

        self._value: sp.Expr = cast_to_sym(value, 'value')

    def __repr__(self) -> str:
        """
        Representation of the ModelQuantity object

        :return:
            string representation of the ModelQuantity
        """
        return str(self._identifier)

    def get_id(self) -> sp.Symbol:
        """
        ModelQuantity identifier

        :return:
            identifier of the ModelQuantity
        """
        return self._identifier

    def get_name(self) -> str:
        """
        ModelQuantity name

        :return:
            name of the ModelQuantity
        """
        return self._name

    def get_val(self) -> sp.Expr:
        """
        ModelQuantity value

        :return:
            value of the ModelQuantity
        """
        return self._value

    def set_val(self, val: sp.Expr):
        """
        Set ModelQuantity value

        :return:
            value of the ModelQuantity
        """
        self._value = cast_to_sym(val, 'value')


class State(ModelQuantity):
    """
    A State variable defines an entity that evolves with time according to
    the provided time derivative, abbreviated by `x`

    :ivar _conservation_law:
        algebraic formula that allows computation of this
        state according to a conservation law

    :ivar _dt:
        algebraic formula that defines the temporal derivative of this state

    """

    _dt: Union[sp.Expr, None] = None
    _conservation_law: Union[sp.Expr, None] = None

    def __init__(self,
                 identifier: sp.Symbol,
                 name: str,
                 init: sp.Expr,
                 dt: sp.Expr):
        """
        Create a new State instance. Extends :meth:`ModelQuantity.__init__`
        by dt

        :param identifier:
            unique identifier of the state

        :param name:
            individual name of the state (does not need to be unique)

        :param init:
            initial value

        :param dt:
            time derivative
        """
        super(State, self).__init__(identifier, name, init)
        self._dt = cast_to_sym(dt, 'dt')
        self._conservation_law = None

    def set_conservation_law(self,
                             law: sp.Expr) -> None:
        """
        Sets the conservation law of a state. If the a conservation law
        is set, the respective state will be replaced by an algebraic
        formula according to the respective conservation law.

        :param law:
            linear sum of states that if added to this state remain
            constant over time
        """
        if not isinstance(law, sp.Expr):
            raise TypeError(f'conservation law must have type sympy.Expr, '
                            f'was {type(law)}')

        self._conservation_law = law

    def set_dt(self,
               dt: sp.Expr) -> None:
        """
        Sets the time derivative

        :param dt:
            time derivative
        """
        self._dt = cast_to_sym(dt, 'dt')

    def get_dt(self) -> sp.Expr:
        """
        Gets the time derivative

        :return:
            time derivative
        """
        return self._dt

    def get_free_symbols(self) -> Set[sp.Symbol]:
        """
        Gets the set of free symbols in time derivative and initial conditions

        :return:
            free symbols
        """
        return self._dt.free_symbols.union(self._value.free_symbols)


class ConservationLaw(ModelQuantity):
    """
    A conservation law defines the absolute the total amount of a
    (weighted) sum of states

    """
    def __init__(self,
                 identifier: sp.Symbol,
                 name: str,
                 value: sp.Expr):
        """
        Create a new ConservationLaw instance.

        :param identifier:
            unique identifier of the ConservationLaw

        :param name:
            individual name of the ConservationLaw (does not need  to be
            unique)

        :param value: formula (sum of states)
        """
        super(ConservationLaw, self).__init__(identifier, name, value)


class Observable(ModelQuantity):
    """
    An Observable links model simulations to experimental measurements,
    abbreviated by `y`

    :ivar _measurement_symbol:
        sympy symbol used in the objective function to represent
        measurements to this observable

    :ivar trafo:
        observable transformation, only applies when evaluating objective
        function or residuals
    """

    _measurement_symbol: Union[sp.Symbol, None] = None

    def __init__(self,
                 identifier: sp.Symbol,
                 name: str,
                 value: sp.Expr,
                 measurement_symbol: Optional[sp.Symbol] = None,
                 transformation: Optional[ObservableTransformation] = 'lin'):
        """
        Create a new Observable instance.

        :param identifier:
            unique identifier of the Observable

        :param name:
            individual name of the Observable (does not need to be unique)

        :param value:
            formula

        :param transformation:
            observable transformation, only applies when evaluating objective
            function or residuals
        """
        super(Observable, self).__init__(identifier, name, value)
        self._measurement_symbol = measurement_symbol
        self.trafo = transformation

    def get_measurement_symbol(self) -> sp.Symbol:
        if self._measurement_symbol is None:
            self._measurement_symbol = generate_measurement_symbol(
                self.get_id()
            )

        return self._measurement_symbol


class SigmaY(ModelQuantity):
    """
    A Standard Deviation SigmaY rescales the distance between simulations
    and measurements when computing residuals or objective functions,
    abbreviated by `sigmay`
    """
    def __init__(self,
                 identifier: sp.Symbol,
                 name: str,
                 value: sp.Expr):
        """
        Create a new Standard Deviation instance.

        :param identifier:
            unique identifier of the Standard Deviation

        :param name:
            individual name of the Standard Deviation (does not need to
            be unique)

        :param value:
            formula
        """
        super(SigmaY, self).__init__(identifier, name, value)


class Expression(ModelQuantity):
    """
    An Expressions is a recurring elements in symbolic formulas. Specifying
    this may yield more compact expression which may lead to substantially
    shorter model compilation times, but may also reduce model simulation time,
    abbreviated by `w`
    """
    def __init__(self,
                 identifier: sp.Symbol,
                 name: str,
                 value: sp.Expr):
        """
        Create a new Expression instance.

        :param identifier:
            unique identifier of the Expression

        :param name:
            individual name of the Expression (does not need to be unique)

        :param value:
            formula
        """
        super(Expression, self).__init__(identifier, name, value)


class Parameter(ModelQuantity):
    """
    A Parameter is a free variable in the model with respect to which
    sensitivities may be computed, abbreviated by `p`
    """

    def __init__(self,
                 identifier: sp.Symbol,
                 name: str,
                 value: numbers.Number):
        """
        Create a new Expression instance.

        :param identifier:
            unique identifier of the Parameter

        :param name:
            individual name of the Parameter (does not need to be
            unique)

        :param value:
            numeric value
        """
        super(Parameter, self).__init__(identifier, name, value)


class Constant(ModelQuantity):
    """
    A Constant is a fixed variable in the model with respect to which
    sensitivities cannot be computed, abbreviated by `k`
    """

    def __init__(self,
                 identifier: sp.Symbol,
                 name: str,
                 value: numbers.Number):
        """
        Create a new Expression instance.

        :param identifier:
            unique identifier of the Constant

        :param name:
            individual name of the Constant (does not need to be unique)

        :param value:
            numeric value
        """
        super(Constant, self).__init__(identifier, name, value)


class LogLikelihood(ModelQuantity):
    """
    A LogLikelihood defines the distance between measurements and
    experiments for a particular observable. The final LogLikelihood value
    in the simulation will be the sum of all specified LogLikelihood
    instances evaluated at all timepoints, abbreviated by `Jy`
    """

    def __init__(self,
                 identifier: sp.Symbol,
                 name: str,
                 value: sp.Expr):
        """
        Create a new Expression instance.

        :param identifier:
            unique identifier of the LogLikelihood

        :param name:
            individual name of the LogLikelihood (does not need to be
             unique)

        :param value:
            formula
        """
        super(LogLikelihood, self).__init__(identifier, name, value)


class Event(ModelQuantity):
    """
    An Event defines either a SBML event or a root of the argument of a
    Heaviside function. The Heaviside functions will be tracked via the
    vector `h` during simulation and are needed to inform the ODE solver about
    a discontinuity in either the right hand side or the states themselves,
    causing a reinitialization of the solver.
    """

    def __init__(self,
                 identifier: sp.Symbol,
                 name: str,
                 value: sp.Expr,
                 state_update: Union[sp.Expr, None],
                 event_observable: Union[sp.Expr, None]):
        """
        Create a new Event instance.

        :param identifier:
            unique identifier of the Event

        :param name:
            individual name of the Event (does not need to be unique)

        :param value:
            formula for the root / trigger function

        :param state_update:
            formula for the bolus function (None for Heaviside functions,
            zero vector for events without bolus)

        :param event_observable:
            formula a potential observable linked to the event
            (None for Heaviside functions, empty events without observable)
        """
        super(Event, self).__init__(identifier, name, value)
        # add the Event specific components
        self._state_update = state_update
        self._observable = event_observable

    def __eq__(self, other):
        """
        Check equality of events at the level of trigger/root functions, as we
        need to collect unique root functions for roots.cpp
        """
        return self.get_val() == other.get_val()


# defines the type of some attributes in ODEModel
symbol_to_type = {
    SymbolId.SPECIES: State,
    SymbolId.PARAMETER: Parameter,
    SymbolId.FIXED_PARAMETER: Constant,
    SymbolId.OBSERVABLE: Observable,
    SymbolId.SIGMAY: SigmaY,
    SymbolId.LLHY: LogLikelihood,
    SymbolId.EXPRESSION: Expression,
    SymbolId.EVENT: Event
}


@log_execution_time('running smart_jacobian', logger)
def smart_jacobian(eq: sp.MutableDenseMatrix,
                   sym_var: sp.MutableDenseMatrix) -> sp.MutableDenseMatrix:
    """
    Wrapper around symbolic jacobian with some additional checks that reduce
    computation time for large matrices

    :param eq:
        equation
    :param sym_var:
        differentiation variable
    :return:
        jacobian of eq wrt sym_var
    """
    if min(eq.shape) and min(sym_var.shape) \
            and not smart_is_zero_matrix(eq) \
            and not smart_is_zero_matrix(sym_var) \
            and not sym_var.free_symbols.isdisjoint(eq.free_symbols):
        return eq.jacobian(sym_var)
    return sp.zeros(eq.shape[0], sym_var.shape[0])


@log_execution_time('running smart_multiply', logger)
def smart_multiply(x: Union[sp.MutableDenseMatrix, sp.MutableSparseMatrix],
                   y: sp.MutableDenseMatrix
                   ) -> Union[sp.MutableDenseMatrix, sp.MutableSparseMatrix]:
    """
    Wrapper around symbolic multiplication with some additional checks that
    reduce computation time for large matrices

    :param x:
        educt 1
    :param y:
        educt 2
    :return:
        product
    """
    if not x.shape[0] or not y.shape[1] or smart_is_zero_matrix(x) or \
            smart_is_zero_matrix(y):
        return sp.zeros(x.shape[0], y.shape[1])
    return x.multiply(y)


def smart_is_zero_matrix(x: Union[sp.MutableDenseMatrix,
                                  sp.MutableSparseMatrix]) -> bool:
    """A faster implementation of sympy's is_zero_matrix

    Avoids repeated indexer type checks and double iteration to distinguish
    False/None. Found to be about 100x faster for large matrices.

    :param x: Matrix to check
    """

    if isinstance(x, sp.MutableDenseMatrix):
        nonzero = any(xx.is_zero is not True for xx in x._mat)
    else:
        nonzero = x.nnz() > 0

    return not nonzero


class ODEModel:
    """
    Defines an Ordinary Differential Equation as set of ModelQuantities.
    This class provides general purpose interfaces to ompute arbitrary
    symbolic derivatives that are necessary for model simulation or
    sensitivity computation

    :ivar _states:
        list of state variables

    :ivar _observables:
        list of observables

    :ivar _sigmays:
        list of sigmays

    :ivar _parameters:
        list of parameters

    :ivar _loglikelihoods:
        list of loglikelihoods

    :ivar _expressions:
        list of expressions instances

    :ivar _conservationlaws:
        list of conservation laws

    :ivar _symboldim_funs:
        define functions that compute model dimensions, these
        are functions as the underlying symbolic expressions have not been
        populated at compile time

    :ivar _eqs:
        carries symbolic formulas of the symbolic variables of the model

    :ivar _sparseeqs:
        carries linear list of all symbolic formulas for sparsified
        variables

    :ivar _vals:
        carries numeric values of symbolic identifiers of the symbolic
        variables of the model

    :ivar _names:
        carries names of symbolic identifiers of the symbolic variables
        of the model

    :ivar _syms:
        carries symbolic identifiers of the symbolic variables of the
        model

    :ivar _strippedsyms:
        carries symbolic identifiers that were stripped of additional class
        information

    :ivar _sparsesyms:
        carries linear list of all symbolic identifiers for sparsified
        variables

    :ivar _colptrs:
        carries column pointers for sparsified variables. See
        SUNMatrixContent_Sparse definition in <sunmatrix/sunmatrix_sparse.h>

    :ivar _rowvals:
        carries row values for sparsified variables. See
        SUNMatrixContent_Sparse definition in <sunmatrix/sunmatrix_sparse.h>

    :ivar _equation_prototype:
        defines the attribute from which an equation should be generated via
        list comprehension (see :meth:`ODEModel._generate_equation`)

    :ivar _variable_prototype:
        defines the attribute from which a variable should be generated via
        list comprehension (see :meth:`ODEModel._generate_symbol`)

    :ivar _value_prototype:
        defines the attribute from which a value should be generated via
        list comprehension (see :meth:`ODEModel._generate_value`)

    :ivar _total_derivative_prototypes:
        defines how a total derivative equation is computed for an equation,
        key defines the name and values should be arguments for
        ODEModel.totalDerivative()

    :ivar _lock_total_derivative:
        add chainvariables to this set when computing total derivative from
        a partial derivative call to enforce a partial derivative in the
        next recursion. prevents infinite recursion

    :ivar _simplify:
        If not None, this function will be used to simplify symbolic
        derivative expressions. Receives sympy expressions as only argument.
        To apply multiple simplifications, wrap them in a lambda expression.

    :ivar _x0_fixedParameters_idx:
        Index list of subset of states for which x0_fixedParameters was
        computed

    :ivar _w_recursion_depth:
        recursion depth in w, quantified as nilpotency of dwdw

    :ivar _has_quadratic_nllh:
        whether all observables have a gaussian noise model, i.e. whether
        res and FIM make sense.
    """

    def __init__(self, verbose: Optional[Union[bool, int]] = False,
                 simplify: Optional[Callable] = sp.powsimp):
        """
        Create a new ODEModel instance.

        :param verbose:
            verbosity level for logging, True/False default to
            ``logging.DEBUG``/``logging.ERROR``

        :param simplify:
            see :meth:`ODEModel._simplify`
        """
        self._states: List[State] = []
        self._observables: List[Observable] = []
        self._sigmays: List[SigmaY] = []
        self._parameters: List[Parameter] = []
        self._constants: List[Constant] = []
        self._loglikelihoods: List[LogLikelihood] = []
        self._expressions: List[Expression] = []
        self._conservationlaws: List[ConservationLaw] = []
        self._events: List[Event] = []
        self._symboldim_funs: Dict[str, Callable[[], int]] = {
            'sx': self.num_states_solver,
            'v': self.num_states_solver,
            'vB': self.num_states_solver,
            'xB': self.num_states_solver,
            'sigmay': self.num_obs,
        }
        self._eqs: Dict[str, Union[sp.Matrix, List[sp.Matrix]]] = dict()
        self._sparseeqs: Dict[str, Union[sp.Matrix, List[sp.Matrix]]] = dict()
        self._vals: Dict[str, List[float]] = dict()
        self._names: Dict[str, List[str]] = dict()
        self._syms: Dict[str, Union[sp.Matrix, List[sp.Matrix]]] = dict()
        self._strippedsyms: Dict[str, sp.Matrix] = dict()
        self._sparsesyms: Dict[str, Union[List[str], List[List[str]]]] = dict()
        self._colptrs: Dict[str, Union[List[int], List[List[int]]]] = dict()
        self._rowvals: Dict[str, Union[List[int], List[List[int]]]] = dict()

        self._equation_prototype: Dict[str, str] = {
            'total_cl': '_conservationlaws',
            'x0': '_states',
            'y': '_observables',
            'Jy': '_loglikelihoods',
            'w': '_expressions',
            'root': '_events',
            'sigmay': '_sigmays'
        }
        self._variable_prototype: Dict[str, str] = {
            'tcl': '_conservationlaws',
            'x_rdata': '_states',
            'y': '_observables',
            'p': '_parameters',
            'k': '_constants',
            'w': '_expressions',
            'sigmay': '_sigmays',
            'h': '_events'
        }
        self._value_prototype: Dict[str, str] = {
            'p': '_parameters',
            'k': '_constants',
        }
        self._total_derivative_prototypes: \
            Dict[str, Dict[str, Union[str, List[str]]]] = {
                'sx_rdata': {
                    'eq': 'x_rdata',
                    'chainvars': ['x'],
                    'var': 'p',
                    'dxdz_name': 'sx',
                },
                'sroot': {
                    'eq': 'root',
                    'chainvars': ['x'],
                    'var': 'p',
                    'dxdz_name': 'sx',
                }
            }

        self._lock_total_derivative: List[str] = list()
        self._simplify: Callable = simplify
        self._x0_fixedParameters_idx: Union[None, Sequence[int]]
        self._w_recursion_depth: int = 0
        self._has_quadratic_nllh: bool = True
        set_log_level(logger, verbose)

    @log_execution_time('importing SbmlImporter', logger)
    def import_from_sbml_importer(self,
                                  si: 'sbml_import.SbmlImporter',
                                  compute_cls: Optional[bool] = True) -> None:
        """
        Imports a model specification from a
        :class:`amici.sbml_import.SbmlImporter`
        instance.

        :param si:
            imported SBML model
        """

        # add splines as expressions to the model
        # saved for later substituting into the fluxes
        spline_subs = {}

        # HACK remove real=True assumptions from spline symbols
        #   must be done as the first thing because it modifies the SbmlImporter
        for ispl, spl in enumerate(si.splines):
            # TODO: I don't get what the following three lines are there for...
            old_sbmlId = spl.sbmlId
            new_sbmlId = sp.Symbol(spl.sbmlId.name)
            si._replace_in_all_expressions(old_sbmlId, new_sbmlId)

            # spline_expr = spl.odeModelSymbol(si)
            spline_expr = sp.Symbol(f'spl_{ispl}')
            spline_subs[spl.sbmlId] = spline_expr
            self.add_component(Expression(
                identifier=spl.sbmlId,
                name=str(spl.sbmlId),
                value=spline_expr
            ))
        nspl = len(si.splines)
        self.splines = si.splines
        
        # get symbolic expression from SBML importers
        symbols = copy.copy(si.symbols)

        # assemble fluxes and add them as expressions to the model
        assert len(si.flux_ids) == len(si.flux_vector)
        fluxes = [generate_flux_symbol(ir, name=flux_id)
                  for ir, flux_id in enumerate(si.flux_ids)]

        # correct time derivatives for compartment changes
        def transform_dxdt_to_concentration(species_id, dxdt):
            """
            Produces the appropriate expression for the first derivative of a
            species with respect to time, for species that reside in
            compartments with a constant volume, or a volume that is defined by
            an assignment or rate rule.

            :param species_id:
                The identifier of the species (generated in "sbml_import.py").

            :param dxdt:
                The element-wise product of the row in the stoichiometric
                matrix that corresponds to the species (row x_index) and the
                flux (kinetic laws) vector. Ignored in the case of rate rules.
            """
            # The derivation of the below return expressions can be found in
            # the documentation. They are found by rearranging
            # $\frac{d}{dt} (vx) = Sw$ for $\frac{dx}{dt}$, where $v$ is the
            # vector of species compartment volumes, $x$ is the vector of
            # species concentrations, $S$ is the stoichiometric matrix, and $w$
            # is the flux vector. The conditional below handles the cases of
            # species in (i) compartments with a rate rule, (ii) compartments
            # with an assignment rule, and (iii) compartments with a constant
            # volume, respectively.
            species = si.symbols[SymbolId.SPECIES][species_id]

            comp = species['compartment']
            if comp in si.symbols[SymbolId.SPECIES]:
                dv_dt = si.symbols[SymbolId.SPECIES][comp]['dt']
                xdot = (dxdt - dv_dt * species_id) / comp
                return xdot
            elif comp in si.compartment_assignment_rules:
                v = si.compartment_assignment_rules[comp]

                # we need to flatten out assignments in the compartment in
                # order to ensure that we catch all species dependencies
                v = smart_subs_dict(v, si.symbols[SymbolId.EXPRESSION],
                                    'value')
                dv_dt = v.diff(si.amici_time_symbol)
                # we may end up with a time derivative of the compartment
                # volume due to parameter rate rules
                comp_rate_vars = [p for p in v.free_symbols
                                  if p in si.symbols[SymbolId.SPECIES]]
                for var in comp_rate_vars:
                    dv_dt += \
                        v.diff(var) * si.symbols[SymbolId.SPECIES][var]['dt']
                dv_dx = v.diff(species_id)
                xdot = (dxdt - dv_dt * species_id) / (dv_dx * species_id + v)
                return xdot
            else:
                v = si.compartments[comp]

                if v == 1.0:
                    return dxdt

                return dxdt / v

        # create dynamics without respecting conservation laws first
        dxdt = smart_multiply(si.stoichiometric_matrix,
                              MutableDenseMatrix(fluxes))
        for ix, ((species_id, species), formula) in enumerate(zip(
                symbols[SymbolId.SPECIES].items(),
                dxdt
        )):
            assert ix == species['index']  # check that no reordering occurred
            # rate rules and amount species don't need to be updated
            if 'dt' in species:
                continue
            if species['amount']:
                species['dt'] = formula
            else:
                species['dt'] = transform_dxdt_to_concentration(species_id,
                                                                formula)

        # create all basic components of the ODE model and add them.
        for symbol_name in symbols:
            # transform dict of lists into a list of dicts
            args = ['name', 'identifier']

            if symbol_name == SymbolId.SPECIES:
                args += ['dt', 'init']
            else:
                args += ['value']
            if symbol_name == SymbolId.EVENT:
                args += ['state_update', 'event_observable']
            if symbol_name == SymbolId.OBSERVABLE:
                args += ['transformation']

            protos = [
                {
                    'identifier': var_id,
                    **{k: v for k, v in var.items() if k in args}
                }
                for var_id, var in symbols[symbol_name].items()
            ]

            for proto in protos:
                self.add_component(symbol_to_type[symbol_name](**proto))

        # add fluxes as expressions, this needs to happen after base
        # expressions from symbols have been parsed
        for flux_id, flux in zip(fluxes, si.flux_vector):
            # replace splines inside fluxes
            flux = flux.subs(spline_subs)
            self.add_component(Expression(
                identifier=flux_id,
                name=str(flux_id),
                value=flux
            ))

        # process conservation laws
        if compute_cls:
<<<<<<< HEAD
            dxdotdw_updates = si.process_conservation_laws(self,
                                                           dxdotdw_updates)

        nx_solver = si.stoichiometric_matrix.shape[0]
        nw = len(self._expressions)
        ncl = nw - nr - nexpr - nspl

        # set derivatives of xdot, if applicable. We do this as we can save
        # a substantial amount of computations by exploiting the structure
        # of the right hand side.
        # the tricky part is that the expressions w do not only contain the
        # flux entries, but also assignment rules and conservation laws.
        # assignment rules are added before the fluxes and
        # _process_conservation_laws is called after the fluxes,
        # but conservation law expressions are inserted at the beginning
        # of the self.eq['w']. Accordingly we concatenate a zero matrix (for
        # rule assignments and conservation laws) with the stoichiometric
        # matrix and then apply the necessary updates from
        # transform_dxdt_to_concentration

        if not any(s in [e.get_id() for e in self._expressions]
                   for s in si.stoichiometric_matrix.free_symbols):
            self._eqs['dxdotdw'] = sp.zeros(nx_solver, ncl + nexpr).row_join(
                si.stoichiometric_matrix
            )
            for ix, iw, val in dxdotdw_updates:
                # offset update according to concatenated zero matrix
                self._eqs['dxdotdw'][ix, ncl + nexpr + iw] = val
=======
            si.process_conservation_laws(self)
>>>>>>> 82d2cbb9

        # fill in 'self._sym' based on prototypes and components in ode_model
        self.generate_basic_variables(from_sbml=True)
        self._has_quadratic_nllh = all(
            llh['dist'] in ['normal', 'lin-normal', 'log-normal',
                            'log10-normal']
            for llh in si.symbols[SymbolId.LLHY].values()
        )

    def add_component(self, component: ModelQuantity,
                      insert_first: Optional[bool] = False) -> None:
        """
        Adds a new ModelQuantity to the model.

        :param component:
            model quantity to be added

        :param insert_first:
            whether to add quantity first or last, relevant when components
            may refer to other components of the same type.
        """
        for comp_type in [Observable, Expression, Parameter, Constant, State,
                          LogLikelihood, SigmaY, ConservationLaw, Event]:
            if isinstance(component, comp_type):
                component_list = getattr(
                    self, f'_{type(component).__name__.lower()}s'
                )
                if insert_first:
                    component_list.insert(0, component)
                else:
                    component_list.append(component)
                return

        raise ValueError(f'Invalid component type {type(component)}')

    def add_conservation_law(self,
                             state: sp.Symbol,
                             total_abundance: sp.Symbol,
                             state_expr: sp.Expr,
                             abundance_expr: sp.Expr) -> None:
        """
        Adds a new conservation law to the model. A conservation law is defined
        by the conserved quantity T = sum_i(a_i * x_i), where a_i are
        coefficients and x_i are different state variables.

        :param state:
            symbolic identifier of the state that should be replaced by
            the conservation law (x_j)

        :param total_abundance:
            symbolic identifier of the total abundance (T/a_j)

        :param state_expr:
            symbolic algebraic formula that replaces the the state. This is
            used to compute the numeric value of of `state` during simulations.
            x_j = T/a_j - sum_i≠j(a_i * x_i)/a_j

        :param abundance_expr:
            symbolic algebraic formula that computes the value of the
            conserved quantity. This is used to update the numeric value for
            `total_abundance` after (re-)initialization.
            T/a_j = sum_i≠j(a_i * x_i)/a_j + x_j
        """
        try:
            ix = [
                s.get_id()
                for s in self._states
            ].index(state)
        except ValueError:
            raise ValueError(f'Specified state {state} was not found in the '
                             f'model states.')

        state_id = self._states[ix].get_id()

        self.add_component(
            Expression(state_id, str(state_id), state_expr),
            insert_first=True
        )

        self.add_component(
            ConservationLaw(
                total_abundance,
                f'total_{state_id}',
                abundance_expr
            )
        )

        self._states[ix].set_conservation_law(state_expr)


    def get_observable_transformations(self) -> List[ObservableTransformation]:
        """
        List of observable transformations

        :return:
            list of transformations
        """
        return [obs.trafo for obs in self._observables]


    def num_states_rdata(self) -> int:
        """
        Number of states.

        :return:
            number of state variable symbols
        """
        return len(self.sym('x_rdata'))

    def num_states_solver(self) -> int:
        """
        Number of states after applying conservation laws.

        :return:
            number of state variable symbols
        """
        return len(self.sym('x'))

    def num_cons_law(self) -> int:
        """
        Number of conservation laws.

        :return:
            number of conservation laws
        """
        return self.num_states_rdata() - self.num_states_solver()

    def num_state_reinits(self) -> int:
        """
        Number of solver states which would be reinitialized after
        preequilibration

        :return:
            number of state variable symbols with reinitialization
        """
        reinit_states = self.eq('x0_fixedParameters')
        solver_states = self.eq('x_solver')
        return sum([1 for ix in reinit_states if ix in solver_states])

    def num_obs(self) -> int:
        """
        Number of Observables.

        :return:
            number of observable symbols
        """
        return len(self.sym('y'))

    def num_const(self) -> int:
        """
        Number of Constants.

        :return:
            number of constant symbols
        """
        return len(self.sym('k'))

    def num_par(self) -> int:
        """
        Number of Parameters.

        :return:
            number of parameter symbols
        """
        return len(self.sym('p'))

    def num_expr(self) -> int:
        """
        Number of Expressions.

        :return:
            number of expression symbols
        """
        return len(self.sym('w'))

    def num_events(self) -> int:
        """
        Number of Events.

        :return:
            number of event symbols (length of the root vector in AMICI)
        """
        return len(self.sym('h'))

    def sym(self,
            name: str,
            stripped: Optional[bool] = False) -> sp.Matrix:
        """
        Returns (and constructs if necessary) the identifiers for a symbolic
        entity.

        :param name:
            name of the symbolic variable
        :param stripped:
            should additional class information be stripped from the
            symbolic variables (default=False)

        :return:
            matrix of symbolic identifiers
        """
        if name not in self._syms:
            self._generate_symbol(name)

        if stripped and name in self._variable_prototype:
            return self._strippedsyms[name]
        else:
            return self._syms[name]

    def sparsesym(self, name: str, force_generate: bool = True) -> List[str]:
        """
        Returns (and constructs if necessary) the sparsified identifiers for
        a sparsified symbolic variable.

        :param name:
            name of the symbolic variable

        :param force_generate:
            whether the symbols should be generated if not available

        :return:
            linearized Matrix containing the symbolic identifiers

        """
        if name not in sparse_functions:
            raise ValueError(f'{name} is not marked as sparse')
        if name not in self._sparsesyms and force_generate:
            self._generate_sparse_symbol(name)
        return self._sparsesyms.get(name, [])

    def eq(self, name: str) -> sp.Matrix:
        """
        Returns (and constructs if necessary) the formulas for a symbolic
        entity.

        :param name:
            name of the symbolic variable

        :return:
            matrix of symbolic formulas
        """

        if name not in self._eqs:
            dec = log_execution_time(f'computing {name}', logger)
            dec(self._compute_equation)(name)
        return self._eqs[name]

    def sparseeq(self, name) -> sp.Matrix:
        """
        Returns (and constructs if necessary) the sparsified formulas for a
        sparsified symbolic variable.

        :param name:
            name of the symbolic variable

        :return:
            linearized matrix containing the symbolic formulas

        """
        if name not in sparse_functions:
            raise ValueError(f'{name} is not marked as sparse')
        if name not in self._sparseeqs:
            self._generate_sparse_symbol(name)
        return self._sparseeqs[name]

    def colptrs(self, name: str) -> Union[List[sp.Number],
                                          List[List[sp.Number]]]:
        """
        Returns (and constructs if necessary) the column pointers for
        a sparsified symbolic variable.

        :param name:
            name of the symbolic variable

        :return:
            list containing the column pointers

        """
        if name not in sparse_functions:
            raise ValueError(f'{name} is not marked as sparse')
        if name not in self._sparseeqs:
            self._generate_sparse_symbol(name)
        return self._colptrs[name]

    def rowvals(self, name: str) -> Union[List[sp.Number],
                                          List[List[sp.Number]]]:
        """
        Returns (and constructs if necessary) the row values for a
        sparsified symbolic variable.

        :param name:
            name of the symbolic variable

        :return:
            list containing the row values

        """
        if name not in sparse_functions:
            raise ValueError(f'{name} is not marked as sparse')
        if name not in self._sparseeqs:
            self._generate_sparse_symbol(name)
        return self._rowvals[name]

    def val(self, name: str) -> List[float]:
        """
        Returns (and constructs if necessary) the numeric values of a
        symbolic entity

        :param name:
            name of the symbolic variable

        :return:
            list containing the numeric values

        """
        if name not in self._vals:
            self._generate_value(name)
        return self._vals[name]

    def name(self, name: str) -> List[str]:
        """
        Returns (and constructs if necessary) the names of a symbolic
        variable

        :param name:
            name of the symbolic variable

        :return:
            list of names

        """
        if name not in self._names:
            self._generate_name(name)
        return self._names[name]

    def free_symbols(self) -> Set[sp.Basic]:
        """
        Returns list of free symbols that appear in ODE rhs and initial
        conditions.
        """
        return set(chain.from_iterable(
            state.get_free_symbols()
            for state in self._states
        ))

    def _generate_symbol(self, name: str, *, from_sbml: bool = False) -> None:
        """
        Generates the symbolic identifiers for a symbolic variable

        :param name:
            name of the symbolic variable

        """
        if name in self._variable_prototype:
            component = self._variable_prototype[name]
            self._syms[name] = sp.Matrix([
                comp.get_id()
                for comp in getattr(self, component)
            ])
            # this gives us access to the "stripped" symbols that were
            # generated by pysb (if compiling a pysb model). To ensure
            # correctness of derivatives, the same assumptions as in pysb
            # have to be used (currently no assumptions)
            # NB if we are compiling a SBML model, then it will be the same
            # as the "non-stripped" in order to preserve assumptions
            self._strippedsyms[name] = self._syms[name] if from_sbml \
                else sp.Matrix([
                    sp.Symbol(comp.get_name())
                    for comp in getattr(self, component)
                ])
            if name == 'y':
                self._syms['my'] = sp.Matrix([
                    comp.get_measurement_symbol()
                    for comp in getattr(self, component)
                ])
            return
        elif name == 'x':
            self._syms[name] = sp.Matrix([
                state.get_id()
                for state in self._states
                if state._conservation_law is None
            ])
            return
        elif name == 'sx0':
            self._syms[name] = sp.Matrix([
                f's{state.get_id()}_0'
                for state in self._states
                if state._conservation_law is None
            ])
            return
        elif name == 'dtcldp':
            # check, whether the CL consists of only one state. Then,
            # sensitivities drop out, otherwise generate symbols
            self._syms[name] = sp.Matrix([
                [sp.Symbol(f's{strip_pysb(tcl.get_id())}__'
                           f'{strip_pysb(par.get_id())}', real=True)
                    for par in self._parameters]
                if self.conservation_law_has_multispecies(tcl)
                else [0] * self.num_par()
                for tcl in self._conservationlaws
            ])
            return
        elif name == 'xdot_old':
            length = len(self.eq('xdot'))
        elif name in sparse_functions:
            self._generate_sparse_symbol(name)
            return
        elif name in self._symboldim_funs:
            length = self._symboldim_funs[name]()
        elif name in sensi_functions:
            length = self.eq(name).shape[0]
        elif name == 'spl':
            # placeholders for the numeric spline values. Need to create symbols
            self._syms[name] = sp.Matrix([
                [f'spl_{isp}' for isp in range(len(self.splines))]
            ])
            return
        elif name == 'sspl':
            # placeholders for spline sensitivities. Need to create symbols
            self._syms[name] = sp.Matrix([
                [f'sspl_{isp}_{ip}' for ip in range(len(self._syms['p']))]
                for isp in range(len(self.splines))
            ])
            return
        else:
            length = len(self.eq(name))
        self._syms[name] = sp.Matrix([
            sp.Symbol(f'{name}{i}', real=True) for i in range(length)
        ])

    def generate_basic_variables(self, *, from_sbml: bool = False) -> None:
        """
        Generates the symbolic identifiers for all variables in
        ODEModel.variable_prototype

        :param from_sbml:
            whether the model is generated from SBML
        """
        # We need to process events and Heaviside functions in the ODE Model,
        # before adding it to ODEExporter
        self.parse_events()

        for var in self._variable_prototype:
            if var not in self._syms:
                self._generate_symbol(var, from_sbml=from_sbml)
        # symbols for spline values need to be created in addition
        for var in ['spl', 'sspl']:
            self._generate_symbol(var)

        self._generate_symbol('x', from_sbml=from_sbml)

    def parse_events(self) -> None:
        """
        This functions checks the right hand side for roots of Heaviside
        functions or events, collects the roots, removes redundant roots,
        and replaces the formulae of the found roots by identifiers of AMICI's
        Heaviside function implementation in the right hand side
        """
        # Track all roots functions in the right hand side
        roots = copy.deepcopy(self._events)
        for state in self._states:
            state.set_dt(self._process_heavisides(state.get_dt(), roots))

        for expr in self._expressions:
            expr.set_val(self._process_heavisides(expr.get_val(), roots))

        # remove all possible Heavisides from roots, which may arise from
        # the substitution of `'w'` in `_collect_heaviside_roots`
        for root in roots:
            root.set_val(self._process_heavisides(root.get_val(), roots))

        # Now add the found roots to the model components
        for root in roots:
            # skip roots of SBML events, as these have already been added
            if root in self._events:
                continue
            # add roots of heaviside functions
            self.add_component(root)

    def get_appearance_counts(self, idxs: List[int]) -> List[int]:
        """
        Counts how often a state appears in the time derivative of
        another state and expressions for a subset of states

        :param idxs:
            list of state indices for which counts are to be computed

        :return:
            list of counts for the states ordered according to the provided
            indices

        """
        free_symbols_dt = list(itertools.chain.from_iterable(
            [
                str(symbol)
                for symbol in state.get_dt().free_symbols
            ]
            for state in self._states
        ))

        free_symbols_expr = list(itertools.chain.from_iterable(
            [
                str(symbol)
                for symbol in expr.get_val().free_symbols
            ]
            for expr in self._expressions
        ))

        return [
            free_symbols_dt.count(str(self._states[idx].get_id()))
            +
            free_symbols_expr.count(str(self._states[idx].get_id()))
            for idx in idxs
        ]

    def _generate_sparse_symbol(self, name: str) -> None:
        """
        Generates the sparse symbolic identifiers, symbolic identifiers,
        sparse equations, column pointers and row values for a symbolic
        variable

        :param name:
            name of the symbolic variable

        """
        matrix = self.eq(name)
        match_deriv = re.match(r'd([\w]+)d([a-z]+)', name)
        if match_deriv:
            rownames = self.sym(match_deriv.group(1))
            colnames = self.sym(match_deriv.group(2))

        if name == 'dJydy':
            # One entry per y-slice
            self._colptrs[name] = []
            self._rowvals[name] = []
            self._sparseeqs[name] = []
            self._sparsesyms[name] = []
            self._syms[name] = []
            for iy in range(self.num_obs()):
                symbol_col_ptrs, symbol_row_vals, sparse_list, symbol_list, \
                    sparse_matrix = csc_matrix(matrix[iy, :],
                                               rownames=rownames,
                                               colnames=colnames,
                                               identifier=iy)
                self._colptrs[name].append(symbol_col_ptrs)
                self._rowvals[name].append(symbol_row_vals)
                self._sparseeqs[name].append(sparse_list)
                self._sparsesyms[name].append(symbol_list)
                self._syms[name].append(sparse_matrix)
        else:
            symbol_col_ptrs, symbol_row_vals, sparse_list, symbol_list, \
                sparse_matrix = csc_matrix(
                    matrix, rownames=rownames, colnames=colnames,
                    pattern_only=name in nobody_functions
                )

            self._colptrs[name] = symbol_col_ptrs
            self._rowvals[name] = symbol_row_vals
            self._sparseeqs[name] = sparse_list
            self._sparsesyms[name] = symbol_list
            self._syms[name] = sparse_matrix

    def _compute_equation(self, name: str) -> None:
        """
        computes the symbolic formula for a symbolic variable

        :param name:
            name of the symbolic variable

        """
        # replacement ensures that we don't have to adapt name in abstract
        # model and keep backwards compatibility with matlab
        match_deriv = re.match(r'd([\w_]+)d([a-z_]+)',
                               name.replace('dJydsigma', 'dJydsigmay'))
        time_symbol = sp.Matrix([symbol_with_assumptions('t')])

        if name in self._equation_prototype:
            self._equation_from_component(name, self._equation_prototype[name])

        elif name in self._total_derivative_prototypes:
            args = self._total_derivative_prototypes[name]
            args['name'] = name
            self._lock_total_derivative += args['chainvars']
            self._total_derivative(**args)
            for cv in args['chainvars']:
                self._lock_total_derivative.remove(cv)

        elif name == 'xdot':
            self._eqs[name] = sp.Matrix([
                s.get_dt() for s in self._states
                if s._conservation_law is None
            ])

        elif name == 'x_rdata':
            self._eqs[name] = sp.Matrix([
                state.get_id()
                if state._conservation_law is None
                else state._conservation_law
                for state in self._states
            ])

        elif name == 'x_solver':
            self._eqs[name] = sp.Matrix([
                state.get_id()
                for state in self._states
                if state._conservation_law is None
            ])

        elif name == 'sx_solver':
            self._eqs[name] = sp.Matrix([
                self.sym('sx_rdata')[ix]
                for ix, state in enumerate(self._states)
                if state._conservation_law is None
            ])

        elif name == 'sx0':
            self._derivative(name[1:], 'p', name=name)

        elif name == 'sx0_fixedParameters':
            # deltax = -x+x0_fixedParameters if x0_fixedParameters>0 else 0
            # deltasx = -sx+dx0_fixed_parametersdx*sx+dx0_fixedParametersdp
            # if x0_fixedParameters>0 else 0
            # sx0_fixedParameters = sx+deltasx =
            # dx0_fixed_parametersdx*sx+dx0_fixedParametersdp
            self._eqs[name] = smart_jacobian(
                self.eq('x0_fixedParameters'), self.sym('p')
            )

            dx0_fixed_parametersdx = smart_jacobian(
                self.eq('x0_fixedParameters'), self.sym('x')
            )

            if not smart_is_zero_matrix(dx0_fixed_parametersdx):
                if isinstance(self._eqs[name], ImmutableDenseMatrix):
                    self._eqs[name] = MutableDenseMatrix(self._eqs[name])
                for ip in range(self._eqs[name].shape[1]):
                    self._eqs[name][:, ip] += smart_multiply(
                        dx0_fixed_parametersdx, self.sym('sx0')
                    )

        elif name == 'x0_fixedParameters':
            k = self.sym('k')
            self._x0_fixedParameters_idx = [
                ix
                for ix, eq in enumerate(self.eq('x0'))
                if any([sym in eq.free_symbols for sym in k])
            ]
            eq = self.eq('x0')
            self._eqs[name] = sp.Matrix([eq[ix] for ix in
                                         self._x0_fixedParameters_idx])

        elif name == 'dtotal_cldx_rdata':
            # not correctly parsed in regex
            self._derivative('total_cl', 'x_rdata')

        elif name == 'dtcldx':
            # this is always zero
            self._eqs[name] = \
                sp.zeros(self.num_cons_law(), self.num_states_solver())

        elif name == 'dtcldp':
            # force symbols
            self._eqs[name] = self.sym(name)

        elif name == 'dxdotdx_explicit':
            # force symbols
            self._derivative('xdot', 'x', name=name)

        elif name == 'dxdotdp_explicit':
            self._derivative('xdot', 'p', name=name)

        elif name == 'spl':
            self._eqs[name] = self.sym(name)

        elif name == 'sspl':
            # force symbols
            self._eqs[name] = self.sym(name)
        elif name == 'spline_values':
            # force symbols
            self._eqs[name] = sp.Matrix([
                yy for spline in self.splines
                for yy in spline.yy
            ])

        elif name == 'spline_slopes':
            # force symbols
            self._eqs[name] = sp.Matrix([
                dd for spline in self.splines
                for dd in (
                    sp.zeros(len(spline.dd), 1)
                    if spline.derivatives_by_fd
                    else spline.dd
                )
            ])

        elif name == 'drootdt':
            self._eqs[name] = smart_jacobian(self.eq('root'), time_symbol)

        elif name == 'drootdt_total':
            # backsubstitution of optimized right hand side terms into RHS
            # calling subs() is costly. Due to looping over events though, the
            # following lines are only evaluated if a model has events
            w_sorted = \
                toposort_symbols(dict(zip(self._syms['w'], self._eqs['w'])))
            tmp_xdot = smart_subs_dict(self._eqs['xdot'], w_sorted)
            self._eqs[name] = (
                smart_multiply(self.eq('drootdx'), tmp_xdot)
                + self.eq('drootdt')
            )

        elif name == 'deltax':
            # fill boluses for Heaviside functions, as empty state updates
            # would cause problems when writing the function file later
            event_eqs = []
            for event in self._events:
                if event._state_update is None:
                    event_eqs.append(sp.zeros(self.num_states_solver(), 1))
                else:
                    event_eqs.append(event._state_update)

            self._eqs[name] = event_eqs

        elif name == 'ddeltaxdx':
            self._eqs[name] = [
                smart_jacobian(self.eq('deltax')[ie], self.sym('x'))
                for ie in range(self.num_events())
            ]

        elif name == 'ddeltaxdt':
            self._eqs[name] = [
                smart_jacobian(self.eq('deltax')[ie], time_symbol)
                for ie in range(self.num_events())
            ]

        elif name == 'ddeltaxdp':
            self._eqs[name] = [
                smart_jacobian(self.eq('deltax')[ie], self.sym('p'))
                for ie in range(self.num_events())
            ]

        elif name == 'stau':
            self._eqs[name] = [
                -self.eq('sroot')[ie, :] / self.eq('drootdt_total')[ie]
                for ie in range(self.num_events())
            ]

        elif name == 'deltasx':
            event_eqs = []
            for ie, event in enumerate(self._events):
                if event._state_update is not None:
                    # ====== chain rule for the state variables ===============
                    # get xdot with expressions back-substituted
                    tmp_eq = smart_multiply(
                        (self.sym('xdot_old') - self.sym('xdot')),
                        self.eq('stau')[ie])
                    # construct an enhanced state sensitivity, which accounts
                    # for the time point sensitivity as well
                    tmp_dxdp = self.sym('sx') * sp.ones(1, self.num_par())
                    tmp_dxdp += smart_multiply(self.sym('xdot'),
                                               self.eq('stau')[ie])
                    tmp_eq += smart_multiply(self.eq('ddeltaxdx')[ie],
                                             tmp_dxdp)
                    # ====== chain rule for the time point ====================
                    tmp_eq += smart_multiply(self.eq('ddeltaxdt')[ie],
                                             self.eq('stau')[ie])
                    # ====== partial derivative for the parameters ============
                    tmp_eq += self.eq('ddeltaxdp')[ie]
                else:
                    tmp_eq = smart_multiply(
                        (self.eq('xdot_old') - self.eq('xdot')),
                        self.eq('stau')[ie])

                event_eqs.append(tmp_eq)

            self._eqs[name] = event_eqs

        elif name == 'xdot_old':
            # force symbols
            self._eqs[name] = self.sym(name)

        elif match_deriv:
            self._derivative(match_deriv.group(1), match_deriv.group(2), name)

        else:
            raise ValueError(f'Unknown equation {name}')

        if name == 'root':
            # Events are processed after the ODE model has been set up.
            # Equations are there, but symbols for roots must be added
            self.sym('h')

        if name in ['Jy', 'dydx']:
            # do not transpose if we compute the partial derivative as part of
            # a total derivative
            if not len(self._lock_total_derivative):
                self._eqs[name] = self._eqs[name].transpose()

        if self._simplify:
            dec = log_execution_time(f'simplifying {name}', logger)
            if isinstance(self._eqs[name], list):
                self._eqs[name] = [dec(sub_eq.applyfunc)(self._simplify)
                                   for sub_eq in self._eqs[name]]
            else:
                self._eqs[name] = \
                    dec(self._eqs[name].applyfunc)(self._simplify)

    def sym_names(self) -> List[str]:
        """
        Returns a list of names of generated symbolic variables


        :return:
            list of names

        """
        return list(self._syms.keys())

    def _derivative(self, eq: str, var: str, name: str = None) -> None:
        """
        Creates a new symbolic variable according to a derivative

        :param eq:
            name of the symbolic variable that defines the formula

        :param var:
            name of the symbolic variable that defines the identifiers
            with respect to which the derivatives are to be computed

        :param name:
            name of resulting symbolic variable, default is d{eq}d{var}
        """
        if not name:
            name = f'd{eq}d{var}'

        # automatically detect chainrule
        chainvars = []
        ignore_chainrule = {
            ('xdot', 'p'): 'w',  # has generic implementation in c++ code
            ('xdot', 'x'): 'w',  # has generic implementation in c++ code
            ('w', 'w'): 'tcl',   # dtcldw = 0
            ('w', 'x'): 'tcl',   # dtcldx = 0
        }
        for cv in ['w', 'tcl']:
            if var_in_function_signature(eq, cv) \
                    and cv not in self._lock_total_derivative \
                    and var is not cv \
                    and min(self.sym(cv).shape) \
                    and (
                            (eq, var) not in ignore_chainrule
                            or ignore_chainrule[(eq, var)] != cv
                    ):
                chainvars.append(cv)

        if len(chainvars):
            self._lock_total_derivative += chainvars
            self._total_derivative(name, eq, chainvars, var)
            for cv in chainvars:
                self._lock_total_derivative.remove(cv)
            return

        # this is the basic requirement check
        needs_stripped_symbols = eq == 'xdot' and var != 'x'

        # partial derivative
        if eq == 'Jy':
            sym_eq = self.eq(eq).transpose()
        else:
            sym_eq = self.eq(eq)

        if pysb is not None and needs_stripped_symbols:
            needs_stripped_symbols = not any(
                isinstance(sym, pysb.Component)
                for sym in sym_eq.free_symbols
            )

        # now check whether we are working with energy_modeling branch
        # where pysb class info is already stripped
        # TODO: fixme as soon as energy_modeling made it to the main pysb
        #  branch
        sym_var = self.sym(var, needs_stripped_symbols)

        derivative = smart_jacobian(sym_eq, sym_var)

        self._eqs[name] = derivative

        # compute recursion depth based on nilpotency of jacobian. computing
        # nilpotency can be done more efficiently on numerical sparsity pattern
        if name == 'dwdw':
            nonzeros = np.asarray(
                derivative.applyfunc(lambda x: int(not x.is_zero))
            ).astype(np.int64)
            recursion = nonzeros.copy()
            if max(recursion.shape):
                while recursion.max():
                    recursion = recursion.dot(nonzeros)
                    self._w_recursion_depth += 1
                    if self._w_recursion_depth > len(sym_eq):
                        raise RuntimeError(
                            'dwdw is not nilpotent. Something, somewhere went '
                            'terribly wrong. Please file a bug report at '
                            'https://github.com/AMICI-dev/AMICI/issues and '
                            'attach this model.'
                        )

        if name == 'dydw' and not smart_is_zero_matrix(derivative):
            dwdw = self.eq('dwdw')
            # h(k) = d{eq}dw*dwdw^k* (k=1)
            h = smart_multiply(derivative, dwdw)
            while not smart_is_zero_matrix(h):
                self._eqs[name] += h
                # h(k+1) = d{eq}dw*dwdw^(k+1) = h(k)*dwdw
                h = smart_multiply(h, dwdw)

    def _total_derivative(self, name: str, eq: str, chainvars: List[str],
                          var: str, dydx_name: str = None,
                          dxdz_name: str = None) -> None:
        """
        Creates a new symbolic variable according to a total derivative
        using the chain rule

        :param name:
            name of resulting symbolic variable

        :param eq:
            name of the symbolic variable that defines the formula

        :param chainvars:
            names of the symbolic variable that define the
            identifiers with respect to which the chain rules are applied

        :param var:
            name of the symbolic variable that defines the identifiers
            whith respect to which the derivatives are to be computed

        :param dydx_name:
            defines the name of the symbolic variable that
            defines the derivative of the `eq` with respect to `chainvar`,
            default is d{eq}d{chainvar}

        :param dxdz_name:
            defines the name of the symbolic variable that
            defines the derivative of the `chainvar` with respect to `var`,
            default is d{chainvar}d{var}

        """
        # compute total derivative according to chainrule
        # Dydz = dydx*dxdz + dydz

        # initialize with partial derivative dydz without chain rule
        self._eqs[name] = self.sym_or_eq(name, f'd{eq}d{var}')
        if not isinstance(self._eqs[name], sp.Symbol):
            # if not a Symbol, create a copy using sympy API
            # NB deepcopy does not work safely, see sympy issue #7672
            self._eqs[name] = self._eqs[name].copy()

        for chainvar in chainvars:
            if dydx_name is None:
                dydx_name = f'd{eq}d{chainvar}'
            if dxdz_name is None:
                dxdz_name = f'd{chainvar}d{var}'

            dydx = self.sym_or_eq(name, dydx_name)
            dxdz = self.sym_or_eq(name, dxdz_name)
            # Save time for for large models if one multiplicand is zero,
            # which is not checked for by sympy
            if not smart_is_zero_matrix(dydx) and not \
                    smart_is_zero_matrix(dxdz):
                if dxdz.shape[1] == 1 and \
                        self._eqs[name].shape[1] != dxdz.shape[1]:
                    for iz in range(self._eqs[name].shape[1]):
                        self._eqs[name][:, iz] += smart_multiply(dydx, dxdz)
                else:
                    self._eqs[name] += smart_multiply(dydx, dxdz)

    def sym_or_eq(self, name: str, varname: str) -> sp.Matrix:
        """
        Returns symbols or equations depending on whether a given
        variable appears in the function signature or not.

        :param name:
            name of function for which the signature should be checked

        :param varname:
            name of the variable which should be contained in the
            function signature

        :return:
            the variable symbols if the variable is part of the signature and
            the variable equations otherwise.

        """
        # dwdx and dwdp will be dynamically computed and their ordering
        # within a column may differ from the initialization of symbols here,
        # so those are not safe to use. Not removing them from signature as
        # this would break backwards compatibility.
        if var_in_function_signature(name, varname) \
                and varname not in ['dwdx', 'dwdp']:
            return self.sym(varname)
        else:
            return self.eq(varname)

    def _multiplication(self, name: str, x: str, y: str,
                        transpose_x: Optional[bool] = False,
                        sign: Optional[int] = 1):
        """
        Creates a new symbolic variable according to a multiplication

        :param name:
            name of resulting symbolic variable, default is d{eq}d{var}

        :param x:
            name of the symbolic variable that defines the first factor

        :param y:
            name of the symbolic variable that defines the second factor

        :param transpose_x:
            indicates whether the first factor should be
            transposed before multiplication

        :param sign:
            defines the sign of the product, should be +1 or -1


        """
        if sign not in [-1, 1]:
            raise TypeError(f'sign must be +1 or -1, was {sign}')

        variables = dict()
        for varname in [x, y]:
            if var_in_function_signature(name, varname):
                variables[varname] = self.sym(varname)
            else:
                variables[varname] = self.eq(varname)

        if transpose_x:
            xx = variables[x].transpose()
        else:
            xx = variables[x]

        yy = variables[y]

        self._eqs[name] = sign * smart_multiply(xx, yy)

    def _equation_from_component(self, name: str, component: str) -> None:
        """
        Generates the formulas of a symbolic variable from the attributes

        :param name:
            name of resulting symbolic variable

        :param component:
            name of the attribute

        """
        self._eqs[name] = sp.Matrix(
            [comp.get_val() for comp in getattr(self, component)]
        )

    def get_conservation_laws(self) -> List[Tuple[sp.Symbol, sp.Basic]]:
        """ Returns a list of states with conservation law set


        :return:
            list of state identifiers

        """
        return [
            (state.get_id(), state._conservation_law)
            for state in self._states
            if state._conservation_law is not None
        ]

    def _generate_value(self, name: str) -> None:
        """
        Generates the numeric values of a symbolic variable from value
        prototypes

        :param name:
            name of resulting symbolic variable

        """
        if name in self._value_prototype:
            component = self._value_prototype[name]
        else:
            raise ValueError(f'No values for {name}')

        self._vals[name] = [comp.get_val()
                            for comp in getattr(self, component)]

    def _generate_name(self, name: str) -> None:
        """
        Generates the names of a symbolic variable from variable prototypes or
        equation prototypes

        :param name:
            name of resulting symbolic variable

        """
        if name in self._variable_prototype:
            component = self._variable_prototype[name]
        elif name in self._equation_prototype:
            component = self._equation_prototype[name]
        else:
            raise ValueError(f'No names for {name}')

        self._names[name] = [comp.get_name()
                             for comp in getattr(self, component)]

    def state_has_fixed_parameter_initial_condition(self, ix: int) -> bool:
        """
        Checks whether the state at specified index has a fixed parameter
        initial condition

        :param ix:
            state index

        :return:
            boolean indicating if any of the initial condition free
            variables is contained in the model constants

        """
        ic = self._states[ix].get_val()
        if not isinstance(ic, sp.Basic):
            return False
        return any([
            fp in [c.get_id() for c in self._constants]
            for fp in ic.free_symbols
        ])

    def state_has_conservation_law(self, ix: int) -> bool:
        """
        Checks whether the state at specified index has a conservation
        law set

        :param ix:
            state index

        :return:
            boolean indicating if conservation_law is not None

        """
        return self._states[ix]._conservation_law is not None

    def state_is_constant(self, ix: int) -> bool:
        """
        Checks whether the temporal derivative of the state is zero

        :param ix:
            state index

        :return:
            boolean indicating if constant over time

        """
        return self._states[ix].get_dt() == 0.0

    def conservation_law_has_multispecies(self,
                                          tcl: ConservationLaw) -> bool:
        """
        Checks whether a conservation law has multiple species or it just
        defines one constant species

        :param tcl:
            conservation law

        :return:
            boolean indicating if conservation_law is not None

        """
        state_set = set(self.sym('x_rdata'))
        n_species = len(state_set.intersection(tcl.get_val().free_symbols))
        return n_species > 1

    def _expr_is_time_dependent(self, expr: sp.Expr) -> bool:
        """Determine whether an expression is time-dependent.

        :param expr:
            The expression.

        :returns:
            Whether the expression is time-dependent.
        """
        # `expr.free_symbols` will be different to `self._states.keys()`, so
        # it's easier to compare as `str`.
        expr_syms = {str(sym) for sym in expr.free_symbols}

        # Check if the time variable is in the expression.
        if 't' in expr_syms:
            return True

        # Check if any time-dependent states are in the expression.
        state_syms = [str(sym) for sym in self._states]
        for state in expr_syms.intersection(state_syms):
            if not self.state_is_constant(state_syms.index(state)):
                return True

        return False

    def _get_unique_root(
            self,
            root_found: sp.Expr,
            roots: List[Event],
    ) -> sp.Symbol:
        """
        Collects roots of Heaviside functions and events and stores them in
        the roots list. It checks for redundancy to not store symbolically
        equivalent root functions more than once.

        :param root_found:
            equation of the root function
        :param roots:
            list of already known root functions with identifier

        :returns:
            unique identifier for root, or `None` if the root is not
            time-dependent
        """

        if not self._expr_is_time_dependent(root_found):
            return None

        for root in roots:
            if sp.simplify(root_found - root.get_val()) == 0:
                return root.get_id()

        # create an event for a new root function
        root_symstr = f'Heaviside_{len(roots)}'
        roots.append(Event(
            identifier=sp.Symbol(root_symstr),
            name=root_symstr,
            value=root_found,
            state_update=None,
            event_observable=None
        ))
        return roots[-1].get_id()

    def _collect_heaviside_roots(
            self,
            args: Sequence[sp.Expr],
    ) -> List[sp.Expr]:
        """
        Recursively checks an expression for the occurrence of Heaviside
        functions and return all roots found

        :param args:
            args attribute of the expanded expression

        :returns:
            root functions that were extracted from Heaviside function
            arguments
        """
        root_funs = []
        for arg in args:
            if arg.func == sp.Heaviside:
                root_funs.append(arg.args[0])
            elif arg.has(sp.Heaviside):
                root_funs.extend(self._collect_heaviside_roots(arg.args))

        # substitute 'w' expressions into root expressions now, to avoid
        # rewriting '{model_name}_root.cpp' and '{model_name}_stau.cpp' headers
        # to include 'w.h'
        w_sorted = toposort_symbols(dict(zip(
            [expr.get_id()  for expr in self._expressions],
            [expr.get_val() for expr in self._expressions],
        )))
        root_funs = [
            r.subs(w_sorted)
            for r in root_funs
        ]

        return root_funs

    def _process_heavisides(
            self,
            dxdt: sp.Expr,
            roots: List[Event],
    ) -> sp.Expr:
        """
        Parses the RHS of a state variable, checks for Heaviside functions,
        collects unique roots functions that can be tracked by SUNDIALS and
        replaces Heaviside Functions by amici helper variables that will be
        updated based on SUNDIALS root tracking.

        :param dxdt:
            right hand side of state variable
        :param roots:
            list of known root functions with identifier

        :returns:
            dxdt with Heaviside functions replaced by amici helper variables
        """

        # expanding the rhs will in general help to collect the same
        # heaviside function
        dt_expanded = dxdt.expand()
        # track all the old Heaviside expressions in tmp_roots_old
        # replace them later by the new expressions
        heavisides = []
        # run through the expression tree and get the roots
        tmp_roots_old = self._collect_heaviside_roots(dt_expanded.args)
        for tmp_old in tmp_roots_old:
            # we want unique identifiers for the roots
            tmp_new = self._get_unique_root(tmp_old, roots)
            # `tmp_new` is None if the root is not time-dependent.
            if tmp_new is None:
                continue
            # For Heavisides, we need to add the negative function as well
            self._get_unique_root(sp.sympify(- tmp_old), roots)
            heavisides.append((sp.Heaviside(tmp_old), tmp_new))

        if heavisides:
            # only apply subs if necessary
            for heaviside_sympy, heaviside_amici in heavisides:
                dxdt = dxdt.subs(heaviside_sympy, heaviside_amici)

        return dxdt


def _print_with_exception(math: sp.Expr) -> str:
    """
    Generate C++ code for a symbolic expression

    :param math:
        symbolic expression

    :return:
        C++ code for the specified expression
    """
    # get list of custom replacements
    user_functions = {fun['sympy']: fun['c++'] for fun in CUSTOM_FUNCTIONS}

    try:
        # Required until https://github.com/sympy/sympy/pull/20558 is released
        with _monkeypatched(_CXXCodePrinterBase, '_print_Max',
                            _custom_print_max),\
                _monkeypatched(_CXXCodePrinterBase, '_print_Min',
                               _custom_print_min):
            ret = cxxcode(math, standard='c++11',
                          user_functions=user_functions)
        ret = re.sub(r'(^|\W)M_PI(\W|$)', r'\1amici::pi\2', ret)
        return ret
    except TypeError as e:
        raise ValueError(
            f'Encountered unsupported function in expression "{math}": '
            f'{e}!'
        )


def _get_sym_lines_array(equations: sp.Matrix,
                         variable: str,
                         indent_level: int) -> List[str]:
    """
    Generate C++ code for assigning symbolic terms in symbols to C++ array
    `variable`.

    :param equations:
        vectors of symbolic expressions

    :param variable:
        name of the C++ array to assign to

    :param indent_level:
        indentation level (number of leading blanks)

    :return:
        C++ code as list of lines

    """

    return [' ' * indent_level + f'{variable}[{index}] = '
                                 f'{_print_with_exception(math)};'
            for index, math in enumerate(equations)
            if not (math == 0 or math == 0.0)]


def _get_sym_lines_symbols(symbols: sp.Matrix,
                           equations: sp.Matrix,
                           variable: str,
                           indent_level: int) -> List[str]:
    """
    Generate C++ code for where array elements are directly replaced with
    their corresponding macro symbol

    :param symbols:
        vectors of symbols that equations are assigned to

    :param equations:
        vectors of expressions

    :param variable:
        name of the C++ array to assign to, only used in comments

    :param indent_level:
        indentation level (number of leading blanks)

    :return:
        C++ code as list of lines

    """

    return [f'{" " * indent_level}{sym} = {_print_with_exception(math)};'
            f'  // {variable}[{index}]'.replace('\n',
                                                '\n' + ' ' * indent_level)
            for index, (sym, math) in enumerate(zip(symbols, equations))
            if not (math == 0 or math == 0.0)]


class ODEExporter:
    """
    The ODEExporter class generates AMICI C++ files for ODE model as
    defined in symbolic expressions.

    :ivar model:
        ODE definition

    :ivar verbose:
        more verbose output if True

    :ivar assume_pow_positivity:
        if set to true, a special pow function is
        used to avoid problems with state variables that may become negative
        due to numerical errors

        compiler: distutils/setuptools compiler selection to build the
        python extension

    :ivar functions:
        carries C++ function signatures and other specifications

    :ivar model_name:
        name of the model that will be used for compilation

    :ivar model_path:
        path to the generated model specific files

    :ivar model_swig_path:
        path to the generated swig files

    :ivar allow_reinit_fixpar_initcond:
        indicates whether reinitialization of
        initial states depending on fixedParameters is allowed for this model

    :ivar _build_hints:
        If the given model uses special functions, this set contains hints for
        model building.

    :ivar generate_sensitivity_code:
        Specifies whether code for sensitivity computation is to be generated
    """

    def __init__(
            self,
            ode_model: ODEModel,
            outdir: Optional[str] = None,
            verbose: Optional[Union[bool, int]] = False,
            assume_pow_positivity: Optional[bool] = False,
            compiler: Optional[str] = None,
            allow_reinit_fixpar_initcond: Optional[bool] = True,
            generate_sensitivity_code: Optional[bool] = True,
            model_name: Optional[str] = 'model'
    ):
        """
        Generate AMICI C++ files for the ODE provided to the constructor.

        :param ode_model:
            ODE definition

        :param outdir:
            see :meth:`amici.ode_export.ODEExporter.set_paths`

        :param verbose:
            verbosity level for logging, True/False default to
            logging.Error/logging.DEBUG

        :param assume_pow_positivity:
            if set to true, a special pow function is
            used to avoid problems with state variables that may become
            negative due to numerical errors

        :param compiler: distutils/setuptools compiler selection to build the
            python extension

        :param allow_reinit_fixpar_initcond:
            see :class:`amici.ode_export.ODEExporter`

        :param generate_sensitivity_code specifies whether code required for
            sensitivity computation will be generated

        :param model_name:
            name of the model to be used during code generation
        """
        set_log_level(logger, verbose)

        self.verbose: bool = logger.getEffectiveLevel() <= logging.DEBUG
        self.assume_pow_positivity: bool = assume_pow_positivity
        self.compiler: str = compiler

        self.model_path: str = ''
        self.model_swig_path: str = ''

        self.set_name(model_name)
        self.set_paths(outdir)

        # Signatures and properties of generated model functions (see
        # include/amici/model.h for details)
        self.model: ODEModel = ode_model

        # To only generate a subset of functions, apply subselection here
        self.functions: Dict[str, Dict[str, Union[str, List[str]]]] = \
            copy.deepcopy(functions)

        self.allow_reinit_fixpar_initcond: bool = allow_reinit_fixpar_initcond
        self._build_hints = set()
        self.generate_sensitivity_code: bool = generate_sensitivity_code

    @log_execution_time('generating cpp code', logger)
    def generate_model_code(self) -> None:
        """
        Generates the native C++ code for the loaded model and a Matlab
        script that can be run to compile a mex file from the C++ code


        """
        with _monkeypatched(sp.Pow, '_eval_derivative',
                            _custom_pow_eval_derivative):

            self._prepare_model_folder()
            self._generate_c_code()
            self._generate_m_code()

    @log_execution_time('compiling cpp code', logger)
    def compile_model(self) -> None:
        """
        Compiles the generated code it into a simulatable module


        """
        self._compile_c_code(compiler=self.compiler,
                             verbose=self.verbose)

    def _prepare_model_folder(self) -> None:
        """
        Create model directory or remove all files if the output directory
        already exists.
        """
        os.makedirs(self.model_path, exist_ok=True)

        for file in os.listdir(self.model_path):
            file_path = os.path.join(self.model_path, file)
            if os.path.isfile(file_path):
                os.remove(file_path)

    def _generate_c_code(self) -> None:
        """
        Create C++ code files for the model based on ODEExporter.model
        """
        for function in self.functions.keys():
            if function in sensi_functions + sparse_sensi_functions and \
                    not self.generate_sensitivity_code:
                continue

            if 'dont_generate_body' not in \
                    self.functions[function].get('flags', []):
                dec = log_execution_time(f'writing {function}.cpp', logger)
                dec(self._write_function_file)(function)
            if function in sparse_functions \
                    and 'body' in self.functions[function]:
                self._write_function_index(function, 'colptrs')
                self._write_function_index(function, 'rowvals')
            if function == 'spline_constructors':
                self._write_function_file(function)

        for name in self.model.sym_names():
            # only generate for those that have nontrivial implementation,
            # check for both basic variables (not in functions) and function
            # computed values
            if (name in self.functions and
                'body' not in self.functions[name] and
                name not in nobody_functions) or \
               (name not in self.functions and
                    len(self.model.sym(name)) == 0):
                continue
            self._write_index_files(name)

        self._write_wrapfunctions_cpp()
        self._write_wrapfunctions_header()
        self._write_model_header_cpp()
        self._write_c_make_file()
        self._write_swig_files()
        self._write_module_setup()

        shutil.copy(CXX_MAIN_TEMPLATE_FILE,
                    os.path.join(self.model_path, 'main.cpp'))

    def _compile_c_code(self,
                        verbose: Optional[Union[bool, int]] = False,
                        compiler: Optional[str] = None) -> None:
        """
        Compile the generated model code

        :param verbose:
            Make model compilation verbose

        :param compiler:
            distutils/setuptools compiler selection to build the python
            extension

        """

        # setup.py assumes it is run from within the model directory
        module_dir = self.model_path
        script_args = [sys.executable, os.path.join(module_dir, 'setup.py')]

        if verbose:
            script_args.append('--verbose')
        else:
            script_args.append('--quiet')

        script_args.extend(['build_ext', f'--build-lib={module_dir}'])

        if compiler is not None:
            script_args.extend([f'--compiler={compiler}'])

        # distutils.core.run_setup looks nicer, but does not let us check the
        # result easily
        try:
            result = subprocess.run(script_args,
                                    cwd=module_dir,
                                    stdout=subprocess.PIPE,
                                    stderr=subprocess.STDOUT,
                                    check=True)
        except subprocess.CalledProcessError as e:
            print(e.output.decode('utf-8'))
            print("Failed building the model extension.")
            if self._build_hints:
                print("Note:")
                print('\n'.join(self._build_hints))
            raise

        if verbose:
            print(result.stdout.decode('utf-8'))

    def _generate_m_code(self) -> None:
        """
        Create a Matlab script for compiling code files to a mex file
        """
        # creating the code lines for the Matlab compile script
        lines = []

        # Events are not yet implemented. Once this is done, the variable nz
        # will have to be replaced by "self.model.nz()"
        nz = 0

        # Second order code is not yet implemented. Once this is done,
        # those variables will have to be replaced by
        # "self.model.<var>true()", or the corresponding "model.self.o2flag"
        nxtrue_rdata = self.model.num_states_rdata()
        nytrue = self.model.num_obs()
        o2flag = 0

        # a preliminary comment
        lines.append('% This compile script was automatically created from'
                     ' Python SBML import.')
        lines.append('% If mex compiler is set up within MATLAB, it can be run'
                     ' from MATLAB ')
        lines.append('% in order to compile a mex-file from the Python'
                     ' generated C++ files.')
        lines.append('')

        # write the actual compiling code
        lines.append(f"modelName = '{self.model_name}';")
        lines.append("amimodel.compileAndLinkModel"
                     "(modelName, '', [], [], [], []);")
        lines.append(f"amimodel.generateMatlabWrapper({nxtrue_rdata}, "
                     f"{nytrue}, {self.model.num_par()}, "
                     f"{self.model.num_const()}, {nz}, {o2flag}, ...\n    [], "
                     "['simulate_' modelName '.m'], modelName, ...\n"
                     "    'lin', 1, 1);")

        # write compile script (for mex)
        compile_script = os.path.join(self.model_path, 'compileMexFile.m')
        with open(compile_script, 'w') as fileout:
            fileout.write('\n'.join(lines))

    def _get_index(self, name: str) -> Dict[sp.Symbol, int]:
        """
        Compute indices for a symbolic array.

        :param name:
            key in self.model._syms for which to obtain the index.

        :return:
            a dictionary of symbol/index pairs.
        """
        if name in self.model.sym_names():
            if name in sparse_functions:
                symbols = self.model.sparsesym(name)
            else:
                symbols = self.model.sym(name).T
        else:
            raise ValueError(f'Unknown symbolic array: {name}')

        return {
            strip_pysb(symbol).name : index
            for index, symbol in enumerate(symbols)
        }

    def _write_index_files(self, name: str) -> None:
        """
        Write index file for a symbolic array.

        :param name:
            key in self.model._syms for which the respective file should
            be written

        """
        lines = []
        if name in self.model.sym_names():
            if name in sparse_functions:
                symbols = self.model.sparsesym(name)
            else:
                symbols = self.model.sym(name).T
            # flatten multiobs
            if isinstance(next(iter(symbols), None), list):
                symbols = [symbol for obs in symbols for symbol in obs]
        else:
            raise ValueError(f'Unknown symbolic array: {name}')

        for index, symbol in enumerate(symbols):
            symbol_name = strip_pysb(symbol)
            if str(symbol) == '0':
                continue
            if str(symbol_name) == '':
                raise ValueError(f'{name} contains a symbol called ""')
            lines.append(
                f'#define {symbol_name} {name}[{index}]'
            )

        filename = os.path.join(self.model_path, f'{self.model_name}_{name}.h')
        with open(filename, 'w') as fileout:
            fileout.write('\n'.join(lines))

    def _write_function_file(self, function: str) -> None:
        """
        Generate equations and write the C++ code for the function
        `function`.

        :param function:
            name of the function to be written (see self.functions)
        """

        # first generate the equations to make sure we have everything we
        # need in subsequent steps
        if function in sparse_functions:
            equations = self.model.sparseeq(function)
        elif not self.allow_reinit_fixpar_initcond \
                and function == 'sx0_fixedParameters':
            # Not required. Will create empty function body.
            equations = sp.Matrix()
        elif function == 'spline_constructors':
            pass
        else:
            equations = self.model.eq(function)

        # function header
        lines = [
            '#include "amici/symbolic_functions.h"',
            '#include "amici/defines.h"',
            '#include "sundials/sundials_types.h"',
            '',
            '#include <gsl/gsl-lite.hpp>',
            '#include <array>',
        ]
        if function == 'spline_constructors':
            lines += ['#include "amici/splinefunctions.h"',
                      '#include <vector>']

        # function signature
        signature = self.functions[function]['signature']

        lines.append('')

        # extract symbols that need definitions from signature
        # don't add includes for files that won't be generated.
        # Unfortunately we cannot check for `self.functions[sym]['body']`
        # here since it may not have been generated yet.
        for match in re.findall(
                fr'const (realtype|double) \*([\w]+)[0]*[,\)]+', signature
        ):
            sym = match[1]
            if sym not in self.model.sym_names():
                continue

            if sym in sparse_functions:
                iszero = smart_is_zero_matrix(self.model.sparseeq(sym))
            elif sym in self.functions:
                iszero = smart_is_zero_matrix(self.model.eq(sym))
            else:
                iszero = len(self.model.sym(sym)) == 0

            if iszero:
                continue

            lines.append(f'#include "{self.model_name}_{sym}.h"')

        # include return symbols
        if function in self.model.sym_names() and \
                function not in non_unique_id_symbols:
            lines.append(f'#include "{self.model_name}_{function}.h"')

        lines.extend([
            '',
            'namespace amici {',
            f'namespace model_{self.model_name} {{',
            '',
        ])

        if function == 'spline_constructors':
            lines.append(f'std::vector<HermiteSpline> {function}_{self.model_name}{signature}{{')
        else:
            lines.append(f'void {function}_{self.model_name}{signature}{{')

        # function body
        if function == 'spline_constructors':
            body = self._get_spline_constructors_body()
        else:
            body = self._get_function_body(function, equations)
        if self.assume_pow_positivity and 'assume_pow_positivity' \
                in self.functions[function].get('flags', []):
            body = [re.sub(r'(^|\W)std::pow\(', r'\1amici::pos_pow(', line)
                    for line in body]
            # execute this twice to catch cases where the ending ( would be the
            # starting (^|\W) for the following match
            body = [re.sub(r'(^|\W)std::pow\(', r'\1amici::pos_pow(', line)
                    for line in body]

        if body:
            self.functions[function]['body'] = body
        else:
            return
        lines += body
        lines.extend([
            '}',
            '',
            f'}} // namespace model_{self.model_name}',
            '} // namespace amici\n',
        ])

        # check custom functions
        for fun in CUSTOM_FUNCTIONS:
            if 'include' in fun and any(fun['c++'] in line for line in lines):
                if 'build_hint' in fun:
                    self._build_hints.add(fun['build_hint'])
                lines.insert(0, fun['include'])

        # if not body is None:
        with open(os.path.join(
                self.model_path, f'{self.model_name}_{function}.cpp'), 'w'
        ) as fileout:
            fileout.write('\n'.join(lines))

    def _write_function_index(self, function: str, indextype: str) -> None:
        """
        Generate equations and write the C++ code for the function
        `function`.

        :param function:
            name of the function to be written (see self.functions)

        :param indextype:
            type of index {'colptrs', 'rowvals'}

        """

        if indextype == 'colptrs':
            values = self.model.colptrs(function)
            setter = 'indexptrs'
        elif indextype == 'rowvals':
            values = self.model.rowvals(function)
            setter = 'indexvals'
        else:
            raise ValueError('Invalid value for indextype, must be colptrs or '
                             f'rowvals: {indextype}')

        # function signature
        if function in multiobs_functions:
            signature = f'(SUNMatrixWrapper &{function}, int index)'
        else:
            signature = f'(SUNMatrixWrapper &{function})'

        lines = [
            '#include "amici/sundials_matrix_wrapper.h"',
            '#include "sundials/sundials_types.h"',
            '',
            '#include <array>',
            '#include <algorithm>',
            '',
            'namespace amici {',
            f'namespace model_{self.model_name} {{',
            '',
        ]

        # Generate static array with indices
        if len(values):
            static_array_name = f"{function}_{indextype}_{self.model_name}_"
            if function in multiobs_functions:
                # list of index vectors
                lines.append(
                    "static constexpr std::array<std::array<sunindextype, "
                    f"{len(values[0])}>, {len(values)}> "
                    f"{static_array_name} = {{{{"
                )
                lines.extend(['    {'
                              + ', '.join(map(str, index_vector)) + '}, '
                              for index_vector in values])
                lines.append("}};")
            else:
                # single index vector
                lines.append("static constexpr std::array<sunindextype, "
                             f"{len(values)}> {static_array_name} = {{")
                lines.append('    ' + ', '.join(map(str, values)))
                lines.append("};")

        lines.extend([
            '',
            f'void {function}_{indextype}_{self.model_name}{signature}{{',
        ])

        if len(values):
            if function in multiobs_functions:
                lines.append(
                    f"    {function}.set_{setter}"
                    f"(gsl::make_span({static_array_name}[index]));"
                )
            else:
                lines.append(
                    f"    {function}.set_{setter}"
                    f"(gsl::make_span({static_array_name}));"
                )

        lines.extend([
            '}'
            '',
            f'}} // namespace model_{self.model_name}',
            '} // namespace amici\n',
        ])

        filename = f'{self.model_name}_{function}_{indextype}.cpp'
        filename = os.path.join(self.model_path, filename)

        with open(filename, 'w') as fileout:
            fileout.write('\n'.join(lines))

    def _get_function_body(self,
                           function: str,
                           equations: sp.Matrix) -> List[str]:
        """
        Generate C++ code for body of function `function`.

        :param function:
            name of the function to be written (see self.functions)

        :param equations:
            symbolic definition of the function body

        :return:
            generated C++ code

        """

        lines = []

        if (
                len(equations) == 0
                or (
                    isinstance(equations, (sp.Matrix, sp.ImmutableDenseMatrix))
                    and min(equations.shape) == 0
                )
        ):
            # dJydy is a list
            return lines

        if not self.allow_reinit_fixpar_initcond \
                and function in ['sx0_fixedParameters', 'x0_fixedParameters']:
            return lines

        if function == 'sx0_fixedParameters':
            # here we only want to overwrite values where x0_fixedParameters
            # was applied

            lines.extend([
                # Keep list of indices of fixed parameters occurring in x0
                "    static const std::array<int, "
                + str(len(self.model._x0_fixedParameters_idx))
                + "> _x0_fixedParameters_idxs = {",
                "        "
                + ', '.join(str(x)
                            for x in self.model._x0_fixedParameters_idx),
                "    };",
                "",
                # Set all parameters that are to be reset to 0, so that the
                #  switch statement below only needs to handle non-zero entries
                #  (which usually reduces file size and speeds up
                #  compilation significantly).
                "    for(auto idx: reinitialization_state_idxs) {",
                "        if(std::find(_x0_fixedParameters_idxs.cbegin(), "
                "_x0_fixedParameters_idxs.cend(), idx) != "
                "_x0_fixedParameters_idxs.cend())\n"
                "            sx0_fixedParameters[idx] = 0.0;",
                "    }"])

            cases = dict()
            for ipar in range(self.model.num_par()):
                expressions = []
                for index, formula in zip(
                        self.model._x0_fixedParameters_idx,
                        equations[:, ipar]
                ):
                    if not formula.is_zero:
                        expressions.extend([
                            f'if(std::find('
                            'reinitialization_state_idxs.cbegin(), '
                            f'reinitialization_state_idxs.cend(), {index}) != '
                            'reinitialization_state_idxs.cend())',
                            f'    {function}[{index}] = '
                            f'{_print_with_exception(formula)};'
                        ])
                cases[ipar] = expressions
            lines.extend(get_switch_statement('ip', cases, 1))

        elif function == 'x0_fixedParameters':
            for index, formula in zip(
                    self.model._x0_fixedParameters_idx,
                    equations
            ):
                lines.append(
                    f'    if(std::find(reinitialization_state_idxs.cbegin(), '
                    f'reinitialization_state_idxs.cend(), {index}) != '
                    'reinitialization_state_idxs.cend())\n        '
                    f'{function}[{index}] = '
                    f'{_print_with_exception(formula)};')

        elif function in event_functions:
            cases = {ie: _get_sym_lines_array(equations[ie], function, 0)
                     for ie in range(self.model.num_events())
                     if not smart_is_zero_matrix(equations[ie])}
            lines.extend(get_switch_statement('ie', cases, 1))

        elif function in event_sensi_functions:
            outer_cases = {}
            for ie, inner_equations in enumerate(equations):
                inner_lines = []
                inner_cases = {
                    ipar: _get_sym_lines_array(inner_equations[:, ipar],
                                               function, 0)
                    for ipar in range(self.model.num_par())
                    if not smart_is_zero_matrix(inner_equations[:, ipar])}
                inner_lines.extend(get_switch_statement(
                    'ip', inner_cases, 0))
                outer_cases[ie] = copy.copy(inner_lines)
            lines.extend(get_switch_statement('ie', outer_cases, 1))

        elif function in sensi_functions:
            cases = {ipar: _get_sym_lines_array(equations[:, ipar], function,
                                                0)
                     for ipar in range(self.model.num_par())
                     if not smart_is_zero_matrix(equations[:, ipar])}
            lines.extend(get_switch_statement('ip', cases, 1))

        elif function in multiobs_functions:
            if function == 'dJydy':
                cases = {
                    iobs: _get_sym_lines_array(equations[iobs], function, 0)
                    for iobs in range(self.model.num_obs())
                    if not smart_is_zero_matrix(equations[iobs])
                }
            else:
                cases = {
                    iobs: _get_sym_lines_array(equations[:, iobs], function, 0)
                    for iobs in range(self.model.num_obs())
                    if not smart_is_zero_matrix(equations[:, iobs])
                }
            lines.extend(get_switch_statement('iy', cases, 1))

        elif function in self.model.sym_names() \
                and function not in non_unique_id_symbols:
            if function in sparse_functions:
                symbols = self.model.sparsesym(function)
            else:
                symbols = self.model.sym(function, stripped=True)
            lines += _get_sym_lines_symbols(symbols, equations, function, 4)

        else:
            lines += _get_sym_lines_array(equations, function, 4)

        return [line for line in lines if line]

    def _get_spline_constructors_body(self):
        body = [f'\tstd::vector<HermiteSpline> splines;', '']
        for ispl, spline in enumerate(self.model.splines):
            # create the vector with the node locations
            nodes = f'\tstd::vector<realtype> nodes{ispl} {{'
            if isinstance(spline.xx, UniformGrid):
                nodes += str(spline.xx.start) + ', ' + str(spline.xx.stop) + '};'
            else:
                nodes += ', '.join(str(x) for x in spline.xx) + '};'
            body.append(nodes)

            # create the vector with the node values
            vals = f'\tstd::vector<realtype> values{ispl} {{' + str(spline.yy[0])
            for iyy in spline.yy[1:]:
                vals += ', ' + str(iyy)
            vals += '};'
            body.append(vals)

            # create the vector with the slopes
            body.append(f'\tstd::vector<realtype> slopes{ispl};')
            constr = f'\tHermiteSpline spline{ispl} = HermiteSpline('
            constr += f'nodes{ispl}, values{ispl}, slopes{ispl}, '

            for bc in spline.bc:
                if bc is None:
                    constr += 'SplineBoundaryCondition::given, '
                elif bc == 'zeroderivative':
                    constr += 'SplineBoundaryCondition::zeroDerivative, '
                elif bc == 'natural':
                    constr += 'SplineBoundaryCondition::natural, '
                elif bc == 'zeroderivative+natural':
                    constr += 'SplineBoundaryCondition::naturalZeroDerivative, '
                elif bc == 'periodic':
                    constr += 'SplineBoundaryCondition::periodic, '
                else:
                    raise ValueError(
                        f'unknown bc {bc} found in spline object'
                    )

            for extr in spline.extrapolate:
                if extr is None:
                    constr += 'SplineExtrapolation::noExtrapolation, '
                elif extr == 'polynomial':
                    constr += 'SplineExtrapolation::polynomial, '
                elif extr == 'constant':
                    constr += 'SplineExtrapolation::constant, '
                elif extr == 'linear':
                    constr += 'SplineExtrapolation::linear, '
                elif extr == 'periodic':
                    constr += 'SplineExtrapolation::periodic, '
                else:
                    raise ValueError(
                        f'unknown extrapolation {extr} found in spline object'
                    )

            if spline.derivatives_by_fd:
                constr += 'true, '
            else:
                constr += 'false, '

            if isinstance(spline.xx, UniformGrid):
                constr += 'true, '
            else:
                constr += 'false, '

            if spline.logarithmic_parametrization:
                constr += 'true);'
            else:
                constr += 'false);'

            body.append(constr)
            body.append(f'\tsplines.push_back(spline{ispl});')
            body.append('')

        body.append('return splines;')
        return body

    def _write_wrapfunctions_cpp(self) -> None:
        """
        Write model-specific 'wrapper' file (wrapfunctions.cpp).
        """
        template_data = {'MODELNAME': self.model_name}
        apply_template(
            os.path.join(amiciSrcPath, 'wrapfunctions.template.cpp'),
            os.path.join(self.model_path, 'wrapfunctions.cpp'),
            template_data
        )

    def _write_wrapfunctions_header(self) -> None:
        """
        Write model-specific header file (wrapfunctions.h).
        """
        template_data = {'MODELNAME': str(self.model_name)}
        apply_template(
            os.path.join(amiciSrcPath, 'wrapfunctions.ODE_template.h'),
            os.path.join(self.model_path, 'wrapfunctions.h'),
            template_data
        )

    def _write_model_header_cpp(self) -> None:
        """
        Write model-specific header and cpp file (MODELNAME.{h,cpp}).
        """

        tpl_data = {
            'MODELNAME': str(self.model_name),
            'NX_RDATA': str(self.model.num_states_rdata()),
            'NXTRUE_RDATA': str(self.model.num_states_rdata()),
            'NX_SOLVER': str(self.model.num_states_solver()),
            'NXTRUE_SOLVER': str(self.model.num_states_solver()),
            'NX_SOLVER_REINIT': str(self.model.num_state_reinits()),
            'NY': str(self.model.num_obs()),
            'NYTRUE': str(self.model.num_obs()),
            'NZ': '0',
            'NZTRUE': '0',
            'NEVENT': str(self.model.num_events()),
            'NOBJECTIVE': '1',
            'NW': str(len(self.model.sym('w'))),
            'NDWDP': str(len(self.model.sparsesym(
                'dwdp', force_generate=self.generate_sensitivity_code
            ))),
            'NDWDX': str(len(self.model.sparsesym('dwdx'))),
            'NDWDW': str(len(self.model.sparsesym('dwdw'))),
            'NDXDOTDW': str(len(self.model.sparsesym('dxdotdw'))),
            'NDXDOTDP_EXPLICIT': str(len(self.model.sparsesym(
                'dxdotdp_explicit',
                force_generate=self.generate_sensitivity_code
            ))),
            'NDXDOTDX_EXPLICIT': str(len(self.model.sparsesym(
                'dxdotdx_explicit'))),
            'NDJYDY': 'std::vector<int>{%s}'
                      % ','.join(str(len(x))
                                 for x in self.model.sparsesym('dJydy')),
            'UBW': str(self.model.num_states_solver()),
            'LBW': str(self.model.num_states_solver()),
            'NP': str(self.model.num_par()),
            'NK': str(self.model.num_const()),
            'O2MODE': 'amici::SecondOrderMode::none',
            # using cxxcode ensures proper handling of nan/inf
            'PARAMETERS': _print_with_exception(self.model.val('p'))[1:-1],
            'FIXED_PARAMETERS': _print_with_exception(self.model.val('k'))[
                                1:-1],
            'PARAMETER_NAMES_INITIALIZER_LIST':
                self._get_symbol_name_initializer_list('p'),
            'STATE_NAMES_INITIALIZER_LIST':
                self._get_symbol_name_initializer_list('x_rdata'),
            'FIXED_PARAMETER_NAMES_INITIALIZER_LIST':
                self._get_symbol_name_initializer_list('k'),
            'OBSERVABLE_NAMES_INITIALIZER_LIST':
                self._get_symbol_name_initializer_list('y'),
            'OBSERVABLE_TRAFO_INITIALIZER_LIST':
                '\n'.join(
                    f'ObservableScaling::{trafo}, // y[{idx}]'
                    for idx, trafo in enumerate(
                        self.model.get_observable_transformations()
                    )
                ),
            'EXPRESSION_NAMES_INITIALIZER_LIST':
                self._get_symbol_name_initializer_list('w'),
            'PARAMETER_IDS_INITIALIZER_LIST':
                self._get_symbol_id_initializer_list('p'),
            'STATE_IDS_INITIALIZER_LIST':
                self._get_symbol_id_initializer_list('x_rdata'),
            'FIXED_PARAMETER_IDS_INITIALIZER_LIST':
                self._get_symbol_id_initializer_list('k'),
            'OBSERVABLE_IDS_INITIALIZER_LIST':
                self._get_symbol_id_initializer_list('y'),
            'EXPRESSION_IDS_INITIALIZER_LIST':
                self._get_symbol_id_initializer_list('w'),
            'REINIT_FIXPAR_INITCOND':
                'true' if self.allow_reinit_fixpar_initcond else
                'false',
            'AMICI_VERSION_STRING':  __version__,
            'AMICI_COMMIT_STRING': __commit__,
            'W_RECURSION_DEPTH': self.model._w_recursion_depth,
            'QUADRATIC_LLH': 'true'
                if self.model._has_quadratic_nllh else 'false',
        }

        for fun, fundef in self.functions.items():
            if fun in nobody_functions:
                continue

            if 'body' not in fundef:
                tpl_data[f'{fun.upper()}_DEF'] = ''

                if fun in sensi_functions + sparse_sensi_functions and \
                        not self.generate_sensitivity_code:
                    impl = ''
                else:
                    impl = get_model_override_implementation(
                        fun, self.model_name, nobody=True
                    )

                tpl_data[f'{fun.upper()}_IMPL'] = impl

                if fun in sparse_functions:
                    for indexfield in ['colptrs', 'rowvals']:
                        if fun in sparse_sensi_functions and \
                                not self.generate_sensitivity_code:
                            impl = ''
                        else:
                            impl = get_sunindex_override_implementation(
                                fun, self.model_name, indexfield, nobody=True
                            )
                        tpl_data[f'{fun.upper()}_{indexfield.upper()}_DEF'] \
                            = ''
                        tpl_data[f'{fun.upper()}_{indexfield.upper()}_IMPL'] \
                            = impl

                continue

            tpl_data[f'{fun.upper()}_DEF'] = \
                get_function_extern_declaration(fun, self.model_name)
            tpl_data[f'{fun.upper()}_IMPL'] = \
                get_model_override_implementation(fun, self.model_name)
            if fun in sparse_functions:
                tpl_data[f'{fun.upper()}_COLPTRS_DEF'] = \
                    get_sunindex_extern_declaration(fun, self.model_name,
                                                    'colptrs')
                tpl_data[f'{fun.upper()}_COLPTRS_IMPL'] = \
                    get_sunindex_override_implementation(fun, self.model_name,
                                                         'colptrs')
                tpl_data[f'{fun.upper()}_ROWVALS_DEF'] = \
                    get_sunindex_extern_declaration(fun, self.model_name,
                                                    'rowvals')
                tpl_data[f'{fun.upper()}_ROWVALS_IMPL'] = \
                    get_sunindex_override_implementation(fun, self.model_name,
                                                         'rowvals')

        if self.model.num_states_solver() == self.model.num_states_rdata():
            tpl_data['X_RDATA_DEF'] = ''
            tpl_data['X_RDATA_IMPL'] = ''

        apply_template(
            os.path.join(amiciSrcPath, 'model_header.ODE_template.h'),
            os.path.join(self.model_path, f'{self.model_name}.h'),
            tpl_data
        )

        apply_template(
            os.path.join(amiciSrcPath, 'model.ODE_template.cpp'),
            os.path.join(self.model_path, f'{self.model_name}.cpp'),
            tpl_data
        )

    def _get_symbol_name_initializer_list(self, name: str) -> str:
        """
        Get SBML name initializer list for vector of names for the given
        model entity

        :param name:
            any key present in self.model._syms

        :return:
            Template initializer list of names
        """
        return '\n'.join(
            [
                f'"{symbol}", // {name}[{idx}]'
                for idx, symbol in enumerate(self.model.name(name))
            ]
        )

    def _get_symbol_id_initializer_list(self, name: str) -> str:
        """
        Get C++ initializer list for vector of names for the given model
        entity

        :param name:
            any key present in self.model._syms

        :return:
            Template initializer list of ids
        """
        return '\n'.join(
            [
                f'"{strip_pysb(symbol)}", // {name}[{idx}]'
                for idx, symbol in enumerate(self.model.sym(name))
            ]
        )

    def _write_c_make_file(self):
        """
        Write CMake CMakeLists.txt file for this model.
        """

        sources = [
            f + ' ' for f in os.listdir(self.model_path)
            if f.endswith('.cpp') and f != 'main.cpp'
        ]

        template_data = {'MODELNAME': self.model_name,
                         'SOURCES': '\n'.join(sources),
                         'AMICI_VERSION': __version__}
        apply_template(
            MODEL_CMAKE_TEMPLATE_FILE,
            os.path.join(self.model_path, 'CMakeLists.txt'),
            template_data
        )

    def _write_swig_files(self) -> None:
        """
        Write SWIG interface files for this model.
        """
        if not os.path.exists(self.model_swig_path):
            os.makedirs(self.model_swig_path)
        template_data = {'MODELNAME': self.model_name}
        apply_template(
            os.path.join(amiciSwigPath, 'modelname.template.i'),
            os.path.join(self.model_swig_path, self.model_name + '.i'),
            template_data
        )
        shutil.copy(SWIG_CMAKE_TEMPLATE_FILE,
                    os.path.join(self.model_swig_path, 'CMakeLists.txt'))

    def _write_module_setup(self) -> None:
        """
        Create a distutils setup.py file for compile the model module.
        """

        template_data = {'MODELNAME': self.model_name,
                         'AMICI_VERSION': __version__,
                         'PACKAGE_VERSION': '0.1.0'}
        apply_template(os.path.join(amiciModulePath, 'setup.template.py'),
                       os.path.join(self.model_path, 'setup.py'),
                       template_data)
        apply_template(os.path.join(amiciModulePath, 'MANIFEST.template.in'),
                       os.path.join(self.model_path, 'MANIFEST.in'), {})
        # write __init__.py for the model module
        if not os.path.exists(os.path.join(self.model_path, self.model_name)):
            os.makedirs(os.path.join(self.model_path, self.model_name))

        apply_template(
            os.path.join(amiciModulePath, '__init__.template.py'),
            os.path.join(self.model_path, self.model_name, '__init__.py'),
            template_data
        )

    def set_paths(self, output_dir: Optional[str] = None) -> None:
        """
        Set output paths for the model and create if necessary

        :param output_dir:
            relative or absolute path where the generated model
            code is to be placed. If ``None``, this will default to
            `amici-{self.model_name}` in the current working directory.
            will be created if does not exists.

        """
        if output_dir is None:
            output_dir = os.path.join(os.getcwd(),
                                      f'amici-{self.model_name}')

        self.model_path = os.path.abspath(output_dir)
        self.model_swig_path = os.path.join(self.model_path, 'swig')

    def set_name(self, model_name: str) -> None:
        """
        Sets the model name

        :param model_name:
            name of the model (may only contain upper and lower case letters,
            digits and underscores, and must not start with a digit)

        """
        if not is_valid_identifier(model_name):
            raise ValueError(
                f"'{model_name}' is not a valid model name. "
                "Model name may only contain upper and lower case letters, "
                "digits and underscores, and must not start with a digit.")

        self.model_name = model_name

    def _print_with_exception(self, math: sp.Basic) -> str:
        """
        Generate C++ code for a symbolic expression

        :param math:
            symbolic expression

        :return:
            C++ code for the specified expression
        """
        # get list of custom replacements
        user_functions = {fun['sympy']: fun['c++'] for fun in CUSTOM_FUNCTIONS}
        user_functions.update(spline_user_functions(
            self.model.splines,
            self._get_index('p')
        ))
        try:
            ret = cxxcode(
                math,
                standard='c++11',
                user_functions=user_functions
            )
            ret = re.sub(r'(^|\W)M_PI(\W|$)', r'\1amici::pi\2', ret)
            return ret
        except TypeError as e:
            raise ValueError(
                f'Encountered unsupported function in expression "{math}": '
                f'{e}!'
            )

    def _get_sym_lines(self,
                       symbols: sp.Matrix,
                       variable: str,
                       indent_level: int) -> List[str]:
        """
        Generate C++ code for assigning symbolic terms in symbols to C++ array
        `variable`.

        :param symbols:
            vectors of symbolic terms

        :param variable:
            name of the C++ array to assign to

        :param indent_level:
            indentation level (number of leading blanks)

        :return:
            C++ code as list of lines

        """

        return [' ' * indent_level + f'{variable}[{index}] = '
                                     f'{self._print_with_exception(math)};'
                for index, math in enumerate(symbols)
                if not (math == 0 or math == 0.0)]


class TemplateAmici(Template):
    """
    Template format used in AMICI (see string.template for more details).

    :ivar delimiter:
        delimiter that identifies template variables

    """
    delimiter = 'TPL_'


def apply_template(source_file: str,
                   target_file: str,
                   template_data: Dict[str, str]) -> None:
    """
    Load source file, apply template substitution as provided in
    templateData and save as targetFile.

    :param source_file:
        relative or absolute path to template file

    :param target_file:
        relative or absolute path to output file

    :param template_data:
        template keywords to substitute (key is template
        variable without :attr:`TemplateAmici.delimiter`)

    """
    with open(source_file) as filein:
        src = TemplateAmici(filein.read())
    result = src.safe_substitute(template_data)
    with open(target_file, 'w') as fileout:
        fileout.write(result)


def strip_pysb(symbol: sp.Basic) -> sp.Basic:
    """
    Strips pysb info from a :class:`pysb.Component` object

    :param symbol:
        symbolic expression

    :return:
        stripped expression

    """
    # strip pysb type and transform into a flat sympy.Symbol.
    # this ensures that the pysb type specific __repr__ is used when converting
    # to string
    if pysb and isinstance(symbol, pysb.Component):
        return sp.Symbol(symbol.name, real=True)
    else:
        # in this case we will use sympy specific transform anyways
        return symbol


def get_function_extern_declaration(fun: str, name: str) -> str:
    """
    Constructs the extern function declaration for a given function

    :param fun:
        function name
    :param name:
        model name

    :return:
        c++ function definition string

    """
    return \
        f'extern void {fun}_{name}{functions[fun]["signature"]};'


def get_sunindex_extern_declaration(fun: str, name: str,
                                    indextype: str) -> str:
    """
    Constructs the function declaration for an index function of a given
    function

    :param fun:
        function name

    :param name:
        model name

    :param indextype:
        index function {'colptrs', 'rowvals'}

    :return:
        c++ function declaration string

    """
    index_arg = ', int index' if fun in multiobs_functions else ''
    return \
        f'extern void {fun}_{indextype}_{name}' \
        f'(SUNMatrixWrapper &{indextype}{index_arg});'


def get_model_override_implementation(fun: str, name: str,
                                      nobody: bool = False) -> str:
    """
    Constructs amici::Model::* override implementation for a given function

    :param fun:
        function name

    :param name:
        model name

    :param nobody:
        whether the function has a nontrivial implementation

    :return:
        c++ function implementation string

    """
    impl = 'virtual void f{fun}{signature} override {{'

    if nobody:
        impl += '}}\n'
    else:
        impl += '\n{ind8}{fun}_{name}{eval_signature};\n{ind4}}}\n'

    return impl.format(
            ind4=' '*4,
            ind8=' '*8,
            fun=fun,
            name=name,
            signature=functions[fun]["signature"],
            eval_signature=remove_typedefs(functions[fun]["signature"])
        )


def get_sunindex_override_implementation(fun: str, name: str,
                                         indextype: str,
                                         nobody: bool = False) -> str:
    """
    Constructs the amici::Model:: function implementation for an index
    function of a given function

    :param fun:
        function name

    :param name:
        model name

    :param indextype:
        index function {'colptrs', 'rowvals'}

    :param nobody:
        whether the corresponding function has a nontrivial implementation

    :return:
        c++ function implementation string

    """
    index_arg = ', int index' if fun in multiobs_functions else ''
    index_arg_eval = ', index' if fun in multiobs_functions else ''

    impl = 'virtual void f{fun}_{indextype}{signature} override {{'

    if nobody:
        impl += '}}\n'
    else:
        impl += '{ind8}{fun}_{indextype}_{name}{eval_signature};\n{ind4}}}\n'

    return impl.format(
            ind4=' '*4,
            ind8=' '*8,
            fun=fun,
            indextype=indextype,
            name=name,
            signature=f'(SUNMatrixWrapper &{indextype}{index_arg})',
            eval_signature=f'({indextype}{index_arg_eval})',
        )


def remove_typedefs(signature: str) -> str:
    """
    Strips typedef info from a function signature

    :param signature:
        function signature

    :return:
        string that can be used to construct function calls with the same
        variable names and ordering as in the function signature
    """
    # remove * pefix for pointers (pointer must always be removed before
    # values otherwise we will inadvertently dereference values,
    # same applies for const specifications)
    #
    # always add whitespace after type definition for cosmetic reasons
    typedefs = [
        'const realtype *',
        'const double *',
        'const realtype ',
        'double *',
        'realtype *',
        'const int ',
        'int ',
        'SUNMatrixContent_Sparse ',
        'gsl::span<const int>'
    ]

    for typedef in typedefs:
        signature = signature.replace(typedef, '')

    return signature


def get_switch_statement(condition: str, cases: Dict[int, List[str]],
                         indentation_level: Optional[int] = 0,
                         indentation_step: Optional[str] = ' ' * 4):
    """
    Generate code for switch statement

    :param condition:
        Condition for switch

    :param cases:
        Cases as dict with expressions as keys and statement as
        list of strings

    :param indentation_level:
        indentation level

    :param indentation_step:
        indentation whitespace per level

    :return:
        Code for switch expression as list of strings

    """
    lines = list()

    if not cases:
        return lines

    for expression, statements in cases.items():
        if statements:
            lines.append((indentation_level + 1) * indentation_step
                         + f'case {expression}:')
            for statement in statements:
                lines.append((indentation_level + 2) * indentation_step
                             + statement)
            lines.append((indentation_level + 2) * indentation_step + 'break;')

    if lines:
        lines.insert(0, indentation_level * indentation_step
                     + f'switch({condition}) {{')
        lines.append(indentation_level * indentation_step + '}')

    return lines


def csc_matrix(matrix: sp.Matrix,
               rownames: List[sp.Symbol],
               colnames: List[sp.Symbol],
               identifier: Optional[int] = 0,
               pattern_only: Optional[bool] = False) -> Tuple[
    List[int], List[int], sp.Matrix, List[str], sp.Matrix
]:
    """
    Generates the sparse symbolic identifiers, symbolic identifiers,
    sparse matrix, column pointers and row values for a symbolic
    variable

    :param matrix:
        dense matrix to be sparsified

    :param rownames:
        ids of the variable of which the derivative is computed (assuming
        matrix is the jacobian)

    :param colnames:
        ids of the variable with respect to which the derivative is computed
        (assuming matrix is the jacobian)

    :param identifier:
        additional identifier that gets appended to symbol names to
        ensure their uniqueness in outer loops

    :param pattern_only:
        flag for computing sparsity pattern without whole matrix

    :return:
        symbol_col_ptrs, symbol_row_vals, sparse_list, symbol_list,
        sparse_matrix

    """
    idx = 0

    nrows, ncols = matrix.shape

    if not pattern_only:
        sparse_matrix = sp.zeros(nrows, ncols)
    symbol_list = []
    sparse_list = []
    symbol_col_ptrs = []
    symbol_row_vals = []

    for col in range(0, ncols):
        symbol_col_ptrs.append(idx)
        for row in range(0, nrows):
            if matrix[row, col] == 0:
                continue

            symbol_row_vals.append(row)
            idx += 1
            symbol_name = f'd{_print_with_exception(rownames[row])}' \
                          f'_d{_print_with_exception(colnames[col])}'
            if identifier:
                symbol_name += f'_{identifier}'
            symbol_list.append(symbol_name)
            if pattern_only:
                continue

            sparse_matrix[row, col] = sp.Symbol(symbol_name, real=True)
            sparse_list.append(matrix[row, col])

    if idx == 0:
        symbol_col_ptrs = []  # avoid bad memory access for empty matrices
    else:
        symbol_col_ptrs.append(idx)

    if pattern_only:
        sparse_matrix = None
    else:
        sparse_list = sp.Matrix(sparse_list)

    return symbol_col_ptrs, symbol_row_vals, sparse_list, symbol_list, \
        sparse_matrix


def is_valid_identifier(x: str) -> bool:
    """
    Check whether `x` is a valid identifier for conditions, parameters,
    observables... . Identifiers may only contain upper and lower case letters,
    digits and underscores, and must not start with a digit.

    :param x:
        string to check

    :return:
        ``True`` if valid, ``False`` otherwise
    """

    return re.match(r'^[a-zA-Z_]\w*$', x) is not None


def generate_measurement_symbol(observable_id: Union[str, sp.Symbol]):
    """
    Generates the appropriate measurement symbol for the provided observable

    :param observable_id:
        symbol (or string representation) of the observable

    :return:
        symbol for the corresponding measurement
    """
    if not isinstance(observable_id, str):
        observable_id = strip_pysb(observable_id)
    return symbol_with_assumptions(f'm{observable_id}')


def generate_flux_symbol(
        reaction_index: int,
        name: Optional[str] = None
) -> sp.Symbol:
    """
    Generate identifier symbol for a reaction flux.
    This function will always return the same unique python object for a
    given entity.

    :param reaction_index:
        index of the reaction to which the flux corresponds
    :param name:
        an optional identifier of the reaction to which the flux corresponds
    :return:
        identifier symbol
    """
    if name is not None:
        return symbol_with_assumptions(name)

    return symbol_with_assumptions(f'flux_r{reaction_index}')


def symbol_with_assumptions(name: str):
    """
    Central function to create symbols with consistent, canonical assumptions

    :param name:
        name of the symbol

    :return:
        symbol with canonical assumptions
    """
    return sp.Symbol(name, real=True)


def cast_to_sym(value: Union[SupportsFloat, sp.Expr, BooleanAtom],
                input_name: str) -> sp.Expr:
    """
    Typecasts the value to sympy.Float if possible, and ensures the
    value is a symbolic expression.

    :param value:
        value to be cast

    :param input_name:
        name of input variable

    :return:
        typecast value
    """
    if isinstance(value, (sp.RealNumber, numbers.Number)):
        value = sp.Float(float(value))
    elif isinstance(value, BooleanAtom):
        value = sp.Float(float(bool(value)))

    if not isinstance(value, sp.Expr):
        raise TypeError(f"Couldn't cast {input_name} to sympy.Expr, was "
                        f"{type(value)}")

    return value


@contextlib.contextmanager
def _monkeypatched(obj: object, name: str, patch: Any):
    """
    Temporarily monkeypatches an object.

    :param obj:
        object to be patched

    :param name:
        name of the attribute to be patched

    :param patch:
        patched value

    """
    pre_patched_value = getattr(obj, name)
    setattr(obj, name, patch)
    try:
        yield object
    finally:
        setattr(obj, name, pre_patched_value)


def _custom_pow_eval_derivative(self, s):
    """
    Custom Pow derivative that removes a removeable singularity for
    self.base == 0 and self.base.diff(s) == 0. This function is intended to
    be monkeypatched into sp.Pow._eval_derivative.

    :param self:
        sp.Pow class

    :param s:
        variable with respect to which the derivative will be computed

    """
    dbase = self.base.diff(s)
    dexp = self.exp.diff(s)
    part1 = sp.Pow(self.base, self.exp - 1) * self.exp * dbase
    part2 = self * dexp * sp.log(self.base)
    if self.base.is_nonzero or dbase.is_nonzero or part2.is_zero:
        # first piece never applies or is zero anyways
        return part1 + part2

    return part1 + sp.Piecewise(
        (self.base, sp.And(sp.Eq(self.base, 0), sp.Eq(dbase, 0))),
        (part2, True)
    )


def _custom_print_max(self, expr):
    """
    Custom Max printing function, see https://github.com/sympy/sympy/pull/20558
    """
    from sympy import Max
    if len(expr.args) == 1:
        return self._print(expr.args[0])
    return "%smax(%s, %s)" % (self._ns, self._print(expr.args[0]),
                              self._print(Max(*expr.args[1:])))


def _custom_print_min(self, expr):
    """
    Custom Min printing function, see https://github.com/sympy/sympy/pull/20558
    """
    from sympy import Min
    if len(expr.args) == 1:
        return self._print(expr.args[0])
    return "%smin(%s, %s)" % (self._ns, self._print(expr.args[0]),
                              self._print(Min(*expr.args[1:])))<|MERGE_RESOLUTION|>--- conflicted
+++ resolved
@@ -1115,7 +1115,7 @@
             ))
         nspl = len(si.splines)
         self.splines = si.splines
-        
+
         # get symbolic expression from SBML importers
         symbols = copy.copy(si.symbols)
 
@@ -1237,38 +1237,7 @@
 
         # process conservation laws
         if compute_cls:
-<<<<<<< HEAD
-            dxdotdw_updates = si.process_conservation_laws(self,
-                                                           dxdotdw_updates)
-
-        nx_solver = si.stoichiometric_matrix.shape[0]
-        nw = len(self._expressions)
-        ncl = nw - nr - nexpr - nspl
-
-        # set derivatives of xdot, if applicable. We do this as we can save
-        # a substantial amount of computations by exploiting the structure
-        # of the right hand side.
-        # the tricky part is that the expressions w do not only contain the
-        # flux entries, but also assignment rules and conservation laws.
-        # assignment rules are added before the fluxes and
-        # _process_conservation_laws is called after the fluxes,
-        # but conservation law expressions are inserted at the beginning
-        # of the self.eq['w']. Accordingly we concatenate a zero matrix (for
-        # rule assignments and conservation laws) with the stoichiometric
-        # matrix and then apply the necessary updates from
-        # transform_dxdt_to_concentration
-
-        if not any(s in [e.get_id() for e in self._expressions]
-                   for s in si.stoichiometric_matrix.free_symbols):
-            self._eqs['dxdotdw'] = sp.zeros(nx_solver, ncl + nexpr).row_join(
-                si.stoichiometric_matrix
-            )
-            for ix, iw, val in dxdotdw_updates:
-                # offset update according to concatenated zero matrix
-                self._eqs['dxdotdw'][ix, ncl + nexpr + iw] = val
-=======
             si.process_conservation_laws(self)
->>>>>>> 82d2cbb9
 
         # fill in 'self._sym' based on prototypes and components in ode_model
         self.generate_basic_variables(from_sbml=True)
