--- conflicted
+++ resolved
@@ -2642,6 +2642,9 @@
         # Signatures and properties of generated model functions (see
         # include/amici/model.h for details)
         self.model: ODEModel = ode_model
+        self.model._code_printer.known_functions.update(
+            splines.spline_user_functions(
+                self.model.splines, self._get_index('p')))
 
         # To only generate a subset of functions, apply subselection here
         self.functions: Dict[str, Dict[str, Union[str, List[str]]]] = \
@@ -3166,11 +3169,7 @@
                             f'reinitialization_state_idxs.cend(), {index}) != '
                             'reinitialization_state_idxs.cend())',
                             f'    {function}[{index}] = '
-<<<<<<< HEAD
-                            f'{self._print_with_exception(formula)};'
-=======
                             f'{self.model._code_printer.doprint(formula)};'
->>>>>>> 9094cf1e
                         ])
                 cases[ipar] = expressions
             lines.extend(get_switch_statement('ip', cases, 1))
@@ -3185,14 +3184,6 @@
                     f'reinitialization_state_idxs.cend(), {index}) != '
                     'reinitialization_state_idxs.cend())\n        '
                     f'{function}[{index}] = '
-<<<<<<< HEAD
-                    f'{self._print_with_exception(formula)};')
-
-        elif function in event_functions:
-            cases = {ie: self._get_sym_lines_array(equations[ie], function, 0)
-                     for ie in range(self.model.num_events())
-                     if not smart_is_zero_matrix(equations[ie])}
-=======
                     f'{self.model._code_printer.doprint(formula)};')
 
         elif function in event_functions:
@@ -3202,7 +3193,6 @@
                 for ie in range(self.model.num_events())
                 if not smart_is_zero_matrix(equations[ie])
             }
->>>>>>> 9094cf1e
             lines.extend(get_switch_statement('ie', cases, 1))
 
         elif function in event_sensi_functions:
@@ -3210,13 +3200,8 @@
             for ie, inner_equations in enumerate(equations):
                 inner_lines = []
                 inner_cases = {
-<<<<<<< HEAD
-                    ipar: self._get_sym_lines_array(inner_equations[:, ipar],
-                                               function, 0)
-=======
                     ipar: self.model._code_printer._get_sym_lines_array(
                         inner_equations[:, ipar], function, 0)
->>>>>>> 9094cf1e
                     for ipar in range(self.model.num_par())
                     if not smart_is_zero_matrix(inner_equations[:, ipar])
                 }
@@ -3226,41 +3211,26 @@
             lines.extend(get_switch_statement('ie', outer_cases, 1))
 
         elif function in sensi_functions:
-<<<<<<< HEAD
-            cases = {ipar: self._get_sym_lines_array(equations[:, ipar], function,
-                                                0)
-                     for ipar in range(self.model.num_par())
-                     if not smart_is_zero_matrix(equations[:, ipar])}
-=======
             cases = {
                 ipar: self.model._code_printer._get_sym_lines_array(
                     equations[:, ipar], function, 0)
                 for ipar in range(self.model.num_par())
                 if not smart_is_zero_matrix(equations[:, ipar])
             }
->>>>>>> 9094cf1e
             lines.extend(get_switch_statement('ip', cases, 1))
 
         elif function in multiobs_functions:
             if function == 'dJydy':
                 cases = {
-<<<<<<< HEAD
-                    iobs: self._get_sym_lines_array(equations[iobs], function, 0)
-=======
                     iobs: self.model._code_printer._get_sym_lines_array(
                         equations[iobs], function, 0)
->>>>>>> 9094cf1e
                     for iobs in range(self.model.num_obs())
                     if not smart_is_zero_matrix(equations[iobs])
                 }
             else:
                 cases = {
-<<<<<<< HEAD
-                    iobs: self._get_sym_lines_array(equations[:, iobs], function, 0)
-=======
                     iobs: self.model._code_printer._get_sym_lines_array(
                         equations[:, iobs], function, 0)
->>>>>>> 9094cf1e
                     for iobs in range(self.model.num_obs())
                     if not smart_is_zero_matrix(equations[:, iobs])
                 }
@@ -3272,19 +3242,13 @@
                 symbols = self.model.sparsesym(function)
             else:
                 symbols = self.model.sym(function, stripped=True)
-<<<<<<< HEAD
-            lines += self._get_sym_lines_symbols(symbols, equations, function, 4)
-
-        else:
-            lines += self._get_sym_lines_array(equations, function, 4)
-=======
+
             lines += self.model._code_printer._get_sym_lines_symbols(
                 symbols, equations, function, 4)
 
         else:
             lines += self.model._code_printer._get_sym_lines_array(
                 equations, function, 4)
->>>>>>> 9094cf1e
 
         return [line for line in lines if line]
 
@@ -3413,16 +3377,10 @@
             'NK': str(self.model.num_const()),
             'O2MODE': 'amici::SecondOrderMode::none',
             # using cxxcode ensures proper handling of nan/inf
-<<<<<<< HEAD
-            'PARAMETERS': self._print_with_exception(self.model.val('p'))[1:-1],
-            'FIXED_PARAMETERS': self._print_with_exception(self.model.val('k'))[
-                                1:-1],
-=======
             'PARAMETERS': self.model._code_printer.doprint(
                 self.model.val('p'))[1:-1],
             'FIXED_PARAMETERS': self.model._code_printer.doprint(
                 self.model.val('k'))[1:-1],
->>>>>>> 9094cf1e
             'PARAMETER_NAMES_INITIALIZER_LIST':
                 self._get_symbol_name_initializer_list('p'),
             'STATE_NAMES_INITIALIZER_LIST':
@@ -3655,93 +3613,6 @@
 
         self.model_name = model_name
 
-    def _print_with_exception(self, math: sp.Basic) -> str:
-        """
-        Generate C++ code for a symbolic expression
-
-        :param math:
-            symbolic expression
-
-        :return:
-            C++ code for the specified expression
-        """
-        # get list of custom replacements
-        user_functions = {fun['sympy']: fun['c++'] for fun in CUSTOM_FUNCTIONS}
-        user_functions.update(splines.spline_user_functions(
-            self.model.splines,
-            self._get_index('p')
-        ))
-        try:
-            ret = cxxcode(math, standard='c++11',
-                          user_functions=user_functions)
-            ret = re.sub(r'(^|\W)M_PI(\W|$)', r'\1amici::pi\2', ret)
-            return ret
-        except TypeError as e:
-            raise ValueError(
-                f'Encountered unsupported function in expression "{math}": '
-                f'{e}!'
-            )
-
-    def _get_sym_lines_array(self,
-                             equations: sp.Matrix,
-                             variable: str,
-                             indent_level: int) -> List[str]:
-        """
-        Generate C++ code for assigning symbolic terms in symbols to C++ array
-        `variable`.
-
-        :param equations:
-            vectors of symbolic expressions
-
-        :param variable:
-            name of the C++ array to assign to
-
-        :param indent_level:
-            indentation level (number of leading blanks)
-
-        :return:
-            C++ code as list of lines
-
-        """
-
-        return [' ' * indent_level + f'{variable}[{index}] = '
-                                     f'{self._print_with_exception(math)};'
-                for index, math in enumerate(equations)
-                if not (math == 0 or math == 0.0)]
-
-
-    def _get_sym_lines_symbols(self,
-                               symbols: sp.Matrix,
-                               equations: sp.Matrix,
-                               variable: str,
-                               indent_level: int) -> List[str]:
-        """
-        Generate C++ code for where array elements are directly replaced with
-        their corresponding macro symbol
-
-        :param symbols:
-            vectors of symbols that equations are assigned to
-
-        :param equations:
-            vectors of expressions
-
-        :param variable:
-            name of the C++ array to assign to, only used in comments
-
-        :param indent_level:
-            indentation level (number of leading blanks)
-
-        :return:
-            C++ code as list of lines
-
-        """
-
-        return [f'{" " * indent_level}{sym} = {self._print_with_exception(math)};'
-                f'  // {variable}[{index}]'.replace('\n',
-                                                    '\n' + ' ' * indent_level)
-                for index, (sym, math) in enumerate(zip(symbols, equations))
-                if not (math == 0 or math == 0.0)]
-
 
 class TemplateAmici(Template):
     """
@@ -3949,133 +3820,6 @@
     return signature
 
 
-<<<<<<< HEAD
-def get_switch_statement(condition: str, cases: Dict[int, List[str]],
-                         indentation_level: Optional[int] = 0,
-                         indentation_step: Optional[str] = ' ' * 4):
-    """
-    Generate code for switch statement
-
-    :param condition:
-        Condition for switch
-
-    :param cases:
-        Cases as dict with expressions as keys and statement as
-        list of strings
-
-    :param indentation_level:
-        indentation level
-
-    :param indentation_step:
-        indentation whitespace per level
-
-    :return:
-        Code for switch expression as list of strings
-
-    """
-    lines = list()
-
-    if not cases:
-        return lines
-
-    for expression, statements in cases.items():
-        if statements:
-            lines.append((indentation_level + 1) * indentation_step
-                         + f'case {expression}:')
-            for statement in statements:
-                lines.append((indentation_level + 2) * indentation_step
-                             + statement)
-            lines.append((indentation_level + 2) * indentation_step + 'break;')
-
-    if lines:
-        lines.insert(0, indentation_level * indentation_step
-                     + f'switch({condition}) {{')
-        lines.append(indentation_level * indentation_step + '}')
-
-    return lines
-
-
-def csc_matrix(matrix: sp.Matrix,
-               rownames: List[sp.Symbol],
-               colnames: List[sp.Symbol],
-               identifier: Optional[int] = 0,
-               pattern_only: Optional[bool] = False) -> Tuple[
-    List[int], List[int], sp.Matrix, List[str], sp.Matrix
-]:
-    """
-    Generates the sparse symbolic identifiers, symbolic identifiers,
-    sparse matrix, column pointers and row values for a symbolic
-    variable
-
-    :param matrix:
-        dense matrix to be sparsified
-
-    :param rownames:
-        ids of the variable of which the derivative is computed (assuming
-        matrix is the jacobian)
-
-    :param colnames:
-        ids of the variable with respect to which the derivative is computed
-        (assuming matrix is the jacobian)
-
-    :param identifier:
-        additional identifier that gets appended to symbol names to
-        ensure their uniqueness in outer loops
-
-    :param pattern_only:
-        flag for computing sparsity pattern without whole matrix
-
-    :return:
-        symbol_col_ptrs, symbol_row_vals, sparse_list, symbol_list,
-        sparse_matrix
-
-    """
-    idx = 0
-
-    nrows, ncols = matrix.shape
-
-    if not pattern_only:
-        sparse_matrix = sp.zeros(nrows, ncols)
-    symbol_list = []
-    sparse_list = []
-    symbol_col_ptrs = []
-    symbol_row_vals = []
-
-    for col in range(0, ncols):
-        symbol_col_ptrs.append(idx)
-        for row in range(0, nrows):
-            if matrix[row, col] == 0:
-                continue
-
-            symbol_row_vals.append(row)
-            idx += 1
-            symbol_name = f"d{cxxcode(rownames[row], standard='c++11')}" \
-                          f"_d{cxxcode(colnames[col], standard='c++11')}"
-            if identifier:
-                symbol_name += f'_{identifier}'
-            symbol_list.append(symbol_name)
-            if pattern_only:
-                continue
-
-            sparse_matrix[row, col] = sp.Symbol(symbol_name, real=True)
-            sparse_list.append(matrix[row, col])
-
-    if idx == 0:
-        symbol_col_ptrs = []  # avoid bad memory access for empty matrices
-    else:
-        symbol_col_ptrs.append(idx)
-
-    if pattern_only:
-        sparse_matrix = None
-    else:
-        sparse_list = sp.Matrix(sparse_list)
-
-    return symbol_col_ptrs, symbol_row_vals, sparse_list, symbol_list, \
-        sparse_matrix
-
-
-=======
->>>>>>> 9094cf1e
 def is_valid_identifier(x: str) -> bool:
     """
     Check whether `x` is a valid identifier for conditions, parameters,
