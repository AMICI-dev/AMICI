--- conflicted
+++ resolved
@@ -2369,14 +2369,8 @@
                         self.model._x0_fixedParameters_idx,
                         symbol[:, ipar]
                 ):
-<<<<<<< HEAD
                     expressions.append(f'{function}[{index}] = '
                                        f'{_print_with_exception(formula)};')
-=======
-                    if any([sym in formula.free_symbols for sym in self.model.sym('k')]):
-                        expressions.append(f'{function}[{index}] = '
-                                           f'{symbol[index, ipar]};')
->>>>>>> d8cac73a
                 cases[ipar] = expressions
             lines.extend(get_switch_statement('ip', cases, 1))
 
