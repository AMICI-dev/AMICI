--- conflicted
+++ resolved
@@ -384,11 +384,7 @@
         """
         super(State, self).__init__(identifier, name, value)
         if not isinstance(dt, sp.Expr):
-<<<<<<< HEAD
-            raise TypeError(f'dt must have type sympy.Basic, was '
-=======
             raise TypeError(f'dt must have type sympy.Expr, was '
->>>>>>> 4d588ba4
                             f'{type(dt)}')
 
         self._dt = dt
@@ -420,11 +416,7 @@
             time derivative
         """
         if not isinstance(dt, sp.Expr):
-<<<<<<< HEAD
-            raise TypeError(f'time derivative must have type sympy.Basic, '
-=======
             raise TypeError(f'time derivative must have type sympy.Expr, '
->>>>>>> 4d588ba4
                             f'was {type(dt)}')
         self._dt = dt
 
