--- conflicted
+++ resolved
@@ -216,34 +216,26 @@
             'const realtype *p, const realtype *k, const realtype *h, '
             'const realtype *w, const int ip, const int ie, '
             'const realtype *xdot, const realtype *xdot_old, '
-<<<<<<< HEAD
-            'const realtype *sx, const realtype *stau)'
-    },
-    'deltaxB': {
-        'signature':
-            '(realtype *deltaxB, const realtype t, const realtype *x, '
+            'const realtype *sx, const realtype *stau'
+        ),
+    'deltaxB':
+        _FunctionInfo(
+            'realtype *deltaxB, const realtype t, const realtype *x, '
             'const realtype *p, const realtype *k, const realtype *h, '
             'const int ie, const realtype *xdot, const realtype *xdot_old, '
-            'const realtype *xB, const realtype *xBdot)'
-    },
-    'deltaqB': {
-        'signature':
-            '(realtype *deltaqB, const realtype t, const realtype *x, '
+            'const realtype *xB, const realtype *xBdot'
+        ),
+    'deltaqB':
+        _FunctionInfo(
+            'realtype *deltaqB, const realtype t, const realtype *x, '
             'const realtype *p, const realtype *k, const realtype *h, '
             'const int ip, const int ie, const realtype *xdot, '
             'const realtype *xdot_old, const realtype *xB, '
-            'const realtype *xBdot)'
-    },
-    'w': {
-        'signature':
-            '(realtype *w, const realtype t, const realtype *x, '
-=======
-            'const realtype *sx, const realtype *stau'
+            'const realtype *xBdot'
         ),
     'w':
         _FunctionInfo(
             'realtype *w, const realtype t, const realtype *x, '
->>>>>>> 107643ca
             'const realtype *p, const realtype *k, '
             'const realtype *h, const realtype *tcl',
             assume_pow_positivity=True
