--- conflicted
+++ resolved
@@ -3050,19 +3050,7 @@
             else:
                 iterator = 'iy'
             lines.extend(get_switch_statement(iterator, cases, 1))
-
-<<<<<<< HEAD
-        elif function in self.model.sym_names() \
-                and function not in non_unique_id_symbols:
-            if function in sparse_functions:
-                symbols = self.model.sparsesym(function)
-            else:
-                symbols = self.model.sym(function, stripped=True)
-            lines += self.model._code_printer_cpp._get_sym_lines_symbols(
-                symbols, equations, function, 4)
-
-=======
->>>>>>> cc5f7cc6
+            
         else:
             lines += self.model._code_printer_cpp._get_sym_lines_array(
                 equations, function, 4)
