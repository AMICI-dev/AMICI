--- conflicted
+++ resolved
@@ -119,68 +119,44 @@
         _FunctionInfo(
             'realtype *dwdp, const realtype t, const realtype *x, '
             'const realtype *p, const realtype *k, const realtype *h, '
-<<<<<<< HEAD
             'const realtype *w, const realtype *tcl, const realtype *dtcldp,'
-            'const realtype *spl, const realtype *sspl)',
-        'flags': ['assume_pow_positivity', 'sparse']
-    },
-    'dwdx': {
-        'signature':
-            '(realtype *dwdx, const realtype t, const realtype *x, '
-            'const realtype *p, const realtype *k, const realtype *h, '
-            'const realtype *w, const realtype *tcl, '
-            'const realtype *spl)',
-        'flags': ['assume_pow_positivity', 'sparse']
-    },
-    'spline_constructors': {
-        'signature':
-            '(const realtype *p, const realtype *k)',
-        'flags': ['dont_generate_body']
-    },
-    'spl': {
-        'signature': '()',
-        'flags': ['dont_generate_body']
-    },
-    'sspl': {
-        'signature': '()',
-        'flags': ['dont_generate_body']
-    },
-    'spline_values': {
-        'signature':
-            '(const realtype *p, const realtype *k)',
-        'flags': ['dont_generate_body']
-    },
-    'spline_slopes': {
-        'signature':
-            '(const realtype *p, const realtype *k)',
-        'flags': ['dont_generate_body']
-    },
-    'dspline_valuesdp': {
-        'signature':
-            '(realtype *dspline_valuesdp, const realtype *p, const realtype *k)'
-    },
-    'dspline_slopesdp': {
-        'signature':
-            '(realtype *dspline_slopesdp, const realtype *p, const realtype *k)'
-    },
-    'dwdw': {
-        'signature':
-            '(realtype *dwdw, const realtype t, const realtype *x, '
-=======
-            'const realtype *w, const realtype *tcl, const realtype *dtcldp',
+            'const realtype *spl, const realtype *sspl',
             assume_pow_positivity=True, sparse=True
         ),
     'dwdx':
         _FunctionInfo(
             'realtype *dwdx, const realtype t, const realtype *x, '
             'const realtype *p, const realtype *k, const realtype *h, '
-            'const realtype *w, const realtype *tcl',
+            'const realtype *w, const realtype *tcl, const realtype *spl',
             assume_pow_positivity=True, sparse=True
+        ),
+    'spline_constructors':
+        _FunctionInfo(
+            'const realtype *p, const realtype *k',
+            return_type='std::vector<HermiteSpline>',
+            generate_body=False
+        ),
+    'spl':
+        _FunctionInfo(generate_body=False),
+    'sspl':
+        _FunctionInfo(generate_body=False),
+    'spline_values':
+        _FunctionInfo('const realtype *p, const realtype *k',
+                      generate_body=False),
+    'spline_slopes':
+        _FunctionInfo('(const realtype *p, const realtype *k',
+                      generate_body=False),
+    'dspline_valuesdp':
+        _FunctionInfo(
+            'realtype *dspline_valuesdp, const realtype *p, const realtype *k'
+        ),
+    'dspline_slopesdp':
+        _FunctionInfo(
+            'realtype *dspline_slopesdp, const realtype *p, const realtype *k'
         ),
     'dwdw':
         _FunctionInfo(
             'realtype *dwdw, const realtype t, const realtype *x, '
->>>>>>> 7a340754
             'const realtype *p, const realtype *k, const realtype *h, '
             'const realtype *w, const realtype *tcl',
             assume_pow_positivity=True, sparse=True
@@ -273,21 +249,7 @@
         _FunctionInfo(
             'realtype *w, const realtype t, const realtype *x, '
             'const realtype *p, const realtype *k, '
-<<<<<<< HEAD
-            'const realtype *h, const realtype *tcl, '
-            'const realtype *spl)',
-        'flags': ['assume_pow_positivity']
-    },
-    'x0': {
-        'signature':
-            '(realtype *x0, const realtype t, const realtype *p, '
-            'const realtype *k)',
-    },
-    'x0_fixedParameters': {
-        'signature':
-            '(realtype *x0_fixedParameters, const realtype t, '
-=======
-            'const realtype *h, const realtype *tcl',
+            'const realtype *h, const realtype *tcl, const realtype *spl',
             assume_pow_positivity=True
         ),
     'x0':
@@ -298,7 +260,6 @@
     'x0_fixedParameters':
         _FunctionInfo(
             'realtype *x0_fixedParameters, const realtype t, '
->>>>>>> 7a340754
             'const realtype *p, const realtype *k, '
             'gsl::span<const int> reinitialization_state_idxs',
         ),
@@ -334,7 +295,6 @@
         ),
     'total_cl':
         _FunctionInfo('realtype *total_cl, const realtype *x_rdata'),
-
     'x_solver':
         _FunctionInfo('realtype *x_solver, const realtype *x_rdata')
 }
@@ -1681,7 +1641,8 @@
         elif name in sensi_functions:
             length = self.eq(name).shape[0]
         elif name == 'spl':
-            # placeholders for the numeric spline values. Need to create symbols
+            # placeholders for the numeric spline values.
+            # Need to create symbols
             self._syms[name] = sp.Matrix([
                 [f'spl_{isp}' for isp in range(len(self.splines))]
             ])
@@ -2727,25 +2688,14 @@
                     not self.generate_sensitivity_code:
                 continue
 
-<<<<<<< HEAD
-            if 'dont_generate_body' not in \
-                    self.functions[function].get('flags', []):
-                dec = log_execution_time(f'writing {function}.cpp', logger)
-                dec(self._write_function_file)(function)
-            if function in sparse_functions \
-                    and 'body' in self.functions[function]:
-                self._write_function_index(function, 'colptrs')
-                self._write_function_index(function, 'rowvals')
-            if function == 'spline_constructors':
-                self._write_function_file(function)
-=======
             if func_info.generate_body:
                 dec = log_execution_time(f'writing {func_name}.cpp', logger)
                 dec(self._write_function_file)(func_name)
             if func_name in sparse_functions and func_info.body:
                 self._write_function_index(func_name, 'colptrs')
                 self._write_function_index(func_name, 'rowvals')
->>>>>>> 7a340754
+            if func_name == 'spline_constructors':
+                self._write_function_file(func_name)
 
         for name in self.model.sym_names():
             # only generate for those that have nontrivial implementation,
@@ -2874,7 +2824,7 @@
             raise ValueError(f'Unknown symbolic array: {name}')
 
         return {
-            strip_pysb(symbol).name : index
+            strip_pysb(symbol).name: index
             for index, symbol in enumerate(symbols)
         }
 
@@ -2986,24 +2936,12 @@
             f'({func_info.arguments}){{'
         ])
 
-<<<<<<< HEAD
-        if function == 'spline_constructors':
-            lines.append(f'std::vector<HermiteSpline> {function}_{self.model_name}{signature}{{')
-        else:
-            lines.append(f'void {function}_{self.model_name}{signature}{{')
-
         # function body
         if function == 'spline_constructors':
             body = self._get_spline_constructors_body()
         else:
             body = self._get_function_body(function, equations)
-        if self.assume_pow_positivity and 'assume_pow_positivity' \
-                in self.functions[function].get('flags', []):
-=======
-        # function body
-        body = self._get_function_body(function, equations)
         if self.assume_pow_positivity and func_info.assume_pow_positivity:
->>>>>>> 7a340754
             body = [re.sub(r'(^|\W)std::pow\(', r'\1amici::pos_pow(', line)
                     for line in body]
             # execute this twice to catch cases where the ending ( would be the
@@ -3011,16 +2949,10 @@
             body = [re.sub(r'(^|\W)std::pow\(', r'\1amici::pos_pow(', line)
                     for line in body]
 
-<<<<<<< HEAD
-        if body or 'spline' in function:
+        if not body and not 'spline' in function:
             # NB spline functions need to be written even if their body is empty
             #    (i.e. no splines are used) otherwise there are linking errors
             #    when importing the Python module
-            self.functions[function]['body'] = body
-        else:
-=======
-        if not body:
->>>>>>> 7a340754
             return
 
         self.functions[function].body = body
