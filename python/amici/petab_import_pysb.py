"""
PySB-PEtab Import
-----------------
Import a model in the PySB-adapted :mod:`petab`
(https://github.com/PEtab-dev/PEtab) format into AMICI.
"""

import logging
from pathlib import Path
from typing import Optional, Union

import petab
import pysb
import sympy as sp
from petab.C import (CONDITION_NAME, NOISE_FORMULA, OBSERVABLE_FORMULA)
from petab.models.pysb_model import PySBModel

from . import petab_import
from .logging import get_logger, log_execution_time, set_log_level

logger = get_logger(__name__, logging.WARNING)


def _add_observation_model(
        pysb_model: pysb.Model,
        petab_problem: petab.Problem
):
    """Extend PySB model by observation model as defined in the PEtab
    observables table"""

    # add any required output parameters
    local_syms = {sp.Symbol.__str__(comp): comp for comp in
                  pysb_model.components if
                  isinstance(comp, sp.Symbol)}
    for formula in [*petab_problem.observable_df[OBSERVABLE_FORMULA],
                    *petab_problem.observable_df[NOISE_FORMULA]]:
        sym = sp.sympify(formula, locals=local_syms)
        for s in sym.free_symbols:
            if not isinstance(s, pysb.Component):
                p = pysb.Parameter(str(s), 1.0, _export=False)
                pysb_model.add_component(p)
                local_syms[sp.Symbol.__str__(p)] = p

    # add observables and sigmas to pysb model
    for (observable_id, observable_formula, noise_formula) \
            in zip(petab_problem.observable_df.index,
                   petab_problem.observable_df[OBSERVABLE_FORMULA],
                   petab_problem.observable_df[NOISE_FORMULA]):
        obs_symbol = sp.sympify(observable_formula, locals=local_syms)
        if observable_id in pysb_model.expressions.keys():
            obs_expr = pysb_model.expressions[observable_id]
        else:
            obs_expr = pysb.Expression(observable_id, obs_symbol,
                                       _export=False)
            pysb_model.add_component(obs_expr)
        local_syms[observable_id] = obs_expr

        sigma_id = f"{observable_id}_sigma"
        sigma_symbol = sp.sympify(
            noise_formula,
            locals=local_syms
        )
        sigma_expr = pysb.Expression(sigma_id, sigma_symbol, _export=False)
        pysb_model.add_component(sigma_expr)
        local_syms[sigma_id] = sigma_expr


@log_execution_time('Importing PEtab model', logger)
def import_model_pysb(
        petab_problem: petab.Problem,
        model_output_dir: Optional[Union[str, Path]] = None,
        verbose: Optional[Union[bool, int]] = True,
        model_name: Optional[str] = None,
        **kwargs
) -> None:
    """
    Create AMICI model from PySB-PEtab problem

    :param petab_problem:
        PySB PEtab problem

    :param model_output_dir:
        Directory to write the model code to. Will be created if doesn't
        exist. Defaults to current directory.

    :param verbose:
        Print/log extra information.

    :param model_name:
        Name of the generated model module

    :param kwargs:
        Additional keyword arguments to be passed to
        :meth:`amici.pysb_import.pysb2amici`.
    """
    set_log_level(logger, verbose)

    logger.info("Importing model ...")

    observable_table = petab_problem.observable_df
    if not isinstance(petab_problem.model, PySBModel):
        raise ValueError("Not a PySB model")
    pysb_model = petab_problem.model.model

    # TODO create copy?
    _add_observation_model(pysb_model, petab_problem)

    # For pysb, we only allow parameters in the condition table
    # those must be pysb model parameters (either natively, or output
    # parameters from measurement or condition table that have been added in
    # PysbPetabProblem)
    model_parameters = [p.name for p in pysb_model.parameters]
    for x in petab_problem.condition_df.columns:
        if x == CONDITION_NAME:
            continue

        if x not in model_parameters:
            # TODO
            raise NotImplementedError(
                "For PySB PEtab import, only model parameters, but no states "
                "or compartments are allowed in the condition table. "
                f"Offending column: {x}"
            )

<<<<<<< HEAD
    # TODO
    # constant_parameters = petab_import.get_fixed_parameters(
    #     petab_problem.sbml_model, petab_problem.condition_df)
    constant_parameters = []
=======
    constant_parameters = petab_import.get_fixed_parameters(
        petab_problem)
>>>>>>> e7b71d48

    if observable_table is None:
        observables = None
        sigmas = None
        noise_distrs = None
    else:
        observables = [expr.name for expr in pysb_model.expressions
                       if expr.name in observable_table.index]

        sigmas = {obs_id: f"{obs_id}_sigma" for obs_id in observables}

        noise_distrs = petab_import.petab_noise_distributions_to_amici(
            observable_table)

    from amici.pysb_import import pysb2amici
    pysb2amici(model=pysb_model,
               output_dir=model_output_dir,
               model_name=model_name,
               verbose=True,
               observables=observables,
               sigmas=sigmas,
               constant_parameters=constant_parameters,
               noise_distributions=noise_distrs,
               **kwargs)<|MERGE_RESOLUTION|>--- conflicted
+++ resolved
@@ -122,15 +122,9 @@
                 f"Offending column: {x}"
             )
 
-<<<<<<< HEAD
     # TODO
-    # constant_parameters = petab_import.get_fixed_parameters(
-    #     petab_problem.sbml_model, petab_problem.condition_df)
-    constant_parameters = []
-=======
     constant_parameters = petab_import.get_fixed_parameters(
         petab_problem)
->>>>>>> e7b71d48
 
     if observable_table is None:
         observables = None
