--- conflicted
+++ resolved
@@ -437,18 +437,11 @@
     if isinstance(sbml_model, (str, Path)):
         # from file
         sbml_reader = libsbml.SBMLReader()
-<<<<<<< HEAD
         sbml_doc = sbml_reader.readSBMLFromFile(str(sbml_model))
     else:
         # Create a copy, because it will be modified by SbmlImporter
         sbml_doc = sbml_model.getSBMLDocument().clone()
-=======
-        sbml_doc = sbml_reader.readSBMLFromFile(sbml_model)
-    else:
-        # Create a copy, because it will be modified by SbmlImporter
-        sbml_doc = sbml_model.getSBMLDocument().clone()
-
->>>>>>> 8019cccc
+
     sbml_model = sbml_doc.getModel()
 
     show_model_info(sbml_model)
