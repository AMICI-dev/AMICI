"""
PEtab Import
------------
Import a model in the :mod:`petab` (https://github.com/PEtab-dev/PEtab) format
into AMICI.
"""
import argparse
import importlib
import logging
import math
import os
import re
import shutil
import tempfile
from _collections import OrderedDict
from itertools import chain
from pathlib import Path
from typing import Dict, List, Optional, Tuple, Union
from warnings import warn

import amici
import libsbml
import pandas as pd
import petab
import sympy as sp
from amici.logging import get_logger, log_execution_time, set_log_level
from petab.C import *
from petab.models import MODEL_TYPE_PYSB, MODEL_TYPE_SBML
from petab.parameters import get_valid_parameters_for_parameter_table

try:
    from amici.petab_import_pysb import import_model_pysb
except ModuleNotFoundError:
    # pysb not available
    import_model_pysb = None

logger = get_logger(__name__, logging.WARNING)

# ID of model parameter that is to be added to SBML model to indicate
#  preequilibration
PREEQ_INDICATOR_ID = 'preequilibration_indicator'


def _add_global_parameter(sbml_model: libsbml.Model,
                          parameter_id: str,
                          parameter_name: str = None,
                          constant: bool = False,
                          units: str = 'dimensionless',
                          value: float = 0.0) -> libsbml.Parameter:
    """Add new global parameter to SBML model

    Arguments:
        sbml_model: SBML model
        parameter_id: ID of the new parameter
        parameter_name: Name of the new parameter
        constant: Is parameter constant?
        units: SBML unit ID
        value: parameter value

    Returns:
        The created parameter
    """
    if parameter_name is None:
        parameter_name = parameter_id

    p = sbml_model.createParameter()
    p.setId(parameter_id)
    p.setName(parameter_name)
    p.setConstant(constant)
    p.setValue(value)
    p.setUnits(units)
    return p


def get_fixed_parameters(
        petab_problem: petab.Problem
) -> List[str]:
    """
    Determine, set and return fixed model parameters.

    Non-estimated parameters and parameters specified in the condition table
    are turned into constants (unless they are overridden).
    Only global SBML parameters are considered. Local parameters are ignored.

    :param petab_problem:
        The PEtab problem instance

    :return:
        List of IDs of parameters which are to be considered constant.
    """
    if petab_problem.model.type_id == MODEL_TYPE_SBML:
        # initial concentrations for species or initial compartment sizes in
        # condition table will need to be turned into fixed parameters

        # if there is no initial assignment for that species, we'd need
        # to create one. to avoid any naming collision right away, we don't
        # allow that for now

        # we can't handle them yet
        compartments = [
            col for col in petab_problem.condition_df
            if petab_problem.model.sbml_model.getCompartment(col) is not None
        ]
        if compartments:
            raise NotImplementedError("Can't handle initial compartment sizes "
                                      "at the moment. Consider creating an "
                                      f"initial assignment for {compartments}")

    # if we have a parameter table, all parameters that are allowed to be
    #  listed in the parameter table, but are not marked as estimated, can be
    #  turned in to AMICI constants
    # due to legacy API, we might not always have a parameter table, though
    fixed_parameters = set()
    if petab_problem.parameter_df is not None:
        all_parameters = get_valid_parameters_for_parameter_table(
            model=petab_problem.model,
            condition_df=petab_problem.condition_df,
            observable_df=petab_problem.observable_df
            if petab_problem.observable_df is not None
            else pd.DataFrame(columns=petab.OBSERVABLE_DF_REQUIRED_COLS),
            measurement_df=petab_problem.measurement_df
            if petab_problem.measurement_df is not None
            else pd.DataFrame(columns=petab.MEASUREMENT_DF_REQUIRED_COLS),
        )
        estimated_parameters = petab_problem.parameter_df.index.values[
                                    petab_problem.parameter_df[ESTIMATE] == 1]
        fixed_parameters = set(all_parameters) - set(estimated_parameters)

    # Column names are model parameter IDs, compartment IDs or species IDs.
    # Thereof, all parameters except for any overridden ones should be made
    # constant.
    # (Could potentially still be made constant, but leaving them might
    # increase model reusability)

    # handle parameters in condition table
    condition_df = petab_problem.condition_df
    if condition_df is not None:
        logger.debug(f'Condition table: {condition_df.shape}')

        # remove overridden parameters (`object`-type columns)
        fixed_parameters.update(
            p for p in condition_df.columns
            # get rid of conditionName column
            if p != CONDITION_NAME
            # there is no parametric override
            # TODO: could check if the final overriding parameter is estimated
            #  or not, but for now, we skip the parameter if there is any kind
            #  of overriding
            if condition_df[p].dtype != 'O'
               # p is a parameter
               and not petab_problem.model.is_state_variable(p)
        )

    # Ensure mentioned parameters exist in the model. Remove additional ones
    # from list
    for fixed_parameter in fixed_parameters.copy():
        # check global parameters
        if not petab_problem.model.has_entity_with_id(fixed_parameter):
            # TODO: could still exist as an output parameter?
            logger.warning(f"Column '{fixed_parameter}' used in condition "
                           "table but not entity with the corresponding ID "
                           "exists. Ignoring.")
            fixed_parameters.remove(fixed_parameter)

    return list(sorted(fixed_parameters))


def species_to_parameters(species_ids: List[str],
                          sbml_model: 'libsbml.Model') -> List[str]:
    """
    Turn a SBML species into parameters and replace species references
    inside the model instance.

    :param species_ids:
        List of SBML species ID to convert to parameters with the same ID as
        the replaced species.

    :param sbml_model:
        SBML model to modify

    :return:
        List of IDs of species which have been converted to parameters
    """
    transformables = []

    for species_id in species_ids:
        species = sbml_model.getSpecies(species_id)

        if species.getHasOnlySubstanceUnits():
            logger.warning(
                f"Ignoring {species.getId()} which has only substance units."
                " Conversion not yet implemented.")
            continue

        if math.isnan(species.getInitialConcentration()):
            logger.warning(
                f"Ignoring {species.getId()} which has no initial "
                "concentration. Amount conversion not yet implemented.")
            continue

        transformables.append(species_id)

    # Must not remove species while iterating over getListOfSpecies()
    for species_id in transformables:
        species = sbml_model.removeSpecies(species_id)
        par = sbml_model.createParameter()
        par.setId(species.getId())
        par.setName(species.getName())
        par.setConstant(True)
        par.setValue(species.getInitialConcentration())
        par.setUnits(species.getUnits())

    # Remove from reactants and products
    for reaction in sbml_model.getListOfReactions():
        for species_id in transformables:
            # loop, since removeX only removes one instance
            while reaction.removeReactant(species_id):
                # remove from reactants
                pass
            while reaction.removeProduct(species_id):
                # remove from products
                pass
            while reaction.removeModifier(species_id):
                # remove from modifiers
                pass

    return transformables


def import_petab_problem(
        petab_problem: petab.Problem,
        model_output_dir: Union[str, Path, None] = None,
        model_name: str = None,
        force_compile: bool = False,
        **kwargs) -> 'amici.Model':
    """
    Import model from petab problem.

    :param petab_problem:
        A petab problem containing all relevant information on the model.

    :param model_output_dir:
        Directory to write the model code to. Will be created if doesn't
        exist. Defaults to current directory.

    :param model_name:
        Name of the generated model. If model file name was provided,
        this defaults to the file name without extension, otherwise
        the model ID will be used.

    :param force_compile:
        Whether to compile the model even if the target folder is not empty,
        or the model exists already.

    :param kwargs:
        Additional keyword arguments to be passed to
        :meth:`amici.sbml_import.SbmlImporter.sbml2amici`.

    :return:
        The imported model.
    """
    if petab_problem.model.type_id not in (
            MODEL_TYPE_SBML,
            MODEL_TYPE_PYSB
    ):
        raise NotImplementedError("Unsupported model type "
                                  + petab_problem.model.type_id)
    # generate folder and model name if necessary
    if model_output_dir is None:
        if petab_problem.model.type_id == MODEL_TYPE_PYSB:
            raise ValueError("Parameter `model_output_dir` is required.")

        model_output_dir = \
            _create_model_output_dir_name(petab_problem.sbml_model)
    else:
        model_output_dir = os.path.abspath(model_output_dir)

    if petab_problem.model.type_id == MODEL_TYPE_PYSB\
            and model_name is None:
        model_name = petab_problem.pysb_model.name
    elif model_name is None:
        model_name = _create_model_name(model_output_dir)

    # create folder
    if not os.path.exists(model_output_dir):
        os.makedirs(model_output_dir)

    # check if compilation necessary
    if force_compile or not _can_import_model(model_name, model_output_dir):
        # check if folder exists
        if os.listdir(model_output_dir) and not force_compile:
            raise ValueError(
                f"Cannot compile to {model_output_dir}: not empty. "
                "Please assign a different target or set `force_compile`.")

        # remove folder if exists
        if os.path.exists(model_output_dir):
            shutil.rmtree(model_output_dir)

        logger.info(f"Compiling model {model_name} to {model_output_dir}.")
        # compile the model
        if petab_problem.model.type_id == MODEL_TYPE_PYSB:
            import_model_pysb(
                petab_problem,
                model_name=model_name,
                model_output_dir=model_output_dir,
                **kwargs)
        else:
            import_model_sbml(
                petab_problem=petab_problem,
                model_name=model_name,
                model_output_dir=model_output_dir,
                **kwargs)

    # import model
    model_module = amici.import_model_module(model_name, model_output_dir)
    model = model_module.getModel()

    logger.info(f"Successfully loaded model {model_name} "
                f"from {model_output_dir}.")

    return model


def _create_model_output_dir_name(sbml_model: 'libsbml.Model') -> Path:
    """
    Find a folder for storing the compiled amici model.
    If possible, use the sbml model id, otherwise create a random folder.
    The folder will be located in the `amici_models` subfolder of the current
    folder.
    """
    BASE_DIR = Path("amici_models").absolute()
    BASE_DIR.mkdir(exist_ok=True)
<<<<<<< HEAD
=======
    # try sbml model id
>>>>>>> 9c360293
    if sbml_model_id := sbml_model.getId():
        return BASE_DIR / sbml_model_id

    # create random folder name
    return Path(tempfile.mkdtemp(dir=BASE_DIR))


def _create_model_name(folder: Union[str, Path]) -> str:
    """
    Create a name for the model.
    Just re-use the last part of the folder.
    """
    return os.path.split(os.path.normpath(folder))[-1]


def _can_import_model(
        model_name: str,
        model_output_dir: Union[str, Path]
) -> bool:
    """
    Check whether a module of that name can already be imported.
    """
    # try to import (in particular checks version)
    try:
        with amici.add_path(model_output_dir):
            model_module = importlib.import_module(model_name)
    except ModuleNotFoundError:
        return False

    # no need to (re-)compile
    return hasattr(model_module, "getModel")


@log_execution_time('Importing PEtab model', logger)
def import_model_sbml(
        sbml_model: Union[str, Path, 'libsbml.Model'] = None,
        condition_table: Optional[Union[str, Path, pd.DataFrame]] = None,
        observable_table: Optional[Union[str, Path, pd.DataFrame]] = None,
        measurement_table: Optional[Union[str, Path, pd.DataFrame]] = None,
        petab_problem: petab.Problem = None,
        model_name: Optional[str] = None,
        model_output_dir: Optional[Union[str, Path]] = None,
        verbose: Optional[Union[bool, int]] = True,
        allow_reinit_fixpar_initcond: bool = True,
        validate: bool = True,
        **kwargs) -> amici.SbmlImporter:
    """
    Create AMICI model from PEtab problem

    :param sbml_model:
        PEtab SBML model or SBML file name.
        Deprecated, pass ``petab_problem`` instead.

    :param condition_table:
        PEtab condition table. If provided, parameters from there will be
        turned into AMICI constant parameters (i.e. parameters w.r.t. which
        no sensitivities will be computed).
        Deprecated, pass ``petab_problem`` instead.

    :param observable_table:
        PEtab observable table. Deprecated, pass ``petab_problem`` instead.

    :param measurement_table:
        PEtab measurement table. Deprecated, pass ``petab_problem`` instead.

    :param petab_problem:
        PEtab problem.

    :param model_name:
        Name of the generated model. If model file name was provided,
        this defaults to the file name without extension, otherwise
        the SBML model ID will be used.

    :param model_output_dir:
        Directory to write the model code to. Will be created if doesn't
        exist. Defaults to current directory.

    :param verbose:
        Print/log extra information.

    :param allow_reinit_fixpar_initcond:
        See :class:`amici.ode_export.ODEExporter`. Must be enabled if initial
        states are to be reset after preequilibration.

    :param validate:
        Whether to validate the PEtab problem

    :param kwargs:
        Additional keyword arguments to be passed to
        :meth:`amici.sbml_import.SbmlImporter.sbml2amici`.

    :return:
        The created :class:`amici.sbml_import.SbmlImporter` instance.
    """
    from petab.models.sbml_model import SbmlModel

    set_log_level(logger, verbose)

    logger.info("Importing model ...")

    if any([sbml_model, condition_table, observable_table, measurement_table]):
        warn("The `sbml_model`, `condition_table`, `observable_table`, and "
             "`measurement_table` arguments are deprecated and will be "
             "removed in a future version. Use `petab_problem` instead.",
             DeprecationWarning, stacklevel=2)
        if petab_problem:
            raise ValueError("Must not pass a `petab_problem` argument in "
                             "combination with any of `sbml_model`, "
                             "`condition_table`, `observable_table`, or "
                             "`measurement_table`.")

        petab_problem = petab.Problem(
            model=SbmlModel(sbml_model)
            if isinstance(sbml_model, libsbml.Model)
            else SbmlModel.from_file(sbml_model),
            condition_df=petab.get_condition_df(condition_table),
            observable_df=petab.get_observable_df(observable_table),
        )

    if petab_problem.observable_df is None:
        raise NotImplementedError("PEtab import without observables table "
                                  "is currently not supported.")

    assert isinstance(petab_problem.model, SbmlModel)

    if validate:
        logger.info("Validating PEtab problem ...")
        petab.lint_problem(petab_problem)

    # Model name from SBML ID or filename
    if model_name is None:
        if not (model_name := petab_problem.model.sbml_model.getId()):
            if not isinstance(sbml_model, (str, Path)):
                raise ValueError("No `model_name` was provided and no model "
                                 "ID was specified in the SBML model.")
            model_name = os.path.splitext(os.path.split(sbml_model)[-1])[0]

    if model_output_dir is None:
        model_output_dir = os.path.join(
            os.getcwd(), f"{model_name}-amici{amici.__version__}"
        )

    logger.info(f"Model name is '{model_name}'.\n"
                f"Writing model code to '{model_output_dir}'.")

    # Create a copy, because it will be modified by SbmlImporter
    sbml_doc = petab_problem.model.sbml_model.getSBMLDocument().clone()
    sbml_model = sbml_doc.getModel()

    show_model_info(sbml_model)

    sbml_importer = amici.SbmlImporter(sbml_model)
    sbml_model = sbml_importer.sbml

    allow_n_noise_pars = \
        not petab.lint.observable_table_has_nontrivial_noise_formula(
            petab_problem.observable_df
        )
    if petab_problem.measurement_df is not None and \
            petab.lint.measurement_table_has_timepoint_specific_mappings(
                petab_problem.measurement_df,
                allow_scalar_numeric_noise_parameters=allow_n_noise_pars
            ):
        raise ValueError(
            'AMICI does not support importing models with timepoint specific '
            'mappings for noise or observable parameters. Please flatten '
            'the problem and try again.'
        )

    if petab_problem.observable_df is not None:
        observables, noise_distrs, sigmas = \
            get_observation_model(petab_problem.observable_df)
    else:
        observables = noise_distrs = sigmas = None

    logger.info(f'Observables: {len(observables)}')
    logger.info(f'Sigmas: {len(sigmas)}')

    if len(sigmas) != len(observables):
        raise AssertionError(
            f'Number of provided observables ({len(observables)}) and sigmas '
            f'({len(sigmas)}) do not match.')

    # TODO: adding extra output parameters is currently not supported,
    #  so we add any output parameters to the SBML model.
    #  this should be changed to something more elegant
    # <BeginWorkAround>
    formulas = chain((val['formula'] for val in observables.values()),
                     sigmas.values())
    output_parameters = OrderedDict()
    for formula in formulas:
        # we want reproducible parameter ordering upon repeated import
        free_syms = sorted(sp.sympify(formula).free_symbols,
                           key=lambda symbol: symbol.name)
        for free_sym in free_syms:
            sym = str(free_sym)
            if sbml_model.getElementBySId(sym) is None and sym != 'time' \
                    and sym not in observables:
                output_parameters[sym] = None
    logger.debug("Adding output parameters to model: "
                 f"{list(output_parameters.keys())}")
    for par in output_parameters.keys():
        _add_global_parameter(sbml_model, par)
    # <EndWorkAround>

    # TODO: to parameterize initial states or compartment sizes, we currently
    #  need initial assignments. if they occur in the condition table, we
    #  create a new parameter initial_${startOrCompartmentID}.
    #  feels dirty and should be changed (see also #924)
    # <BeginWorkAround>

    initial_states = [col for col in petab_problem.condition_df
                      if element_is_state(sbml_model, col)]
    fixed_parameters = []
    if initial_states:
        # add preequilibration indicator variable
        # NOTE: would only be required if we actually have preequilibration
        #  adding it anyways. can be optimized-out later
        if sbml_model.getParameter(PREEQ_INDICATOR_ID) is not None:
            raise AssertionError("Model already has a parameter with ID "
                                 f"{PREEQ_INDICATOR_ID}. Cannot handle "
                                 "species and compartments in condition table "
                                 "then.")
        indicator = sbml_model.createParameter()
        indicator.setId(PREEQ_INDICATOR_ID)
        indicator.setName(PREEQ_INDICATOR_ID)
        # Can only reset parameters after preequilibration if they are fixed.
        fixed_parameters.append(PREEQ_INDICATOR_ID)
        logger.debug("Adding preequilibration indicator "
                     f"constant {PREEQ_INDICATOR_ID}")
    logger.debug(f"Adding initial assignments for {initial_states}")
    for assignee_id in initial_states:
        init_par_id_preeq = f"initial_{assignee_id}_preeq"
        init_par_id_sim = f"initial_{assignee_id}_sim"
        for init_par_id in [init_par_id_preeq, init_par_id_sim]:
            if sbml_model.getElementBySId(init_par_id) is not None:
                raise ValueError(
                    "Cannot create parameter for initial assignment "
                    f"for {assignee_id} because an entity named "
                    f"{init_par_id} exists already in the model.")
            init_par = sbml_model.createParameter()
            init_par.setId(init_par_id)
            init_par.setName(init_par_id)
        assignment = sbml_model.getInitialAssignment(assignee_id)
        if assignment is None:
            assignment = sbml_model.createInitialAssignment()
            assignment.setSymbol(assignee_id)
        else:
            logger.debug('The SBML model has an initial assignment defined '
                         f'for model entity {assignee_id}, but this entity '
                         'also has an initial value defined in the PEtab '
                         'condition table. The SBML initial assignment will '
                         'be overwritten to handle preequilibration and '
                         'initial values specified by the PEtab problem.')
        formula = f'{PREEQ_INDICATOR_ID} * {init_par_id_preeq} ' \
                  f'+ (1 - {PREEQ_INDICATOR_ID}) * {init_par_id_sim}'
        math_ast = libsbml.parseL3Formula(formula)
        assignment.setMath(math_ast)
    # <EndWorkAround>

    fixed_parameters.extend(
        get_fixed_parameters(
            petab_problem=petab_problem,
        ))

    logger.debug(f"Fixed parameters are {fixed_parameters}")
    logger.info(f"Overall fixed parameters: {len(fixed_parameters)}")
    logger.info("Variable parameters: "
                + str(len(sbml_model.getListOfParameters())
                      - len(fixed_parameters)))

    # Create Python module from SBML model
    sbml_importer.sbml2amici(
        model_name=model_name,
        output_dir=model_output_dir,
        observables=observables,
        constant_parameters=fixed_parameters,
        sigmas=sigmas,
        allow_reinit_fixpar_initcond=allow_reinit_fixpar_initcond,
        noise_distributions=noise_distrs,
        verbose=verbose,
        **kwargs)

    return sbml_importer


# for backwards compatibility
import_model = import_model_sbml


def get_observation_model(
        observable_df: pd.DataFrame,
) -> Tuple[Dict[str, Dict[str, str]], Dict[str, str],
           Dict[str, Union[str, float]]]:
    """
    Get observables, sigmas, and noise distributions from PEtab observation
    table in a format suitable for
    :meth:`amici.sbml_import.SbmlImporter.sbml2amici`.

    :param observable_df:
        PEtab observables table

    :return:
        Tuple of dicts with observables, noise distributions, and sigmas.
    """
    if observable_df is None:
        return {}, {}, {}

    observables = {}
    sigmas = {}

    nan_pat = r'^[nN]a[nN]$'
    for _, observable in observable_df.iterrows():
        oid = str(observable.name)
        # need to sanitize due to https://github.com/PEtab-dev/PEtab/issues/447
        name = re.sub(nan_pat, '', str(observable.get(OBSERVABLE_NAME, '')))
        formula_obs = re.sub(nan_pat, '', str(observable[OBSERVABLE_FORMULA]))
        formula_noise = re.sub(nan_pat, '', str(observable[NOISE_FORMULA]))
        observables[oid] = {'name': name, 'formula': formula_obs}
        sigmas[oid] = formula_noise

    # PEtab does currently not allow observables in noiseFormula and AMICI
    #  cannot handle states in sigma expressions. Therefore, where possible,
    #  replace species occurring in error model definition by observableIds.
    replacements = {
        sp.sympify(observable['formula']): sp.Symbol(observable_id)
        for observable_id, observable in observables.items()
    }
    for observable_id, formula in sigmas.items():
        repl = sp.sympify(formula).subs(replacements)
        sigmas[observable_id] = str(repl)

    noise_distrs = petab_noise_distributions_to_amici(observable_df)

    return observables, noise_distrs, sigmas


def petab_noise_distributions_to_amici(
        observable_df: pd.DataFrame
) -> Dict[str, str]:
    """
    Map from the petab to the amici format of noise distribution
    identifiers.

    :param observable_df:
        PEtab observable table

    :return:
        Dictionary of observable_id => AMICI noise-distributions
    """
    amici_distrs = {}
    for _, observable in observable_df.iterrows():
        amici_val = ''

        if OBSERVABLE_TRANSFORMATION in observable \
                and isinstance(observable[OBSERVABLE_TRANSFORMATION], str) \
                and observable[OBSERVABLE_TRANSFORMATION]:
            amici_val += observable[OBSERVABLE_TRANSFORMATION] + '-'

        if NOISE_DISTRIBUTION in observable \
                and isinstance(observable[NOISE_DISTRIBUTION], str) \
                and observable[NOISE_DISTRIBUTION]:
            amici_val += observable[NOISE_DISTRIBUTION]
        else:
            amici_val += 'normal'
        amici_distrs[observable.name] = amici_val

    return amici_distrs


def petab_scale_to_amici_scale(scale_str: str) -> int:
    """Convert PEtab parameter scaling string to AMICI scaling integer"""

    if scale_str == petab.LIN:
        return amici.ParameterScaling_none
    if scale_str == petab.LOG:
        return amici.ParameterScaling_ln
    if scale_str == petab.LOG10:
        return amici.ParameterScaling_log10

    raise ValueError(f"Invalid parameter scale {scale_str}")


def show_model_info(sbml_model: 'libsbml.Model'):
    """Log some model quantities"""

    logger.info(f'Species: {len(sbml_model.getListOfSpecies())}')
    logger.info('Global parameters: '
                + str(len(sbml_model.getListOfParameters())))
    logger.info(f'Reactions: {len(sbml_model.getListOfReactions())}')


def element_is_state(sbml_model: libsbml.Model, sbml_id: str) -> bool:
    """Does the element with ID `sbml_id` correspond to a state variable?
    """
    if sbml_model.getCompartment(sbml_id) is not None:
        return True
    if sbml_model.getSpecies(sbml_id) is not None:
        return True
    if (rule := sbml_model.getRuleByVariable(sbml_id)) is not None \
            and rule.getTypeCode() == libsbml.SBML_RATE_RULE:
        return True

    return False


def _parse_cli_args():
    """
    Parse command line arguments

    :return:
        Parsed CLI arguments from :mod:`argparse`.
    """
    parser = argparse.ArgumentParser(
        description='Import PEtab-format model into AMICI.')

    # General options:
    parser.add_argument('-v', '--verbose', dest='verbose', action='store_true',
                        help='More verbose output')
    parser.add_argument('-o', '--output-dir', dest='model_output_dir',
                        help='Name of the model directory to create')
    parser.add_argument('--no-compile', action='store_false',
                        dest='compile',
                        help='Only generate model code, do not compile')
    parser.add_argument('--flatten', dest='flatten', default=False,
                        action='store_true',
                        help='Flatten measurement specific overrides of '
                             'observable and noise parameters')
    parser.add_argument('--no-sensitivities', dest='generate_sensitivity_code',
                        default=True, action='store_false',
                        help='Skip generation of sensitivity code')

    # Call with set of files
    parser.add_argument('-s', '--sbml', dest='sbml_file_name',
                        help='SBML model filename')
    parser.add_argument('-m', '--measurements', dest='measurement_file_name',
                        help='Measurement table')
    parser.add_argument('-c', '--conditions', dest='condition_file_name',
                        help='Conditions table')
    parser.add_argument('-p', '--parameters', dest='parameter_file_name',
                        help='Parameter table')
    parser.add_argument('-b', '--observables', dest='observable_file_name',
                        help='Observable table')

    parser.add_argument('-y', '--yaml', dest='yaml_file_name',
                        help='PEtab YAML problem filename')

    parser.add_argument('-n', '--model-name', dest='model_name',
                        help='Name of the python module generated for the '
                             'model')

    args = parser.parse_args()

    if not args.yaml_file_name \
            and not all((args.sbml_file_name, args.condition_file_name,
                         args.observable_file_name)):
        parser.error('When not specifying a model name or YAML file, then '
                     'SBML, condition and observable file must be specified')

    return args


def main():
    """
    Command line interface to import a model in the PEtab
    (https://github.com/PEtab-dev/PEtab/) format into AMICI.
    """
    args = _parse_cli_args()

    if args.yaml_file_name:
        pp = petab.Problem.from_yaml(args.yaml_file_name)
    else:
        pp = petab.Problem.from_files(
            sbml_file=args.sbml_file_name,
            condition_file=args.condition_file_name,
            measurement_file=args.measurement_file_name,
            parameter_file=args.parameter_file_name,
            observable_files=args.observable_file_name)

    # Check for valid PEtab before potentially modifying it
    petab.lint_problem(pp)

    if args.flatten:
        petab.flatten_timepoint_specific_output_overrides(pp)

    import_model(model_name=args.model_name,
                 sbml_model=pp.sbml_model,
                 condition_table=pp.condition_df,
                 observable_table=pp.observable_df,
                 measurement_table=pp.measurement_df,
                 model_output_dir=args.model_output_dir,
                 compile=args.compile,
                 generate_sensitivity_code=args.generate_sensitivity_code,
                 verbose=args.verbose,
                 validate=False)


if __name__ == '__main__':
    main()<|MERGE_RESOLUTION|>--- conflicted
+++ resolved
@@ -331,10 +331,7 @@
     """
     BASE_DIR = Path("amici_models").absolute()
     BASE_DIR.mkdir(exist_ok=True)
-<<<<<<< HEAD
-=======
     # try sbml model id
->>>>>>> 9c360293
     if sbml_model_id := sbml_model.getId():
         return BASE_DIR / sbml_model_id
 
