"""
PEtab Import
------------
Import a model in the :mod:`petab` (https://github.com/PEtab-dev/PEtab) format
into AMICI.
"""
import argparse
import importlib
import logging
import os
import re
import shutil
import tempfile
from _collections import OrderedDict
from itertools import chain
from pathlib import Path
from typing import Dict, List, Optional, Tuple, Union
from warnings import warn

import libsbml
import pandas as pd
import petab
import sympy as sp
from petab.C import *
<<<<<<< HEAD
from petab.models import MODEL_TYPE_SBML, MODEL_TYPE_PYSB
=======
from petab.parameters import get_valid_parameters_for_parameter_table

import amici
from amici.logging import get_logger, log_execution_time, set_log_level
>>>>>>> e7b71d48

try:
    from amici.petab_import_pysb import import_model_pysb
except ModuleNotFoundError:
    # pysb not available
    import_model_pysb = None

logger = get_logger(__name__, logging.WARNING)

# ID of model parameter that is to be added to SBML model to indicate
#  preequilibration
PREEQ_INDICATOR_ID = 'preequilibration_indicator'


def _add_global_parameter(sbml_model: libsbml.Model,
                          parameter_id: str,
                          parameter_name: str = None,
                          constant: bool = False,
                          units: str = 'dimensionless',
                          value: float = 0.0) -> libsbml.Parameter:
    """Add new global parameter to SBML model

    Arguments:
        sbml_model: SBML model
        parameter_id: ID of the new parameter
        parameter_name: Name of the new parameter
        constant: Is parameter constant?
        units: SBML unit ID
        value: parameter value

    Returns:
        The created parameter
    """
    if parameter_name is None:
        parameter_name = parameter_id

    p = sbml_model.createParameter()
    p.setId(parameter_id)
    p.setName(parameter_name)
    p.setConstant(constant)
    p.setValue(value)
    p.setUnits(units)
    return p


def get_fixed_parameters(
        petab_problem: petab.Problem
) -> List[str]:
    """
    Determine, set and return fixed model parameters.

    Non-estimated parameters and parameters specified in the condition table
    are turned into constants (unless they are overridden).
    Only global SBML parameters are considered. Local parameters are ignored.

    :param petab_problem:
        The PEtab problem instance

    :return:
        List of IDs of parameters which are to be considered constant.
    """
    # initial concentrations for species or initial compartment sizes in
    # condition table will need to be turned into fixed parameters

    # if there is no initial assignment for that species, we'd need
    # to create one. to avoid any naming collision right away, we don't
    # allow that for now

    # we can't handle them yet
    compartments = [
        col for col in petab_problem.condition_df
        if petab_problem.sbml_model.getCompartment(col) is not None
    ]
    if compartments:
        raise NotImplementedError("Can't handle initial compartment sizes "
                                  "at the moment. Consider creating an "
                                  f"initial assignment for {compartments}")

    # if we have a parameter table, all parameters that are allowed to be
    #  listed in the parameter table, but are not marked as estimated, can be
    #  turned in to AMICI constants
    # due to legacy API, we might not always have a parameter table, though
    fixed_parameters = set()
    if petab_problem.parameter_df is not None:
        all_parameters = get_valid_parameters_for_parameter_table(
            model=petab_problem.model,
            condition_df=petab_problem.condition_df,
            observable_df=petab_problem.observable_df
            if petab_problem.observable_df is not None
            else pd.DataFrame(columns=petab.OBSERVABLE_DF_REQUIRED_COLS),
            measurement_df=petab_problem.measurement_df
            if petab_problem.measurement_df is not None
            else pd.DataFrame(columns=petab.MEASUREMENT_DF_REQUIRED_COLS),
        )
        estimated_parameters = petab_problem.parameter_df.index.values[
                                    petab_problem.parameter_df[ESTIMATE] == 1]
        fixed_parameters = set(all_parameters) - set(estimated_parameters)

    sbml_model = petab_problem.sbml_model
    condition_df = petab_problem.condition_df

    # Column names are model parameter IDs, compartment IDs or species IDs.
    # Thereof, all parameters except for any overridden ones should be made
    # constant.
    # (Could potentially still be made constant, but leaving them might
    # increase model reusability)

    # handle parameters in condition table
    if condition_df is not None:
        logger.debug(f'Condition table: {condition_df.shape}')

        # remove overridden parameters (`object`-type columns)
        fixed_parameters.update(
            p for p in condition_df.columns
            # get rid of conditionName column
            if p != CONDITION_NAME
            # there is no parametric override
            # TODO: could check if the final overriding parameter is estimated
            #  or not, but for now, we skip the parameter if there is any kind
            #  of overriding
            if condition_df[p].dtype != 'O'
               # p is a parameter
               and sbml_model.getParameter(p) is not None
               # but not a rule target
               and sbml_model.getRuleByVariable(p) is None
        )

    # Ensure mentioned parameters exist in the model. Remove additional ones
    # from list
    for fixed_parameter in fixed_parameters.copy():
        # check global parameters
        if not sbml_model.getParameter(fixed_parameter):
            logger.warning(f"Parameter or species '{fixed_parameter}'"
                           " provided in condition table but not present in"
                           " model. Ignoring.")
            fixed_parameters.remove(fixed_parameter)

    return list(sorted(fixed_parameters))


def species_to_parameters(species_ids: List[str],
                          sbml_model: 'libsbml.Model') -> List[str]:
    """
    Turn a SBML species into parameters and replace species references
    inside the model instance.

    :param species_ids:
        List of SBML species ID to convert to parameters with the same ID as
        the replaced species.

    :param sbml_model:
        SBML model to modify

    :return:
        List of IDs of species which have been converted to parameters
    """
    transformables = []

    for species_id in species_ids:
        species = sbml_model.getSpecies(species_id)

        if species.getHasOnlySubstanceUnits():
            logger.warning(
                f"Ignoring {species.getId()} which has only substance units."
                " Conversion not yet implemented.")
            continue

        if math.isnan(species.getInitialConcentration()):
            logger.warning(
                f"Ignoring {species.getId()} which has no initial "
                "concentration. Amount conversion not yet implemented.")
            continue

        transformables.append(species_id)

    # Must not remove species while iterating over getListOfSpecies()
    for species_id in transformables:
        species = sbml_model.removeSpecies(species_id)
        par = sbml_model.createParameter()
        par.setId(species.getId())
        par.setName(species.getName())
        par.setConstant(True)
        par.setValue(species.getInitialConcentration())
        par.setUnits(species.getUnits())

    # Remove from reactants and products
    for reaction in sbml_model.getListOfReactions():
        for species_id in transformables:
            # loop, since removeX only removes one instance
            while reaction.removeReactant(species_id):
                # remove from reactants
                pass
            while reaction.removeProduct(species_id):
                # remove from products
                pass
            while reaction.removeModifier(species_id):
                # remove from modifiers
                pass

    return transformables


def import_petab_problem(
        petab_problem: petab.Problem,
        model_output_dir: Union[str, Path, None] = None,
        model_name: str = None,
        force_compile: bool = False,
        **kwargs) -> 'amici.Model':
    """
    Import model from petab problem.

    :param petab_problem:
        A petab problem containing all relevant information on the model.

    :param model_output_dir:
        Directory to write the model code to. Will be created if doesn't
        exist. Defaults to current directory.

    :param model_name:
        Name of the generated model. If model file name was provided,
        this defaults to the file name without extension, otherwise
        the model ID will be used.

    :param force_compile:
        Whether to compile the model even if the target folder is not empty,
        or the model exists already.

    :param kwargs:
        Additional keyword arguments to be passed to
        :meth:`amici.sbml_import.SbmlImporter.sbml2amici`.

    :return:
        The imported model.
    """
    if petab_problem.model.type_id not in (
            MODEL_TYPE_SBML,
            MODEL_TYPE_PYSB
    ):
        raise NotImplementedError("Unsupported model type "
                                  + petab_problem.model.type_id)
    # generate folder and model name if necessary
    if model_output_dir is None:
        if petab_problem.model.type_id == MODEL_TYPE_PYSB:
            raise ValueError("Parameter `model_output_dir` is required.")

        model_output_dir = \
            _create_model_output_dir_name(petab_problem.sbml_model)
    else:
        model_output_dir = os.path.abspath(model_output_dir)

    if petab_problem.model.type_id == MODEL_TYPE_PYSB\
            and model_name is None:
        model_name = petab_problem.pysb_model.name
    elif model_name is None:
        model_name = _create_model_name(model_output_dir)

    # create folder
    if not os.path.exists(model_output_dir):
        os.makedirs(model_output_dir)

    # check if compilation necessary
    if force_compile or not _can_import_model(model_name, model_output_dir):
        # check if folder exists
        if os.listdir(model_output_dir) and not force_compile:
            raise ValueError(
                f"Cannot compile to {model_output_dir}: not empty. "
                "Please assign a different target or set `force_compile`.")

        # remove folder if exists
        if os.path.exists(model_output_dir):
            shutil.rmtree(model_output_dir)

        logger.info(f"Compiling model {model_name} to {model_output_dir}.")
        # compile the model
        if petab_problem.model.type_id == MODEL_TYPE_PYSB:
            import_model_pysb(
                petab_problem,
                model_name=model_name,
                model_output_dir=model_output_dir,
                **kwargs)
        else:
            import_model_sbml(
                petab_problem=petab_problem,
                model_name=model_name,
                model_output_dir=model_output_dir,
                **kwargs)

    # import model
    model_module = amici.import_model_module(model_name, model_output_dir)
    model = model_module.getModel()

    logger.info(f"Successfully loaded model {model_name} "
                f"from {model_output_dir}.")

    return model


def _create_model_output_dir_name(sbml_model: 'libsbml.Model') -> Path:
    """
    Find a folder for storing the compiled amici model.
    If possible, use the sbml model id, otherwise create a random folder.
    The folder will be located in the `amici_models` subfolder of the current
    folder.
    """
    BASE_DIR = Path("amici_models").absolute()
    BASE_DIR.mkdir(exist_ok=True)
    # try sbml model id
    sbml_model_id = sbml_model.getId()
    if sbml_model_id:
        return BASE_DIR / sbml_model_id

    # create random folder name
    return Path(tempfile.mkdtemp(dir=BASE_DIR))


def _create_model_name(folder: Union[str, Path]) -> str:
    """
    Create a name for the model.
    Just re-use the last part of the folder.
    """
    return os.path.split(os.path.normpath(folder))[-1]


def _can_import_model(
        model_name: str,
        model_output_dir: Union[str, Path]
) -> bool:
    """
    Check whether a module of that name can already be imported.
    """
    # try to import (in particular checks version)
    try:
        with amici.add_path(model_output_dir):
            model_module = importlib.import_module(model_name)
    except ModuleNotFoundError:
        return False

    # no need to (re-)compile
    return hasattr(model_module, "getModel")


@log_execution_time('Importing PEtab model', logger)
def import_model_sbml(
        sbml_model: Union[str, Path, 'libsbml.Model'] = None,
        condition_table: Optional[Union[str, Path, pd.DataFrame]] = None,
        observable_table: Optional[Union[str, Path, pd.DataFrame]] = None,
        measurement_table: Optional[Union[str, Path, pd.DataFrame]] = None,
        petab_problem: petab.Problem = None,
        model_name: Optional[str] = None,
        model_output_dir: Optional[Union[str, Path]] = None,
        verbose: Optional[Union[bool, int]] = True,
        allow_reinit_fixpar_initcond: bool = True,
        **kwargs) -> amici.SbmlImporter:
    """
    Create AMICI model from PEtab problem

    :param sbml_model:
        PEtab SBML model or SBML file name.
        Deprecated, pass ``petab_problem`` instead.

    :param condition_table:
        PEtab condition table. If provided, parameters from there will be
        turned into AMICI constant parameters (i.e. parameters w.r.t. which
        no sensitivities will be computed).
        Deprecated, pass ``petab_problem`` instead.

    :param observable_table:
        PEtab observable table. Deprecated, pass ``petab_problem`` instead.

    :param measurement_table:
        PEtab measurement table. Deprecated, pass ``petab_problem`` instead.

    :param petab_problem:
        PEtab problem.

    :param model_name:
        Name of the generated model. If model file name was provided,
        this defaults to the file name without extension, otherwise
        the SBML model ID will be used.

    :param model_output_dir:
        Directory to write the model code to. Will be created if doesn't
        exist. Defaults to current directory.

    :param verbose:
        Print/log extra information.

    :param allow_reinit_fixpar_initcond:
        See :class:`amici.ode_export.ODEExporter`. Must be enabled if initial
        states are to be reset after preequilibration.

    :param kwargs:
        Additional keyword arguments to be passed to
        :meth:`amici.sbml_import.SbmlImporter.sbml2amici`.

    :return:
        The created :class:`amici.sbml_import.SbmlImporter` instance.
    """
    from petab.models.sbml_model import SbmlModel

    set_log_level(logger, verbose)

    logger.info("Importing model ...")

    if any([sbml_model, condition_table, observable_table, measurement_table]):
        warn("The `sbml_model`, `condition_table`, `observable_table`, and "
             "`measurement_table` arguments are deprecated and will be "
             "removed in a future version. Use `petab_problem` instead.",
             DeprecationWarning, stacklevel=2)
        if petab_problem:
            raise ValueError("Must not pass a `petab_problem` argument in "
                             "combination with any of `sbml_model`, "
                             "`condition_table`, `observable_table`, or "
                             "`measurement_table`.")

        petab_problem = petab.Problem(
            model=SbmlModel(sbml_model)
            if isinstance(sbml_model, libsbml.Model)
            else SbmlModel.from_file(sbml_model),
            condition_df=petab.get_condition_df(condition_table),
            observable_df=petab.get_observable_df(observable_table),
        )

    if petab_problem.observable_df is None:
        raise NotImplementedError("PEtab import without observables table "
                                  "is currently not supported.")

    assert isinstance(petab_problem.model, SbmlModel)

    # Model name from SBML ID or filename
    if model_name is None:
        if not (model_name := petab_problem.model.sbml_model.getId()):
            if not isinstance(sbml_model, (str, Path)):
                raise ValueError("No `model_name` was provided and no model "
                                 "ID was specified in the SBML model.")
            model_name = os.path.splitext(os.path.split(sbml_model)[-1])[0]

    if model_output_dir is None:
        model_output_dir = os.path.join(
            os.getcwd(), f"{model_name}-amici{amici.__version__}"
        )

    logger.info(f"Model name is '{model_name}'.\n"
                f"Writing model code to '{model_output_dir}'.")

<<<<<<< HEAD
    if isinstance(sbml_model, Path):
        sbml_model = str(sbml_model)

    # Load model
    if isinstance(sbml_model, (str, Path)):
        # from file
        sbml_reader = libsbml.SBMLReader()
        sbml_doc = sbml_reader.readSBMLFromFile(str(sbml_model))
    else:
        # Create a copy, because it will be modified by SbmlImporter
        sbml_doc = sbml_model.getSBMLDocument().clone()

=======
    # Create a copy, because it will be modified by SbmlImporter
    sbml_doc = petab_problem.model.sbml_model.getSBMLDocument().clone()
>>>>>>> e7b71d48
    sbml_model = sbml_doc.getModel()

    show_model_info(sbml_model)

    sbml_importer = amici.SbmlImporter(sbml_model)
    sbml_model = sbml_importer.sbml

    allow_n_noise_pars = \
        not petab.lint.observable_table_has_nontrivial_noise_formula(
            petab_problem.observable_df
        )
    if petab_problem.measurement_df is not None and \
            petab.lint.measurement_table_has_timepoint_specific_mappings(
                petab_problem.measurement_df,
                allow_scalar_numeric_noise_parameters=allow_n_noise_pars
            ):
        raise ValueError(
            'AMICI does not support importing models with timepoint specific '
            'mappings for noise or observable parameters. Please flatten '
            'the problem and try again.'
        )

    if petab_problem.observable_df is not None:
        observables, noise_distrs, sigmas = \
            get_observation_model(petab_problem.observable_df)
    else:
        observables = noise_distrs = sigmas = None

    logger.info(f'Observables: {len(observables)}')
    logger.info(f'Sigmas: {len(sigmas)}')

    if len(sigmas) != len(observables):
        raise AssertionError(
            f'Number of provided observables ({len(observables)}) and sigmas '
            f'({len(sigmas)}) do not match.')

    # TODO: adding extra output parameters is currently not supported,
    #  so we add any output parameters to the SBML model.
    #  this should be changed to something more elegant
    # <BeginWorkAround>
    formulas = chain((val['formula'] for val in observables.values()),
                     sigmas.values())
    output_parameters = OrderedDict()
    for formula in formulas:
        # we want reproducible parameter ordering upon repeated import
        free_syms = sorted(sp.sympify(formula).free_symbols,
                           key=lambda symbol: symbol.name)
        for free_sym in free_syms:
            sym = str(free_sym)
            if sbml_model.getElementBySId(sym) is None and sym != 'time' \
                    and sym not in observables:
                output_parameters[sym] = None
    logger.debug(f"Adding output parameters to model: {output_parameters}")
    for par in output_parameters.keys():
        _add_global_parameter(sbml_model, par)
    # <EndWorkAround>

    # TODO: to parameterize initial states or compartment sizes, we currently
    #  need initial assignments. if they occur in the condition table, we
    #  create a new parameter initial_${startOrCompartmentID}.
    #  feels dirty and should be changed (see also #924)
    # <BeginWorkAround>

    initial_states = [col for col in petab_problem.condition_df
                      if element_is_state(sbml_model, col)]
    fixed_parameters = []
    if initial_states:
        # add preequilibration indicator variable
        # NOTE: would only be required if we actually have preequilibration
        #  adding it anyways. can be optimized-out later
        if sbml_model.getParameter(PREEQ_INDICATOR_ID) is not None:
            raise AssertionError("Model already has a parameter with ID "
                                 f"{PREEQ_INDICATOR_ID}. Cannot handle "
                                 "species and compartments in condition table "
                                 "then.")
        indicator = sbml_model.createParameter()
        indicator.setId(PREEQ_INDICATOR_ID)
        indicator.setName(PREEQ_INDICATOR_ID)
        # Can only reset parameters after preequilibration if they are fixed.
        fixed_parameters.append(PREEQ_INDICATOR_ID)
        logger.debug("Adding preequilibration indicator "
                     f"constant {PREEQ_INDICATOR_ID}")
    logger.debug("Adding initial assignments for "
                 f"{initial_states}")
    for assignee_id in initial_states:
        init_par_id_preeq = f"initial_{assignee_id}_preeq"
        init_par_id_sim = f"initial_{assignee_id}_sim"
        for init_par_id in [init_par_id_preeq, init_par_id_sim]:
            if sbml_model.getElementBySId(init_par_id) is not None:
                raise ValueError(
                    "Cannot create parameter for initial assignment "
                    f"for {assignee_id} because an entity named "
                    f"{init_par_id} exists already in the model.")
            init_par = sbml_model.createParameter()
            init_par.setId(init_par_id)
            init_par.setName(init_par_id)
        assignment = sbml_model.getInitialAssignment(assignee_id)
        if assignment is None:
            assignment = sbml_model.createInitialAssignment()
            assignment.setSymbol(assignee_id)
        else:
            logger.debug('The SBML model has an initial assignment defined '
                         f'for model entity {assignee_id}, but this entity '
                         'also has an initial value defined in the PEtab '
                         'condition table. The SBML initial assignment will '
                         'be overwritten to handle preequilibration and '
                         'initial values specified by the PEtab problem.')
        formula = f'{PREEQ_INDICATOR_ID} * {init_par_id_preeq} ' \
                  f'+ (1 - {PREEQ_INDICATOR_ID}) * {init_par_id_sim}'
        math_ast = libsbml.parseL3Formula(formula)
        assignment.setMath(math_ast)
    # <EndWorkAround>

    fixed_parameters.extend(
        get_fixed_parameters(
            petab_problem=petab_problem,
        ))

    logger.debug(f"Fixed parameters are {fixed_parameters}")
    logger.info(f"Overall fixed parameters: {len(fixed_parameters)}")
    logger.info("Variable parameters: "
                + str(len(sbml_model.getListOfParameters())
                      - len(fixed_parameters)))

    # Create Python module from SBML model
    sbml_importer.sbml2amici(
        model_name=model_name,
        output_dir=model_output_dir,
        observables=observables,
        constant_parameters=fixed_parameters,
        sigmas=sigmas,
        allow_reinit_fixpar_initcond=allow_reinit_fixpar_initcond,
        noise_distributions=noise_distrs,
        verbose=verbose,
        **kwargs)

    return sbml_importer


# for backwards compatibility
import_model = import_model_sbml


def get_observation_model(
        observable_df: pd.DataFrame,
) -> Tuple[Dict[str, Dict[str, str]], Dict[str, str],
           Dict[str, Union[str, float]]]:
    """
    Get observables, sigmas, and noise distributions from PEtab observation
    table in a format suitable for
    :meth:`amici.sbml_import.SbmlImporter.sbml2amici`.

    :param observable_df:
        PEtab observables table

    :return:
        Tuple of dicts with observables, noise distributions, and sigmas.
    """

    if observable_df is None:
        return {}, {}, {}

    observables = {}
    sigmas = {}

    nan_pat = r'^[nN]a[nN]$'
    for _, observable in observable_df.iterrows():
        oid = str(observable.name)
        # need to sanitize due to https://github.com/PEtab-dev/PEtab/issues/447
        name = re.sub(nan_pat, '', str(observable.get(OBSERVABLE_NAME, '')))
        formula_obs = re.sub(nan_pat, '', str(observable[OBSERVABLE_FORMULA]))
        formula_noise = re.sub(nan_pat, '', str(observable[NOISE_FORMULA]))
        observables[oid] = {'name': name, 'formula': formula_obs}
        sigmas[oid] = formula_noise

    # PEtab does currently not allow observables in noiseFormula and AMICI
    #  cannot handle states in sigma expressions. Therefore, where possible,
    #  replace species occurring in error model definition by observableIds.
    replacements = {
        sp.sympify(observable['formula']): sp.Symbol(observable_id)
        for observable_id, observable in observables.items()
    }
    for observable_id, formula in sigmas.items():
        repl = sp.sympify(formula).subs(replacements)
        sigmas[observable_id] = str(repl)

    noise_distrs = petab_noise_distributions_to_amici(observable_df)

    return observables, noise_distrs, sigmas


def petab_noise_distributions_to_amici(observable_df: pd.DataFrame
                                       ) -> Dict[str, str]:
    """
    Map from the petab to the amici format of noise distribution
    identifiers.

    :param observable_df:
        PEtab observable table

    :return:
        Dictionary of observable_id => AMICI noise-distributions
    """
    amici_distrs = {}
    for _, observable in observable_df.iterrows():
        amici_val = ''

        if OBSERVABLE_TRANSFORMATION in observable \
                and isinstance(observable[OBSERVABLE_TRANSFORMATION], str) \
                and observable[OBSERVABLE_TRANSFORMATION]:
            amici_val += observable[OBSERVABLE_TRANSFORMATION] + '-'

        if NOISE_DISTRIBUTION in observable \
                and isinstance(observable[NOISE_DISTRIBUTION], str) \
                and observable[NOISE_DISTRIBUTION]:
            amici_val += observable[NOISE_DISTRIBUTION]
        else:
            amici_val += 'normal'
        amici_distrs[observable.name] = amici_val

    return amici_distrs


def petab_scale_to_amici_scale(scale_str: str) -> int:
    """Convert PEtab parameter scaling string to AMICI scaling integer"""

    if scale_str == petab.LIN:
        return amici.ParameterScaling_none
    if scale_str == petab.LOG:
        return amici.ParameterScaling_ln
    if scale_str == petab.LOG10:
        return amici.ParameterScaling_log10

    raise ValueError(f"Invalid parameter scale {scale_str}")


def show_model_info(sbml_model: 'libsbml.Model'):
    """Log some model quantities"""

    logger.info(f'Species: {len(sbml_model.getListOfSpecies())}')
    logger.info('Global parameters: '
                + str(len(sbml_model.getListOfParameters())))
    logger.info(f'Reactions: {len(sbml_model.getListOfReactions())}')


def element_is_state(sbml_model: libsbml.Model, sbml_id: str) -> bool:
    """Does the element with ID `sbml_id` correspond to a state variable?
    """
    if sbml_model.getCompartment(sbml_id) is not None:
        return True
    if sbml_model.getSpecies(sbml_id) is not None:
        return True
    if (rule := sbml_model.getRuleByVariable(sbml_id)) is not None \
            and rule.getTypeCode() == libsbml.SBML_RATE_RULE:
        return True

    return False


def _parse_cli_args():
    """
    Parse command line arguments

    :return:
        Parsed CLI arguments from :mod:`argparse`.
    """

    parser = argparse.ArgumentParser(
        description='Import PEtab-format model into AMICI.')

    # General options:
    parser.add_argument('-v', '--verbose', dest='verbose', action='store_true',
                        help='More verbose output')
    parser.add_argument('-o', '--output-dir', dest='model_output_dir',
                        help='Name of the model directory to create')
    parser.add_argument('--no-compile', action='store_false',
                        dest='compile',
                        help='Only generate model code, do not compile')
    parser.add_argument('--flatten', dest='flatten', default=False,
                        action='store_true',
                        help='Flatten measurement specific overrides of '
                             'observable and noise parameters')
    parser.add_argument('--no-sensitivities', dest='generate_sensitivity_code',
                        default=True, action='store_false',
                        help='Skip generation of sensitivity code')

    # Call with set of files
    parser.add_argument('-s', '--sbml', dest='sbml_file_name',
                        help='SBML model filename')
    parser.add_argument('-m', '--measurements', dest='measurement_file_name',
                        help='Measurement table')
    parser.add_argument('-c', '--conditions', dest='condition_file_name',
                        help='Conditions table')
    parser.add_argument('-p', '--parameters', dest='parameter_file_name',
                        help='Parameter table')
    parser.add_argument('-b', '--observables', dest='observable_file_name',
                        help='Observable table')

    parser.add_argument('-y', '--yaml', dest='yaml_file_name',
                        help='PEtab YAML problem filename')

    parser.add_argument('-n', '--model-name', dest='model_name',
                        help='Name of the python module generated for the '
                             'model')

    args = parser.parse_args()

    if not args.yaml_file_name \
            and not all((args.sbml_file_name, args.condition_file_name,
                         args.observable_file_name)):
        parser.error('When not specifying a model name or YAML file, then '
                     'SBML, condition and observable file must be specified')

    return args


def main():
    """
    Command line interface to import a model in the PEtab
    (https://github.com/PEtab-dev/PEtab/) format into AMICI.
    """
    args = _parse_cli_args()

    if args.yaml_file_name:
        pp = petab.Problem.from_yaml(args.yaml_file_name)
    else:
        pp = petab.Problem.from_files(
            sbml_file=args.sbml_file_name,
            condition_file=args.condition_file_name,
            measurement_file=args.measurement_file_name,
            parameter_file=args.parameter_file_name,
            observable_files=args.observable_file_name)

    # First check for valid PEtab
    petab.lint_problem(pp)

    if args.flatten:
        petab.flatten_timepoint_specific_output_overrides(pp)

    import_model(model_name=args.model_name,
                 sbml_model=pp.sbml_model,
                 condition_table=pp.condition_df,
                 observable_table=pp.observable_df,
                 measurement_table=pp.measurement_df,
                 model_output_dir=args.model_output_dir,
                 compile=args.compile,
                 generate_sensitivity_code=args.generate_sensitivity_code,
                 verbose=args.verbose)


if __name__ == '__main__':
    main()<|MERGE_RESOLUTION|>--- conflicted
+++ resolved
@@ -22,14 +22,10 @@
 import petab
 import sympy as sp
 from petab.C import *
-<<<<<<< HEAD
 from petab.models import MODEL_TYPE_SBML, MODEL_TYPE_PYSB
-=======
 from petab.parameters import get_valid_parameters_for_parameter_table
-
 import amici
 from amici.logging import get_logger, log_execution_time, set_log_level
->>>>>>> e7b71d48
 
 try:
     from amici.petab_import_pysb import import_model_pysb
@@ -475,23 +471,8 @@
     logger.info(f"Model name is '{model_name}'.\n"
                 f"Writing model code to '{model_output_dir}'.")
 
-<<<<<<< HEAD
-    if isinstance(sbml_model, Path):
-        sbml_model = str(sbml_model)
-
-    # Load model
-    if isinstance(sbml_model, (str, Path)):
-        # from file
-        sbml_reader = libsbml.SBMLReader()
-        sbml_doc = sbml_reader.readSBMLFromFile(str(sbml_model))
-    else:
-        # Create a copy, because it will be modified by SbmlImporter
-        sbml_doc = sbml_model.getSBMLDocument().clone()
-
-=======
     # Create a copy, because it will be modified by SbmlImporter
     sbml_doc = petab_problem.model.sbml_model.getSBMLDocument().clone()
->>>>>>> e7b71d48
     sbml_model = sbml_doc.getModel()
 
     show_model_info(sbml_model)
