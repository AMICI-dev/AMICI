"""
SBML Utilities
------------
This module provides helper functions for SBML files.
"""

from __future__ import annotations

from typing import TYPE_CHECKING
import sympy as sp

if TYPE_CHECKING:
    from typing import Optional, Union, Tuple, Dict, Any
    SbmlID = Union[str, sp.Symbol]

from .import_utils import (
    SBMLException,
    _parse_special_functions,
    _check_unsupported_functions,
)
import xml.dom.minidom
import libsbml

from sympy.printing.mathml import MathMLContentPrinter
from sympy.core.parameters import evaluate

###############################################################################


sbml_time_symbol = sp.Symbol('time', real=True)
amici_time_symbol = sp.Symbol('t', real=True)

annotation_namespace = 'https://github.com/AMICI-dev/AMICI'


class SbmlInvalidIdSyntax(Exception):
    pass


class SbmlDuplicateComponentIdError(Exception):
    pass


class SbmlMissingComponentIdError(Exception):
    pass


class SbmlMathError(Exception):
    pass


###############################################################################


def createSbmlModel(modelId: str, level: int = 2, version: int = 5) \
        -> Tuple[libsbml.SBMLDocument, libsbml.Model]:
    """
    Helper for creating an empty SBML model.

    :param modelId:
    SBML ID of the new model.

    :param level:
    Level of the new SBML document.

    :param version:
    Version of the new SBML document.

    :return:
    a tuple containing the newly created `libsbml.SBMLDocument`
    and `libsbml.Model`.
    """
    doc = libsbml.SBMLDocument(level, version)
    model = doc.createModel()
    model.setId(modelId)
    return doc, model


###############################################################################

def addCompartment(
    model: libsbml.Model,
    compartmentId: SbmlID,
    *,
    size: float = 1.0,
) -> libsbml.Species:
    """
    Helper for adding a compartment to a SBML model.

    :param model:
    SBML model to which the compartment is to be added.

    :param compartmentId:
    SBML ID of the new compartment.

    :param size:
    Size of the new compartment. Defaults to `1.0`.

    :return:
    the new compartment as a `libsbml.Compartment` object.
    """
    compartmentId = str(compartmentId)

    # Check whether a compartment with the same ID already exists
    # TODO the resulting SBML may still be invalid
    #      if other types of objects (e.g., parameter) have the same ID
    if model.getCompartment(compartmentId):
        raise SbmlDuplicateComponentIdError(
            f'A compartment with ID {compartmentId} has already been defined'
        )

    cmp = model.createCompartment()
    if cmp.setId(compartmentId) != libsbml.LIBSBML_OPERATION_SUCCESS:
        raise SbmlInvalidIdSyntax(f'{compartmentId} is not a valid SBML ID')
    cmp.setSize(size)

    return cmp


def addSpecies(
    model: libsbml.Model,
    speciesId: SbmlID,
    *,
    compartmentId: Optional[str] = None,
    name: Union[bool, str] = False,
    initial_amount: float = 0.0,
    units: Optional[str] = None,
) -> libsbml.Species:
    """
    Helper for adding a species to a SBML model.

    :param model:
    SBML model to which the species is to be added.

    :param speciesId:
    SBML ID of the new species.

    :param compartmentId:
    Compartment ID for the new species.
    If there is only one compartment it can be auto-selected.

    :param initial_amount:
    Initial amount of the new species.

    :param units:
    Units attribute for the new species.

    :return:
    the new species as a `libsbml.Species` object.
    """
    speciesId = str(speciesId)
    if name is True:
        name = speciesId

    # Check whether a species with the same ID already exists
    # TODO the resulting SBML may still be invalid
    #      if other types of objects (e.g., parameter) have the same ID
    if model.getSpecies(speciesId):
        raise SbmlDuplicateComponentIdError(
            f'A species with ID {speciesId} has already been defined'
        )

    if compartmentId is None:
        compartments = model.getListOfCompartments()
        if len(compartments) != 1:
            raise ValueError(
                'Compartment auto-selection is possible '
                'only if there is one and only one compartment.'
            )
        compartmentId = compartments[0].getId()
    elif not model.getCompartment(compartmentId):
        raise SbmlMissingComponentIdError(
            f'No compartment with ID {compartmentId}'
        )

    sp = model.createSpecies()
    if sp.setIdAttribute(speciesId) != libsbml.LIBSBML_OPERATION_SUCCESS:
        raise SbmlInvalidIdSyntax(f'{speciesId} is not a valid SBML ID')
    sp.setCompartment(compartmentId)
    sp.setInitialAmount(float(initial_amount))
    if units is not None:
        sp.setUnits(str(units))
    if isinstance(name, str):
        sp.setName(name)

    return sp


def addParameter(
    model: libsbml.Model,
    parameterId: SbmlID,
    *,
    name: Union[bool, str] = False,
    value: Optional[float] = None,
    units: Optional[str] = None,
    constant: Optional[bool] = None,
) -> libsbml.Parameter:
    """
    Helper for adding a parameter to a SBML model.

    :param model:
    SBML model to which the parameter is to be added.

    :param parameterId:
    SBML ID of the new parameter.

    :param value:
    Value attribute for the new parameter.

    :param units:
    Units attribute for the new parameter.

    :param constant:
    Constant attribute for the new parameter.

    :return:
    the new parameter as a `libsbml.Parameter` object.
    """
    parameterId = str(parameterId)
    if name is True:
        name = parameterId

    # Check whether a parameter with the same ID already exists
    # TODO the resulting SBML may still be invalid
    #      if other types of objects (e.g., species) have the same ID
    if model.getParameter(parameterId):
        raise SbmlDuplicateComponentIdError(
            f'A parameter with ID {parameterId} has already been defined'
        )

    par = model.createParameter()
    if par.setIdAttribute(parameterId) != libsbml.LIBSBML_OPERATION_SUCCESS:
        raise SbmlInvalidIdSyntax(f'{parameterId} is not a valid SBML ID')
    if units is not None:
        par.setUnits(str(units))
    if constant is not None:
        par.setConstant(bool(constant))
    if value is not None:
        par.setValue(float(value))
    if isinstance(name, str):
        par.setName(name)

    return par


def addAssignmentRule(
    model: libsbml.Model,
    variableId: SbmlID,
    formula,
    ruleId: Optional[str] = None,
) -> libsbml.AssignmentRule:
    """
    Helper for adding an assignment rule to a SBML model.

    :param model:
    SBML model to which the assignment rule is to be added.

    :param variableId:
    SBML ID of the quantity for which the assignment rule is to be added.

    :param formula:
    Formula for the assignment rule (it will be sympified).

    :param ruleId:
    SBML ID of the new assignment rule.
    Defaults to `'assignment_' + variableId`.

    :return:
    the assignment rule as a `libsbml.AssignmentRule` object.
    """
    variableId = str(variableId)
    if ruleId is None:
        ruleId = 'assignment_' + variableId

    # Check whether rules exists for this parameter or with the same name
    # TODO the resulting SBML may still be invalid
    #      if other types of objects (e.g., species) have the same ID
    if model.getRuleByVariable(variableId):
        raise SbmlDuplicateComponentIdError(
            f'A rule for parameter {variableId} has already been defined.'
        )
    if model.getRule(ruleId):
        raise SbmlDuplicateComponentIdError(
            f'A rule with SBML ID {ruleId} has already been defined.'
        )

    rule = model.createAssignmentRule()
    if rule.setVariable(variableId) != libsbml.LIBSBML_OPERATION_SUCCESS:
        raise SbmlInvalidIdSyntax(f'{variableId} is not a valid SBML ID')
    if rule.setIdAttribute(ruleId) != libsbml.LIBSBML_OPERATION_SUCCESS:
        raise SbmlInvalidIdSyntax(f'{ruleId} is not a valid SBML ID')
    setSbmlMath(rule, formula)

    return rule


def addRateRule(
    model: libsbml.Model,
    variableId: SbmlID,
    formula,
    ruleId: Optional[str] = None,
) -> libsbml.RateRule:
    """
    Helper for adding a rate rule to a SBML model.

    :param model:
    SBML model to which the rate rule is to be added.

    :param variableId:
    SBML ID of the quantity for which the rate rule is to be added.

    :param formula:
    Formula for the rate rule (it will be sympified).

    :param ruleId:
    SBML ID of the new rate rule.
    Defaults to `'rate_' + variableId`.

    :return:
    the new rate rule as a `libsbml.RateRule` object.
    """
    variableId = str(variableId)
    if ruleId is None:
        ruleId = 'rate_' + variableId

    # Check whether rules exists for this parameter or with the same name
    # TODO the resulting SBML may still be invalid
    #      if other types of objects (e.g., species) have the same ID
    if model.getRuleByVariable(variableId):
        raise SbmlDuplicateComponentIdError(
            f'A rule for parameter {variableId} has already been defined.'
        )
    if model.getRule(ruleId):
        raise SbmlDuplicateComponentIdError(
            f'A rule with SBML ID {ruleId} has already been defined.'
        )

    rule = model.createRateRule()
    if rule.setVariable(variableId) != libsbml.LIBSBML_OPERATION_SUCCESS:
        raise SbmlInvalidIdSyntax(f'{variableId} is not a valid SBML ID')
    if rule.setIdAttribute(ruleId) != libsbml.LIBSBML_OPERATION_SUCCESS:
        raise SbmlInvalidIdSyntax(f'{ruleId} is not a valid SBML ID')
    setSbmlMath(rule, formula)

    return rule


def addInflow(
    model: libsbml.Model,
    speciesId: SbmlID,
    rate,
    *,
    reactionId: Optional[str] = None,
    reversible: bool = False,
) -> libsbml.Reaction:
    speciesId = str(speciesId)
    if reactionId is None:
        reactionId = f'inflow_of_{speciesId}'

    if model.getReaction(reactionId):
        raise SbmlDuplicateComponentIdError(
            f'A reaction with SBML ID {reactionId} has already been defined.'
        )

    reaction = model.createReaction()
    if reaction.setId(reactionId) != libsbml.LIBSBML_OPERATION_SUCCESS:
        raise SbmlInvalidIdSyntax(f'{reactionId} is not a valid SBML ID')
    reaction.setReversible(reversible)

    spr = reaction.createProduct()
    spr.setSpecies(speciesId)

    kl = reaction.createKineticLaw()
    compartmentId = model.getSpecies(speciesId).getCompartment()
    setSbmlMath(kl, sp.Symbol(compartmentId) * rate)

    return reaction


###############################################################################


def getSbmlUnits(model: libsbml.Model, x: Union[SbmlID, sp.Basic]) \
        -> Union[None, str]:
    """
    Try to get the units for expression `x`.

    :param model:
    SBML model.
    :param x:
    Expression to get the units of.
    :return:
    A string if the units could be determined, otherwise `None`.
    """
    # TODO can the SBML unit inference machinery be used?
    x = sp.sympify(x)
    if not x.is_Symbol:
        return None
    if x.name == 'time':
        if model.isSetTimeUnits():
            return model.getTimeUnits()
        return None
    par = model.getParameter(x.name)
    if par is None:
        return None
    units = par.getUnits()
    if units == '':
        return None
    return units


###############################################################################
# SymPy to SBML MathML/AST conversion


def pretty_xml(ugly_xml: str) -> str:
    dom = xml.dom.minidom.parseString(ugly_xml)
    pretty_xml = dom.toprettyxml()
    # We must delete the first line (xml header)
    return pretty_xml[pretty_xml.index('\n') + 1:]


class MathMLSbmlPrinter(MathMLContentPrinter):
    """Prints a SymPy expression to a MathML expression parsable by libSBML.

    Differences from `sympy.MathMLContentPrinter`:
    1. underscores in symbol names are not converted to subscripts
    2. symbols with name 'time' are converted to the SBML time symbol
    """

    def _print_Symbol(self, sym: sp.Symbol) -> xml.dom.minidom.Element:
        ci = self.dom.createElement(self.mathml_tag(sym))
        ci.appendChild(self.dom.createTextNode(sym.name))
        return ci

    def doprint(self, expr, *, pretty: bool = False) -> str:
        mathml = '<math xmlns="http://www.w3.org/1998/Math/MathML">'
        mathml += super().doprint(expr)
        mathml += '</math>'
        mathml = mathml.replace(
            '<ci>time</ci>',
            '<csymbol encoding="text" definitionURL='
            '"http://www.sbml.org/sbml/symbols/time"> time </csymbol>'
        )
        return pretty_xml(mathml) if pretty else mathml


def sbmlMathML(
    expr, *, replace_time: bool = False, pretty: bool = False, **settings
) -> str:
    """
    Prints a SymPy expression to a MathML expression parsable by libSBML.

    :param expr:
        expression to be converted to MathML (will be sympified).

    :param replace_time:
        replace the AMICI time symbol with the SBML time symbol.

    :param pretty:
        prettify the resulting MathML.
    """
    with evaluate(False):
        expr = sp.sympify(expr)
        if replace_time:
            expr = expr.subs(amici_time_symbol, sbml_time_symbol)
    return MathMLSbmlPrinter(settings).doprint(expr, pretty=pretty)


def sbmlMathAST(expr, **kwargs) -> libsbml.ASTNode:
    """
    Convert a SymPy expression to SBML math AST.

        :param expr:
            expression to be converted (will be sympified).

        :param kwargs:
            extra options for MathML conversion.
    """
    mathml = sbmlMathML(expr, **kwargs)
    ast = libsbml.readMathMLFromString(mathml)
    if ast is None:
        raise SbmlMathError(
            f'error while converting the following expression to SBML AST.\n'
            f'expression:\n{expr}\n'
            f'MathML:\n{pretty_xml(mathml)}'
        )
    return ast


def setSbmlMath(obj: libsbml.SBase, expr, **kwargs) -> None:
    """
    Set the math attribute of a SBML node using a SymPy expression.

    :param obj:
        SBML node supporting `setMath` method.

    :param expr:
        expression to which the math attribute of `obj` should be se to
        (will be sympified).

    :param kwargs:
        extra options for MathML conversion.
    """
    mathml = sbmlMathAST(expr, **kwargs)
    if obj.setMath(mathml) != libsbml.LIBSBML_OPERATION_SUCCESS:
        raise SbmlMathError(
            f'Could not set math attribute of SBML object {obj}\n'
            f'expression:\n{expr}\n'
            f'MathML:\n{pretty_xml(mathml)}'
        )


###############################################################################
# MathML to Sympy conversion


def mathml2sympy(
    mathml: str,
    *,
    evaluate: bool = False,
    locals: Optional[Dict[str, Any]] = None,
    expression_type: str = 'mathml2sympy',
) -> sp.Basic:
    ast = libsbml.readMathMLFromString(mathml)
    if ast is None:
        raise ValueError(
            f'libSBML could not parse MathML string:\n{pretty_xml(mathml)}'
        )

    formula = _parse_logical_operators(libsbml.formulaToL3String(ast))

    if evaluate:
        expr = sp.sympify(formula, locals=locals)
    else:
        with sp.core.parameters.evaluate(False):
            expr = sp.sympify(formula, locals=locals)

    expr = _parse_special_functions(expr)

    if expression_type is not None:
        _check_unsupported_functions(expr, expression_type)

    return expr


def _parse_logical_operators(
    math_str: Union[str, float, None],
) -> Union[str, float, None]:
    """
    Parses a math string in order to replace logical operators by a form
    parsable for sympy

    :param math_str:
        str with mathematical expression
    :param math_str:
        parsed math_str
    """
    if not isinstance(math_str, str):
        return math_str

    if ' xor(' in math_str or ' Xor(' in math_str:
<<<<<<< HEAD
        raise SBMLException('Xor is currently not supported as logical '
                            'operation.')
=======
        from .sbml_import import SBMLException as SbmlImportError
        raise SbmlImportError('Xor is currently not supported as logical '
                              'operation.')
>>>>>>> c4a2dc9c

    return (math_str.replace('&&', '&')).replace('||', '|')<|MERGE_RESOLUTION|>--- conflicted
+++ resolved
@@ -46,6 +46,10 @@
 
 
 class SbmlMathError(Exception):
+    pass
+
+
+class SbmlAnnotationError(Exception):
     pass
 
 
@@ -560,13 +564,7 @@
         return math_str
 
     if ' xor(' in math_str or ' Xor(' in math_str:
-<<<<<<< HEAD
         raise SBMLException('Xor is currently not supported as logical '
                             'operation.')
-=======
-        from .sbml_import import SBMLException as SbmlImportError
-        raise SbmlImportError('Xor is currently not supported as logical '
-                              'operation.')
->>>>>>> c4a2dc9c
 
     return (math_str.replace('&&', '&')).replace('||', '|')