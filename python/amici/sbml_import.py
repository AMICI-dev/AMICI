--- conflicted
+++ resolved
@@ -1761,83 +1761,6 @@
         )
 
 
-<<<<<<< HEAD
-def _parse_piecewise_to_heaviside(args: Iterable[sp.Expr]) -> sp.Expr:
-    """
-    Piecewise functions cannot be transformed into C++ right away, but AMICI
-    has a special interface for Heaviside functions, so we transform them.
-
-    :param args:
-        symbolic expressions for arguments of the piecewise function
-    """
-    # how many condition-expression pairs will we have?
-    formula = sp.Float(0.0)
-    not_condition = sp.Float(1.0)
-
-    for coeff, trigger in grouper(args, 2, True):
-        if isinstance(coeff, BooleanAtom):
-            coeff = sp.Float(int(bool(coeff)))
-
-        if trigger == sp.true:
-            return formula + coeff * not_condition
-
-        if trigger == sp.false:
-            continue
-
-        tmp = _parse_heaviside_trigger(trigger)
-        formula += coeff * sp.simplify(not_condition * tmp)
-        not_condition *= (1-tmp)
-
-    return formula
-
-
-def _parse_heaviside_trigger(trigger: sp.Expr) -> sp.Expr:
-    """
-    Recursively translates a boolean trigger function into a real valued
-    root function
-
-    :param trigger:
-    :return: real valued root function expression
-    """
-    if trigger.is_Relational:
-        root = trigger.args[0] - trigger.args[1]
-        _check_unsupported_functions(root, 'sympy.Expression')
-
-        # normalize such that we always implement <,
-        # this ensures that we can correctly evaluate the condition if
-        # simulation starts at H(0). This is achieved by translating
-        # conditionals into Heaviside functions H that is implemented as unit
-        # step with H(0) = 1
-        if isinstance(trigger, sp.core.relational.StrictLessThan):
-            # x < y => x - y < 0 => r < 0
-            return 1 - sp.Heaviside(root)
-        if isinstance(trigger, sp.core.relational.LessThan):
-            # x <= y => not(y < x) => not(y - x < 0) => not -r < 0
-            return sp.Heaviside(-root)
-        if isinstance(trigger, sp.core.relational.StrictGreaterThan):
-            # y > x => y - x < 0 => -r < 0
-            return 1 - sp.Heaviside(-root)
-        if isinstance(trigger, sp.core.relational.GreaterThan):
-            # y >= x => not(x < y) => not(x - y < 0) => not r < 0
-            return sp.Heaviside(root)
-
-    # or(x,y) = not(and(not(x),not(y))
-    if isinstance(trigger, sp.Or):
-        return 1-sp.Mul(*[1-_parse_heaviside_trigger(arg)
-                        for arg in trigger.args])
-
-    if isinstance(trigger, sp.And):
-        return sp.Mul(*[_parse_heaviside_trigger(arg)
-                        for arg in trigger.args])
-
-    raise SBMLException(
-        'AMICI can not parse piecewise/event trigger functions with argument '
-        f'{trigger}.'
-    )
-
-
-=======
->>>>>>> 82d2cbb9
 def _parse_event_trigger(trigger: sp.Expr) -> sp.Expr:
     """
     Recursively translates a boolean trigger function into a real valued
@@ -1877,30 +1800,6 @@
     )
 
 
-<<<<<<< HEAD
-=======
-def _parse_logical_operators(math_str: Union[str, float, None]
-                             ) -> Union[str, float, None]:
-    """
-    Parses a math string in order to replace logical operators by a form
-    parsable for sympy
-
-    :param math_str:
-        str with mathematical expression
-    :param math_str:
-        parsed math_str
-    """
-    if not isinstance(math_str, str):
-        return math_str
-
-    if ' xor(' in math_str or ' Xor(' in math_str:
-        raise SBMLException('Xor is currently not supported as logical '
-                            'operation.')
-
-    return (math_str.replace('&&', '&')).replace('||', '|')
-
-
->>>>>>> 82d2cbb9
 def assignmentRules2observables(sbml_model: sbml.Model,
                                 filter_function: Callable = lambda *_: True):
     """
