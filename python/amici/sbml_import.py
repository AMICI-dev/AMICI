--- conflicted
+++ resolved
@@ -1852,35 +1852,4 @@
 def _get_str_symbol_identifiers(str_symbol: str) -> tuple:
     """Get identifiers for simulation, measurement, and sigma."""
     y, m, sigma = f"{str_symbol}", f"m{str_symbol}", f"sigma{str_symbol}"
-<<<<<<< HEAD
-    return y, m, sigma
-=======
-    return y, m, sigma
-
-
-class MathMLSbmlPrinter(MathMLContentPrinter):
-    """Prints a SymPy expression to a MathML expression parsable by libSBML.
-    Differences from `sympy.MathMLContentPrinter`:
-    1. underscores in symbol names are not converted to subscripts
-    2. symbols with name 'time' are converted to the SBML time symbol
-    """
-    def _print_Symbol(self, sym):
-        ci = self.dom.createElement(self.mathml_tag(sym))
-        ci.appendChild(self.dom.createTextNode(sym.name))
-        return ci
-    # _print_Float can be removed if sympy PR #19958 is merged
-    def _print_Float(self, expr):
-        x = self.dom.createElement(self.mathml_tag(expr))
-        repr_expr = mlib_to_str(expr._mpf_, repr_dps(expr._prec))
-        x.appendChild(self.dom.createTextNode(repr_expr))
-        return x
-    def doprint(self, expr):
-        mathml = super().doprint(expr)
-        mathml = '<math xmlns="http://www.w3.org/1998/Math/MathML">' + mathml + '</math>'
-        mathml = mathml.replace(f'<ci>time</ci>', '<csymbol encoding="text" definitionURL="http://www.sbml.org/sbml/symbols/time"> time </csymbol>')
-        return mathml
-
-
-def mathml(expr, **settings):
-    return MathMLSbmlPrinter(settings).doprint(expr)
->>>>>>> c4b54f79
+    return y, m, sigma