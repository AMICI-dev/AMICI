"""
SBML Import
-----------
This module provides all necessary functionality to import a model specified
in the System Biology Markup Language (SBML).
"""


import sympy as sp
import libsbml as sbml
import re
import math
import itertools as itt
import warnings
import logging
from typing import Dict, Union, List, Callable, Any, Iterable

from .ode_export import ODEExporter, ODEModel
from .logging import get_logger, log_execution_time, set_log_level
from . import has_clibs

from sympy.logic.boolalg import BooleanTrue as spTrue
from sympy.logic.boolalg import BooleanFalse as spFalse
from sympy.printing.mathml import MathMLContentPrinter

# the following import can be removed if sympy PR #19958 is merged
from mpmath.libmp import repr_dps, to_str as mlib_to_str


class SBMLException(Exception):
    pass


default_symbols = {
    'species': {},
    'parameter': {},
    'fixed_parameter': {},
    'observable': {},
    'expression': {},
    'sigmay': {},
    'my': {},
    'llhy': {},
}

ConservationLaw = Dict[str, Union[str, sp.Basic]]

logger = get_logger(__name__, logging.ERROR)


class SbmlImporter:
    """
    Class to generate AMICI C++ files for a model provided in the Systems
    Biology Markup Language (SBML).

    :ivar show_sbml_warnings: bool
        indicates whether libSBML warnings should be
        displayed

    :ivar symbols:
        dict carrying symbolic definitions

    :ivar sbml_reader:
        the libSBML sbml reader [!not storing this will result
        in a segfault!]

    :ivar sbml_doc:
        document carrying the sbml definition [!not storing this
        will result in a segfault!]

    :ivar sbml:
        sbml definition [!not storing this will result in a segfault!]

    :ivar species_index:
        maps species names to indices

    :ivar species_compartment: sympy.Matrix
        compartment for each species

    :ivar constant_species:
        ids of species that are marked as constant

    :ivar boundary_condition_species:
        ids of species that are marked as boundary
        condition

    :ivar species_has_only_substance_units:
        flags indicating whether a species has only substance units

    :ivar species_conversion_factor:
        conversion factors for every species

    :ivar compartment_symbols
        compartment ids

    :ivar compartment_volume:
        numeric/symbolic compartment volumes

    :ivar stoichiometric_matrix:
        stoichiometric matrix of the model

    :ivar flux_vector:
        reaction kinetic laws

    :ivar local_symbols:
        model symbols for sympy to consider during sympification
        see `locals`argument in `sympy.sympify`

    """

    def __init__(self,
                 sbml_source: Union[str, sbml.Model],
                 show_sbml_warnings: bool = False,
                 from_file: bool = True) -> None:
        """
        Create a new Model instance.

        :param sbml_source:
            Either a path to SBML file where the model is specified,
            or a model string as created by sbml.sbmlWriter(
            ).writeSBMLToString() or an instance of `libsbml.Model`.

        :param show_sbml_warnings:
            Indicates whether libSBML warnings should be displayed.

        :param from_file:
            Whether `sbml_source` is a file name (True, default), or an SBML
            string
        """
        if isinstance(sbml_source, sbml.Model):
            self.sbml_doc = sbml_source.getSBMLDocument()
        else:
            self.sbml_reader = sbml.SBMLReader()
            if from_file:
                sbml_doc = self.sbml_reader.readSBMLFromFile(sbml_source)
            else:
                sbml_doc = self.sbml_reader.readSBMLFromString(sbml_source)
            self.sbml_doc = sbml_doc

        self.show_sbml_warnings : bool = show_sbml_warnings

        # process document
        self._process_document()

        self.sbml = self.sbml_doc.getModel()

        # Long and short names for model components
        self.symbols = dict()
        self._reset_symbols()

        self.local_symbols : dict = {}

        self.compartment_rate_rules : dict = {}
        self.species_rate_rules : dict = {}
        self.compartment_assignment_rules : dict = {}
        self.species_assignment_rules : dict = {}

    def _process_document(self) -> None:
        """
        Validate and simplify document.
        """
        # Ensure we got a valid SBML model, otherwise further processing
        # might lead to undefined results
        self.sbml_doc.validateSBML()
        _check_lib_sbml_errors(self.sbml_doc, self.show_sbml_warnings)

        # apply several model simplifications that make our life substantially
        # easier
        if len(self.sbml_doc.getModel().getListOfFunctionDefinitions()) > 0:
            convert_config = sbml.SBMLFunctionDefinitionConverter()\
                .getDefaultProperties()
            self.sbml_doc.convert(convert_config)

        convert_config = sbml.SBMLLocalParameterConverter().\
            getDefaultProperties()
        self.sbml_doc.convert(convert_config)

        # If any of the above calls produces an error, this will be added to
        # the SBMLError log in the sbml document. Thus, it is sufficient to
        # check the error log just once after all conversion/validation calls.
        _check_lib_sbml_errors(self.sbml_doc, self.show_sbml_warnings)

    def _reset_symbols(self) -> None:
        """
        Reset the symbols attribute to default values
        """
        self.symbols = default_symbols

    def sbml2amici(self,
                   model_name: str = None,
                   output_dir: str = None,
                   observables: Dict[str, Dict[str, str]] = None,
                   constant_parameters: List[str] = None,
                   sigmas: Dict[str, Union[str, float]] = None,
                   noise_distributions: Dict[str, Union[str, Callable]] = None,
                   verbose: Union[int, bool] = logging.ERROR,
                   assume_pow_positivity: bool = False,
                   compiler: str = None,
                   allow_reinit_fixpar_initcond: bool = True,
                   compile: bool = True,
                   compute_conservation_laws: bool = True,
                   simplify: Callable = lambda x: sp.powsimp(x, deep=True),
                   **kwargs) -> None:
        """
        Generate AMICI C++ files for the model provided to the constructor.

        The resulting model can be imported as a regular Python module (if
        `compile=True`), or used from Matlab or C++ as described in the
        documentation of the respective AMICI interface.

        Note that this generates model ODEs for changes in concentrations, not
        amounts. The simulation results obtained from the model will be
        concentrations, independently of the SBML `hasOnlySubstanceUnits`
        attribute.

        :param model_name:
            name of the model/model directory

        :param output_dir:
            see :meth:`amici.ode_export.ODEExporter.set_paths`

        :param observables:
            dictionary( observableId:{'name':observableName
            (optional), 'formula':formulaString)}) to be added to the model

        :param constant_parameters:
            list of SBML Ids identifying constant parameters

        :param sigmas:
            dictionary(observableId: sigma value or (existing) parameter name)

        :param noise_distributions:
            dictionary(observableId: noise type).
            If nothing is passed for some observable id, a normal model is
            assumed as default. Either pass a noise type identifier, or a
            callable generating a custom noise string.

        :param verbose:
            verbosity level for logging, True/False default to
            logging.Error/logging.DEBUG

        :param assume_pow_positivity:
            if set to True, a special pow function is
            used to avoid problems with state variables that may become
            negative due to numerical errors

        :param compiler:
            distutils/setuptools compiler selection to build the
            python extension

        :param allow_reinit_fixpar_initcond:
            see :class:`amici.ode_export.ODEExporter`

        :param compile:
            If True, compile the generated Python package,
            if False, just generate code.

        :param compute_conservation_laws:
            if set to true, conservation laws are automatically computed and
            applied such that the state-jacobian of the ODE right-hand-side has
            full rank. This option should be set to True when using the newton
            algorithm to compute steadystate sensitivities.

        :param simplify:
            see :attr:`ODEModel._simplify`
        """
        set_log_level(logger, verbose)

        if observables is None:
            observables = {}

        if 'constantParameters' in kwargs:
            logger.warning('Use of `constantParameters` as argument name '
                           'is deprecated and will be removed in a future '
                           'version. Please use `constant_parameters` as '
                           'argument name.')

            if constant_parameters is not None:
                raise ValueError('Cannot specify constant parameters using '
                                 'both `constantParameters` and '
                                 '`constant_parameters` as argument names.')

            constant_parameters = kwargs.pop('constantParameters', [])

        elif constant_parameters is None:
            constant_parameters = []

        if sigmas is None:
            sigmas = {}

        if noise_distributions is None:
            noise_distributions = {}

        if model_name is None:
            model_name = kwargs.pop('modelName', None)
            if model_name is None:
                raise ValueError('Missing argument: `model_name`')
            else:
                logger.warning('Use of `modelName` as argument name is '
                               'deprecated and will be removed in a future'
                               ' version. Please use `model_name` as '
                               'argument name.')
        else:
            if 'modelName' in kwargs:
                raise ValueError('Cannot specify model name using both '
                                 '`modelName` and `model_name` as argument '
                                 'names.')

        if len(kwargs):
            raise ValueError(f'Unknown arguments {kwargs.keys()}.')

        self._reset_symbols()
        self._process_sbml(constant_parameters)
        self._process_observables(observables, sigmas, noise_distributions)

        self._process_time()
        self._clean_reserved_symbols()
        self._replace_special_constants()

        ode_model = ODEModel(simplify=simplify)
        ode_model.import_from_sbml_importer(
            self, compute_cls=compute_conservation_laws)
        exporter = ODEExporter(
            ode_model,
            outdir=output_dir,
            verbose=verbose,
            assume_pow_positivity=assume_pow_positivity,
            compiler=compiler,
            allow_reinit_fixpar_initcond=allow_reinit_fixpar_initcond
        )
        exporter.set_name(model_name)
        exporter.set_paths(output_dir)
        exporter.generate_model_code()

        if compile:
            if not has_clibs:
                warnings.warn('AMICI C++ extensions have not been built. '
                              'Generated model code, but unable to compile.')
            exporter.compile_model()

    def _process_sbml(self, constant_parameters: List[str] = None) -> None:
        """
        Read parameters, species, reactions, and so on from SBML model

        :param constant_parameters:
            SBML Ids identifying constant parameters
        """

        if constant_parameters is None:
            constant_parameters = []

        self.check_support()
        self._gather_locals()
        self._process_parameters(constant_parameters)
        self._process_compartments()
        self._process_species()
        self._process_reactions()
        self._process_rules()
        self._process_volume_conversion()

    def check_support(self) -> None:
        """
        Check whether all required SBML features are supported.
        Also ensures that the SBML contains at least one reaction, or rate
        rule, or assignment rule, to produce change in the system over time.
        """
        if len(self.sbml.getListOfSpecies()) == 0:
            raise SBMLException('Models without species '
                                'are currently not supported!')

        if hasattr(self.sbml, 'all_elements_from_plugins') \
                and self.sbml.all_elements_from_plugins.getSize() > 0:
            raise SBMLException('SBML extensions are currently not supported!')

        if len(self.sbml.getListOfEvents()) > 0:
            raise SBMLException('Events are currently not supported!')

        # Contains condition to allow compartment rate rules
        compartment_ids = list(map(lambda x: x.getId(),
                                   self.sbml.getListOfCompartments()))
        species_ids = list(map(lambda x: x.getId(),
                               self.sbml.getListOfSpecies()))
        if any([not(rule.isAssignment()) and
                not(rule.getVariable() in compartment_ids) and
                not(rule.getVariable() in species_ids)
                for rule in self.sbml.getListOfRules()]):
            raise SBMLException('Algebraic rules are currently not supported, '
                                'and rate rules are only supported for '
                                'species and compartments.')

        if any([not(rule.isAssignment() or rule.isRate()) and
                (rule.getVariable() in compartment_ids)
                for rule in self.sbml.getListOfRules()]):
            raise SBMLException('Only assignment and rate rules are currently '
                                'supported for compartments!')

        if any([not(rule.isAssignment() or rule.isRate()) and
                (rule.getVariable() in species_ids)
                for rule in self.sbml.getListOfRules()]):
            raise SBMLException('Only assignment and rate rules are currently '
                                'supported for species!')

        if any([reaction.getFast()
                for reaction in self.sbml.getListOfReactions()]):
            raise SBMLException('Fast reactions are currently not supported!')

        if any([any([not element.getStoichiometryMath() is None
                for element in list(reaction.getListOfReactants())
                + list(reaction.getListOfProducts())])
                for reaction in self.sbml.getListOfReactions()]):
            raise SBMLException('Non-unity stoichiometry is'
                                ' currently not supported!')

    def _gather_locals(self) -> None:
        """
        Populate self.local_symbols with all model entities.

        This is later used during sympifications to avoid sympy builtins
        shadowing model entities.
        """
        for s in self.sbml.getListOfSpecies():
            self.local_symbols[s.getId()] = sp.Symbol(s.getId(), real=True)

        for p in self.sbml.getListOfParameters():
            self.local_symbols[p.getId()] = sp.Symbol(p.getId(), real=True)

        for c in self.sbml.getListOfCompartments():
            self.local_symbols[c.getId()] = sp.Symbol(c.getId(), real=True)

        for r in self.sbml.getListOfRules():
            self.local_symbols[r.getVariable()] = sp.Symbol(r.getVariable(),
                                                            real=True)

        # SBML time symbol + constants
        self.local_symbols['time'] = sp.Symbol('time', real=True)
        self.local_symbols['avogadro'] = sp.Symbol('avogadro', real=True)

    @log_execution_time('processing SBML compartments', logger)
    def _process_compartments(self) -> None:
        """
        Get compartment information, stoichiometric matrix and fluxes from
        SBML model.
        """
        compartments = self.sbml.getListOfCompartments()
        self.compartment_symbols = sp.Matrix(
            [sp.Symbol(comp.getId(), real=True) for comp in compartments]
        )

        # Initial volumes may be overridden at the end of _process_species,
        # where compartment assignment rules are processed.
        self.compartment_volume = sp.Matrix([
            sp.sympify(comp.getVolume()) if comp.isSetVolume()
            else sp.sympify(1.0) for comp in compartments
        ])

        compartment_ids = [comp.getId() for comp in compartments]
        for initial_assignment in self.sbml.getListOfInitialAssignments():
            if initial_assignment.getId() in compartment_ids:
                index = compartment_ids.index(
                        initial_assignment.getId()
                    )
                self.compartment_volume[index] = sp.sympify(
                    sbml.formulaToL3String(initial_assignment.getMath()),
                    locals=self.local_symbols
                )

    @log_execution_time('processing SBML species', logger)
    def _process_species(self) -> None:
        """
        Get species information from SBML model.
        """
        species = self.sbml.getListOfSpecies()

        self.species_index = {
            species_element.getId(): species_index
            for species_index, species_element in enumerate(species)
        }

        self.symbols['species']['identifier'] = sp.Matrix(
            [sp.Symbol(spec.getId(), real=True) for spec in species]
        )
        self.symbols['species']['name'] = [spec.getName() for spec in species]

        self.species_compartment = sp.Matrix(
            [sp.Symbol(spec.getCompartment(), real=True) for spec in species]
        )

        self.constant_species = [species_element.getId()
                                 for species_element in species
                                 if species_element.getConstant()]

        self.boundary_condition_species = [
            species_element.getId()
            for species_element in species
            if species_element.getBoundaryCondition()
        ]
        self.species_has_only_substance_units = [
            specie.getHasOnlySubstanceUnits() for specie in species
        ]

        concentrations = [spec.getInitialConcentration() for spec in species]
        amounts = [spec.getInitialAmount() for spec in species]

        def get_species_initial(index, conc):
            # We always simulate concentrations!
            if self.species_has_only_substance_units[index]:
                if species[index].isSetInitialAmount() \
                        and not math.isnan(amounts[index]):
                    return sp.sympify(amounts[index]) \
                           / self.species_compartment[index]
                if species[index].isSetInitialConcentration():
                    return sp.sympify(conc)
            else:
                if species[index].isSetInitialConcentration():
                    return sp.sympify(conc)

                if species[index].isSetInitialAmount() \
                        and not math.isnan(amounts[index]):
                    return sp.sympify(amounts[index]) \
                           / self.species_compartment[index]

            return self.symbols['species']['identifier'][index]

        species_initial = sp.Matrix(
            [get_species_initial(index, conc)
             for index, conc in enumerate(concentrations)]
        )

        species_ids = [spec.getId() for spec in self.sbml.getListOfSpecies()]
        for initial_assignment in self.sbml.getListOfInitialAssignments():
            if initial_assignment.getId() in species_ids:
                index = species_ids.index(
                        initial_assignment.getId()
                    )
                sym_math = sp.sympify(_parse_logical_operators(
                    sbml.formulaToL3String(initial_assignment.getMath())),
                    locals=self.local_symbols
                )
                if sym_math is not None:
                    sym_math = _parse_special_functions(sym_math)
                    _check_unsupported_functions(sym_math, 'InitialAssignment')
                    species_initial[index] = sym_math

        for ix, (symbol, init) in enumerate(zip(
            self.symbols['species']['identifier'], species_initial
        )):
            if symbol == init:
                species_initial[ix] = sp.sympify(0.0)

        # flatten initSpecies
        while any([species in species_initial.free_symbols
                   for species in self.symbols['species']['identifier']]):
            species_initial = species_initial.subs([
                (symbol, init)
                for symbol, init in zip(
                    self.symbols['species']['identifier'], species_initial
                )
            ])

        self.symbols['species']['value'] = species_initial

        if self.sbml.isSetConversionFactor():
            conversion_factor = sp.Symbol(self.sbml.getConversionFactor(),
                                          real=True)
        else:
            conversion_factor = 1.0

        self.species_conversion_factor = sp.Matrix([
             sp.sympify(specie.getConversionFactor())
             if specie.isSetConversionFactor()
             else conversion_factor
             for specie in species
        ])

        # Process assignment and rate rules for species and compartments.
        # Compartments with rate rules are implemented as species. Species and
        # compartments with assignments are implemented as observables (and
        # replaced with their assignment in all expressions). Note that, in the
        # case of species, rate rules may describe the change in amount, not
        # concentration, of a species.
        rules = self.sbml.getListOfRules()
        compartmentvars = self.compartment_symbols.free_symbols
        # compartments with rules are replaced with constants in the relevant
        # equations during the _replace_in_all_expressions call inside
        # _process_rules
        for rule in rules:
            ### Taken from _process_rules
            if rule.getFormula() == '':
                continue
            variable = sp.sympify(rule.getVariable(),
                                  locals=self.local_symbols)
            formula = sp.sympify(_parse_logical_operators(
                sbml.formulaToL3String(rule.getMath())),
                locals=self.local_symbols)
            formula = _parse_special_functions(formula)
            _check_unsupported_functions(formula, 'Rule')
            formula = self._replace_reactions_in_rule_formula(rule, formula)
            ###

            # Species rules are processed first, to avoid processing
            # compartments twice (as compartments with rate rules are
            # implemented as species). Could also be avoided with a
            # `not in self.compartment_rate_rules` condition.
            if variable in self.symbols['species']['identifier']:
                if rule.getTypeCode() == sbml.SBML_ASSIGNMENT_RULE:
                    # Handled in _process_rules and _process_observables.
                    pass
                elif rule.getTypeCode() == sbml.SBML_RATE_RULE:
                    self.add_d_dt(
                        formula,
                        variable,
                        self.symbols['species']['value'],
                        sbml.SBML_SPECIES)
                else:
                    raise SBMLException('The only rules currently supported '
                                        'for species are assignment and rate '
                                        'rules!')

            if variable in compartmentvars:
                if rule.getTypeCode() == sbml.SBML_ASSIGNMENT_RULE:
                    # Handled in _process_rules and _process_observables
                    # SBML Assignment Rules can be used to specify initial
                    # values (see SBML L3V2 manual, Section 3.4.8).
                    # Priority appears to be above InitialAssignment.
                    self.compartment_volume[list(
                        self.compartment_symbols
                    ).index(variable)] = formula
                elif rule.getTypeCode() == sbml.SBML_RATE_RULE:
                    self.add_d_dt(
                        formula,
                        variable,
                        self.compartment_volume[list(
                            self.compartment_symbols
                        ).index(variable)],
                        sbml.SBML_COMPARTMENT)
                else:
                    raise SBMLException('The only rules currently supported '
                                        'for compartments are assignment and '
                                        'rate rules!')

    def add_d_dt(
            self,
            d_dt: sp.Expr,
            variable: sp.Symbol,
            variable0: Union[float, sp.Expr],
            component: int,
            name: str = None
    ) -> None:
        '''
        Creates or modifies species, to implement rate rules for compartments
        and species, respectively.

        :param d_dt:
            The rate rule (or, right-hand side of an ODE).

        :param variable:
            The subject of the rate rule.

        :param variable0:
            The initial value of the variable.

        :param component:
            The type of SBML component. Currently, only libsbml.SBML_SPECIES
            and libsbml.SBML_COMPARTMENT are supported.
        '''
        if name is None:
            name = ''

        ### d_dt may contain speciesReference symbols, that may be defined in
        # an initial assignment (e.g. see SBML test suite case 1498, which
        # uses a speciesReference Id in a species rate rule).
        # Here, such speciesReference symbols are replaced with the initial
        # assignment expression, if the expression is a constant (time-
        # dependent expression symbols are not evaluated at zero, rather raise
        # an error).
        # One method to implement expressions with time-dependent symbols
        # may be to produce a dictionary of speciesReference symbols and
        # their initial assignment expressions here, then add this dictionary
        # to the _replace_in_all_expressions method. After _process_sbml,
        # substitute initial values in for any remaining symbols, evaluate the
        # the expressions at $t=0$ (self.amici_time_symbol), then substitute
        # them into d_dt.

        # Initial assignment symbols may be compartments, species, parameters,
        # speciesReferences, or an (extension?) package element. Here, it is
        # assumed that a symbol is a speciesReference if it is not a
        # compartment, species, or parameter, and is the symbol of an initial
        # assignment.
        alternative_components = [s.getId() for s in
            list(self.sbml.getListOfCompartments()) +\
            list(self.sbml.getListOfSpecies()) +\
            list(self.sbml.getListOfParameters())]
        initial_assignments = {ia.getId(): ia for ia in
                                       self.sbml.getListOfInitialAssignments()}
        for symbol in d_dt.free_symbols:
            if str(symbol) not in alternative_components and\
               str(symbol) in initial_assignments:
                # Taken from _process_species
                sym_math = sp.sympify(_parse_logical_operators(
                    sbml.formulaToL3String(initial_assignments[
                        str(symbol)
                    ].getMath())),
                    locals=self.local_symbols
                )
                if sym_math is not None:
                    sym_math = _parse_special_functions(sym_math)
                    _check_unsupported_functions(sym_math, 'InitialAssignment')

                if not isinstance(sym_math, sp.Float):
                    raise SBMLException('Rate rules that contain '
                                        'speciesReferences, defined in '
                                        'initial assignments that contain '
                                        'symbols, are currently not '
                                        'supported! Rate rule symbol: '
                                        f'{variable}, species reference '
                                        f'symbol: {symbol}, initial '
                                        f'assignment: {sym_math}, type: '
                                        f'{type(sym_math)}.')
                else:
                    d_dt = d_dt.subs(symbol, sym_math)
        ###

        if component == sbml.SBML_COMPARTMENT:
            self.symbols['species']['identifier'] = \
                self.symbols['species']['identifier'].col_join(
                    sp.Matrix([variable]))
            self.symbols['species']['name'].append(name)
            self.symbols['species']['value'] = \
                self.symbols['species']['value'].col_join(
                    sp.Matrix([variable0]))
            self.species_index[str(variable)] = len(self.species_index)
            self.compartment_rate_rules[variable] = d_dt
        elif component == sbml.SBML_SPECIES:
            if str(variable) in self.species_index:
                # SBML species are already in the species symbols
                x_index = self.species_index[str(variable)]
                if self.species_has_only_substance_units[x_index]:
                    self.symbols['species']['value'][x_index] *= \
                        self.species_compartment[x_index]
                self.species_rate_rules[variable] = d_dt
            else:
                # For Jakob to specify rules independently of SBML (untested)
                # Remove assert statement to use
                # Currently untested...
                assert False, "Error while processing species rate rules."
                self.symbols['species']['identifier'] = \
                    self.symbols['species']['identifier'].col_join(
                        sp.Matrix([variable]))
                self.symbols['species']['name'].append(name)
                self.symbols['species']['value'] = \
                    self.symbols['species']['value'].col_join(
                        sp.Matrix([variable0]))
                self.species_index[str(variable)] = len(self.species_index)
                self.species_rate_rules[variable] = d_dt
                # May need to modify this function (`add_d_dt`) to allow
                # specification of whether the argument `d_dt` describes change
                # in amount or concentration.
                #if self.species_has_only_substance_units[x_index]:
                #    self.symbols['species']['value'][x_index] *= \
                #    self.species_compartment[x_index]
        else:
            raise TypeError(f'Rate rules are currently only supported for '
                            'libsbml.SBML_COMPARTMENT and '
                            'libsbml.SBML_SPECIES components.')

    @log_execution_time('processing SBML parameters', logger)
    def _process_parameters(self,
                            constant_parameters: List[str] = None) -> None:
        """
        Get parameter information from SBML model.

        :param constant_parameters:
            SBML Ids identifying constant parameters
        """

        if constant_parameters is None:
            constant_parameters = []

        # Ensure specified constant parameters exist in the model
        for parameter in constant_parameters:
            if not self.sbml.getParameter(parameter):
                raise KeyError('Cannot make %s a constant parameter: '
                               'Parameter does not exist.' % parameter)

        parameter_ids = [par.getId() for par
                         in self.sbml.getListOfParameters()]
        for initial_assignment in self.sbml.getListOfInitialAssignments():
            if initial_assignment.getId() in parameter_ids:
                raise SBMLException('Initial assignments for parameters are'
                                    ' currently not supported')

        fixed_parameters = [
            parameter
            for parameter in self.sbml.getListOfParameters()
            if parameter.getId() in constant_parameters
        ]

        rulevars = [rule.getVariable() for rule in self.sbml.getListOfRules()]

        parameters = [parameter for parameter
                      in self.sbml.getListOfParameters()
                      if parameter.getId() not in constant_parameters
                      and parameter.getId() not in rulevars]

        loop_settings = {
            'parameter': {
                'var': parameters,
                'name': 'parameter',

            },
            'fixed_parameter': {
                'var': fixed_parameters,
                'name': 'fixed_parameter'
            }

        }

        for partype, settings in loop_settings.items():
            self.symbols[partype]['identifier'] = sp.Matrix(
                [sp.Symbol(par.getId(), real=True) for par in settings['var']]
            )
            self.symbols[partype]['name'] = [
                par.getName() for par in settings['var']
            ]
            self.symbols[partype]['value'] = [
                par.getValue() for par in settings['var']
            ]
            setattr(
                self,
                f'{settings["name"]}_index',
                {
                    parameter_element.getId(): parameter_index
                    for parameter_index, parameter_element
                    in enumerate(settings['var'])
                }
            )

    @log_execution_time('processing SBML reactions', logger)
    def _process_reactions(self):
        """
        Get reactions from SBML model.
        """
        reactions = self.sbml.getListOfReactions()
        # nr (number of reactions) should have a minimum length of 1. This is
        # to ensure that, if there are no reactions, the stoichiometric matrix
        # and flux vector multiply to a zero vector with dimensions (nx, 1).
        nr = max(1, len(reactions))
        nx = len(self.symbols['species']['name'])
        # stoichiometric matrix
        self.stoichiometric_matrix = sp.SparseMatrix(sp.zeros(nx, nr))
        self.flux_vector = sp.zeros(nr, 1)

        assignment_ids = [ass.getId()
                          for ass in self.sbml.getListOfInitialAssignments()]
        rulevars = [rule.getVariable()
                    for rule in self.sbml.getListOfRules()
                    if rule.getFormula() != '']

        reaction_ids = [
            reaction.getId() for reaction in reactions
            if reaction.isSetId()
        ]

        def get_element_from_assignment(element_id):
            assignment = self.sbml.getInitialAssignment(
                element_id
            )
            sym = sp.sympify(sbml.formulaToL3String(assignment.getMath()),
                             locals=self.local_symbols)
            # this is an initial assignment so we need to use
            # initial conditions
            if sym is not None:
                sym = sym.subs(
                    self.symbols['species']['identifier'],
                    self.symbols['species']['value']
                )
            return sym

        def get_element_stoichiometry(ele):
            if ele.isSetId():
                if ele.getId() in assignment_ids:
                    sym = get_element_from_assignment(ele.getId())
                    if sym is None:
                        sym = sp.sympify(ele.getStoichiometry())
                elif ele.getId() in rulevars:
                    return sp.Symbol(ele.getId(), real=True)
                else:
                    # dont put the symbol if it wont get replaced by a
                    # rule
                    sym = sp.sympify(ele.getStoichiometry())
            elif ele.isSetStoichiometry():
                sym = sp.sympify(ele.getStoichiometry())
            else:
                return sp.sympify(1.0)
            sym = _parse_special_functions(sym)
            _check_unsupported_functions(sym, 'Stoichiometry')
            return sym

        def is_constant(specie):
            return specie in self.constant_species or \
                   specie in self.boundary_condition_species

        for reaction_index, reaction in enumerate(reactions):
            for elementList, sign in [(reaction.getListOfReactants(), -1.0),
                                      (reaction.getListOfProducts(), 1.0)]:
                elements = {}
                for index, element in enumerate(elementList):
                    # we need the index here as we might have multiple elements
                    # for the same species
                    elements[index] = {'species': element.getSpecies()}
                    elements[index]['stoichiometry'] = \
                        get_element_stoichiometry(element)

                for index in elements.keys():
                    if not is_constant(elements[index]['species']):
                        specie_index = self.species_index[
                            elements[index]['species']
                        ]
                        # Division by species compartment size (to find the
                        # rate of change in species concentration) now occurs
                        # in the `dx_dt` method in "ode_export.py", which also
                        # accounts for possibly variable compartments.
                        self.stoichiometric_matrix[specie_index,
                                                   reaction_index] += \
                            sign \
                            * elements[index]['stoichiometry'] \
                            * self.species_conversion_factor[specie_index]

            # usage of formulaToL3String ensures that we get "time" as time
            # symbol
            kmath = sbml.formulaToL3String(reaction.getKineticLaw().getMath())
            try:
                sym_math = sp.sympify(_parse_logical_operators(kmath),
                                      locals=self.local_symbols)
            except SBMLException as Ex:
                raise Ex
            except sp.SympifyError:
                raise SBMLException(f'Kinetic law "{kmath}" contains an '
                                    'unsupported expression!')
            sym_math = _parse_special_functions(sym_math)
            _check_unsupported_functions(sym_math, 'KineticLaw')
            for r in reactions:
                elements = list(r.getListOfReactants()) \
                           + list(r.getListOfProducts())
                for element in elements:
                    if element.isSetId() & element.isSetStoichiometry():
                        sym_math = sym_math.subs(
                            sp.sympify(element.getId(),
                                       locals=self.local_symbols),
                            sp.sympify(element.getStoichiometry())
                        )

            self.flux_vector[reaction_index] = sym_math
            if any([
                str(symbol) in reaction_ids
                for symbol in self.flux_vector[reaction_index].free_symbols
            ]):
                raise SBMLException(
                    'Kinetic laws involving reaction ids are currently'
                    ' not supported!'
                )

    @log_execution_time('processing SBML rules', logger)
    def _process_rules(self) -> None:
        """
        Process Rules defined in the SBML model.
        """
        rules = self.sbml.getListOfRules()

        rulevars = get_rule_vars(rules, local_symbols=self.local_symbols)
        fluxvars = self.flux_vector.free_symbols
        specvars = self.symbols['species']['identifier'].free_symbols
        volumevars = self.compartment_volume.free_symbols
        compartmentvars = self.compartment_symbols.free_symbols
        parametervars = sp.Matrix([
            sp.Symbol(par.getId(), real=True)
            for par in self.sbml.getListOfParameters()
        ])
        stoichvars = self.stoichiometric_matrix.free_symbols

        assignments = {}

        for rule in rules:
            # Rate rules should not be substituted for the target of the rate
            # rule.
            if rule.getTypeCode() == sbml.SBML_RATE_RULE:
                continue
            if rule.getFormula() == '':
                continue
            variable = sp.sympify(rule.getVariable(),
                                  locals=self.local_symbols)
            # avoid incorrect parsing of pow(x, -1) in symengine
            formula = sp.sympify(_parse_logical_operators(
                sbml.formulaToL3String(rule.getMath())),
                locals=self.local_symbols)
            formula = _parse_special_functions(formula)
            _check_unsupported_functions(formula, 'Rule')
            formula = self._replace_reactions_in_rule_formula(rule, formula)

            if variable in stoichvars:
                self.stoichiometric_matrix = \
                    self.stoichiometric_matrix.subs(variable, formula)

            if variable in specvars:
                if rule.getTypeCode() == sbml.SBML_ASSIGNMENT_RULE:
                    self.species_assignment_rules[variable] = formula
                    assignments[str(variable)] = formula
                else:
                    # Rate rules are handled in _process_species, and are
                    # skipped in this loop
                    raise KeyError('Only assignment and rate rules are '
                                   'currently supported for species!')

            if variable in compartmentvars:
                if rule.getTypeCode() == sbml.SBML_ASSIGNMENT_RULE:
                    self.compartment_assignment_rules[variable] = formula
                    assignments[str(variable)] = formula
                else:
                    # Rate rules are handled in _process_species, and are
                    # skipped in this loop
                    raise KeyError('Only assignment and rate rules are '
                                   'currently supported for compartments!')

            if variable in parametervars:
                if str(variable) in self.parameter_index:
                    idx = self.parameter_index[str(variable)]
                    self.symbols['parameter']['value'][idx] \
                        = float(formula)
                else:
                    self.sbml.removeParameter(str(variable))
                    assignments[str(variable)] = formula

            if variable in fluxvars:
                self.flux_vector = self.flux_vector.subs(variable, formula)

            if variable in volumevars:
                self.compartment_volume = \
                    self.compartment_volume.subs(variable, formula)

            if variable in rulevars:
                for nested_rule in rules:

                    nested_formula = sp.sympify(
                        _parse_logical_operators(sbml.formulaToL3String(nested_rule.getMath())),
                        locals=self.local_symbols).subs(variable, formula)
                    nested_formula = _parse_special_functions(nested_formula)
                    _check_unsupported_functions(nested_formula, 'Rule')

                    nested_rule_math_ml = mathml(nested_formula)
                    nested_rule_math_ml_ast_node = sbml.readMathMLFromString(nested_rule_math_ml)

                    if nested_rule_math_ml_ast_node is None:
                        raise SBMLException(f'Formula {sbml.formulaToL3String(nested_rule.getMath())}'
                                            f' cannot be correctly read by SymPy'
                                            f' or cannot be converted to valid MathML by SymPy!')

                    elif nested_rule.setMath(nested_rule_math_ml_ast_node) != sbml.LIBSBML_OPERATION_SUCCESS:
                        raise SBMLException(f'Formula {sbml.formulaToL3String(nested_rule.getMath())}'
                                            f' cannot be parsed by libSBML!')

                for assignment in assignments:
                    assignments[assignment] = assignments[assignment].subs(variable, formula)

        # do this at the very end to ensure we have flattened all recursive
        # rules
        for variable in assignments.keys():
            self._replace_in_all_expressions(
                sp.Symbol(variable, real=True),
                assignments[variable]
            )
        for comp, vol in zip(self.compartment_symbols,
                             self.compartment_volume):
            self._replace_in_all_expressions(
                comp, vol
            )

    def _process_volume_conversion(self) -> None:
        """
        Convert equations from amount to volume.
        """
        compartments = self.species_compartment
        for comp, vol in zip(self.compartment_symbols,
                             self.compartment_volume):
            if comp not in self.compartment_rate_rules:
                compartments = compartments.subs(comp, vol)
        for index, sunits in enumerate(self.species_has_only_substance_units):
            if sunits:
                self.flux_vector = \
                    self.flux_vector.subs(
                        self.symbols['species']['identifier'][index],
                        self.symbols['species']['identifier'][index]
                        * compartments[index]
                    )

    def _process_time(self) -> None:
        """
        Convert time_symbol into cpp variable.
        """
        sbml_time_symbol = sp.Symbol('time', real=True)
        amici_time_symbol = sp.Symbol('t', real=True)
        self.amici_time_symbol = amici_time_symbol

        self._replace_in_all_expressions(sbml_time_symbol, amici_time_symbol)

    @log_execution_time('processing SBML observables', logger)
    def _process_observables(self,
                             observables: Dict[str, Dict[str, str]],
                             sigmas: Dict[str, Union[str, float]],
                             noise_distributions: Dict[str, str]) -> None:
        """
        Perform symbolic computations required for objective function
        evaluation.

        :param observables:
            dictionary(observableId: {'name':observableName
            (optional), 'formula':formulaString)})
            to be added to the model

        :param sigmas:
            dictionary(observableId: sigma value or (existing)
            parameter name)

        :param noise_distributions:
            dictionary(observableId: noise type)
            See :func:`sbml2amici`.
        """

        if observables is None:
            observables = {}

        if sigmas is None:
            sigmas = {}
        else:
            # Ensure no non-existing observableIds have been specified
            # (no problem here, but usually an upstream bug)
            unknown_ids = set(sigmas.keys()) - set(observables.keys())
            if unknown_ids:
                raise ValueError(
                    f"Sigma provided for unknown observableIds: "
                    f"{unknown_ids}.")

        if noise_distributions is None:
            noise_distributions = {}
        else:
            # Ensure no non-existing observableIds have been specified
            # (no problem here, but usually an upstream bug)
            unknown_ids = set(noise_distributions.keys()) - \
                          set(observables.keys())
            if unknown_ids:
                raise ValueError(
                    f"Noise distribution provided for unknown observableIds: "
                    f"{unknown_ids}.")

        species_syms = self.symbols['species']['identifier']
        assignments = {str(c): str(r)
                       for c, r in self.compartment_assignment_rules.items()}
        assignments.update({str(s): str(r)
                            for s, r in self.species_assignment_rules.items()})

        def replace_assignments(formula: str) -> sp.Basic:
            """
            Replace assignment rules in observables

            :param formula:
                algebraic formula of the observable

            :return:
                observable formula with assignment rules replaced
            """
            formula = sp.sympify(formula, locals=self.local_symbols)
            for s in formula.free_symbols:
                r = self.sbml.getAssignmentRuleByVariable(str(s))
                if r is not None:
                    rule_formula = _parse_logical_operators(
                        sbml.formulaToL3String(r.getMath()))
                    rule_formula = sp.sympify(
                        rule_formula, locals=self.local_symbols)
                    rule_formula = _parse_special_functions(rule_formula)
                    _check_unsupported_functions(rule_formula, 'Rule')
                    formula = formula.replace(s, rule_formula)
            return formula

        # add user-provided observables or make all species, and compartments
        # with assignment rules, observable
        if observables:
            # Replace logX(.) by log(., X) since symengine cannot parse the
            # former. Also replace symengine-incompatible sbml log(basis, x)
            for observable in observables:
                observables[observable]['formula'] = re.sub(
                    r'(^|\W)log(\d+)\(', r'\g<1>1/ln(\2)*ln(',
                    observables[observable]['formula']
                )
                repl = replaceLogAB(observables[observable]['formula'])
                if repl != observables[observable]['formula']:
                    warnings.warn(
                        f'Replaced "{observables[observable]["formula"]}" by '
                        f'"{repl}", assuming first argument to log() was the '
                        f'basis.'
                    )
                    observables[observable]['formula'] = repl

            observable_values = sp.Matrix([
                replace_assignments(observables[observable]['formula'])
                for observable in observables
            ])
            observable_names = [
                observables[observable]['name'] if 'name' in observables[
                    observable].keys()
                else f'y{index}'
                for index, observable in enumerate(observables)
            ]
            observable_syms = sp.Matrix([
                sp.symbols(obs, real=True) for obs in observables.keys()
            ])
            observable_ids = observables.keys()
        else:
            observable_values = species_syms.copy() # prefer sympy's copy over deepcopy, see sympy issue #7672
            observable_ids = [
                f'x{index}' for index in range(len(species_syms))
            ]
            observable_names = observable_ids[:]
            observable_syms = sp.Matrix(
                [sp.symbols(f'y{index}', real=True)
                 for index in range(len(species_syms))]
            )
            # Add compartment and species assignment rules as observables
            # Useful for passing the SBML Test Suite (compartment volumes are
            # used to calculate species amounts).
            # The id's and names below may conflict with the automatically
            # generated id's and names above.
            for compartment in self.compartment_assignment_rules:
                observable_values = observable_values.col_join(sp.Matrix(
                    [self.compartment_assignment_rules[compartment]]))
                observable_ids.append(str(compartment))
                observable_names.append(str(compartment))
                observable_syms = observable_syms.col_join(sp.Matrix(
                    [compartment]))
            for species in self.species_assignment_rules:
                x_index = self.species_index[str(species)]
                observable_values[x_index] = sp.Matrix(
                    [replace_assignments(str(species))])
                observable_ids[x_index] = str(species)
                observable_names[x_index] = str(species)
                observable_syms[x_index] = sp.Matrix([species])

        sigma_y_syms = sp.Matrix(
            [sp.symbols(f'sigma{symbol}', real=True)
             for symbol in observable_syms]
        )
        sigma_y_values = sp.Matrix(
            [1.0] * len(observable_syms)
        )

        # set user-provided sigmas
        for iy, obs_name in enumerate(observables):
            if obs_name in sigmas:
                sigma_y_values[iy] = replace_assignments(sigmas[obs_name])

        measurement_y_syms = sp.Matrix(
            [sp.symbols(f'm{symbol}', real=True) for symbol in observable_syms]
        )
        measurement_y_values = sp.Matrix(
            [0.0] * len(observable_syms)
        )

        # set cost functions
        llh_y_strings = []
        for y_name in observable_ids:
            llh_y_strings.append(noise_distribution_to_cost_function(
                noise_distributions.get(y_name, 'normal')))

        llh_y_values = []
        for llhYString, o_sym, m_sym, s_sym \
                in zip(llh_y_strings, observable_syms,
                       measurement_y_syms, sigma_y_syms):
            f = sp.sympify(llhYString(o_sym), locals={str(o_sym): o_sym,
                                                      str(m_sym): m_sym,
                                                      str(s_sym): s_sym})
            llh_y_values.append(f)
        llh_y_values = sp.Matrix(llh_y_values)

        llh_y_syms = sp.Matrix(
            [sp.Symbol(f'J{symbol}', real=True) for symbol in observable_syms]
        )

        # set symbols
        self.symbols['observable']['identifier'] = observable_syms
        self.symbols['observable']['name'] = l2s(observable_names)
        self.symbols['observable']['value'] = observable_values
        self.symbols['sigmay']['identifier'] = sigma_y_syms
        self.symbols['sigmay']['name'] = l2s(sigma_y_syms)
        self.symbols['sigmay']['value'] = sigma_y_values
        self.symbols['my']['identifier'] = measurement_y_syms
        self.symbols['my']['name'] = l2s(measurement_y_syms)
        self.symbols['my']['value'] = measurement_y_values
        self.symbols['llhy']['value'] = llh_y_values
        self.symbols['llhy']['name'] = l2s(llh_y_syms)
        self.symbols['llhy']['identifier'] = llh_y_syms

    def process_conservation_laws(self, ode_model, volume_updates) -> List:
        """
        Find conservation laws in reactions and species.

        :param ode_model:
            ODEModel object with basic definitions

        :param volume_updates:
            List with updates for the stoichiometrix matrix accounting for
            compartment volumes

        :returns volume_updates_solver:
            List (according to reduced stoichiometry) with updates for the
            stoichiometrix matrix accounting for compartment volumes
        """
        conservation_laws = []

        # So far, only conservation laws for constant species are supported
        species_solver = self._add_conservation_for_constant_species(
            ode_model, conservation_laws)

        # Check, whether species_solver is empty now. As currently, AMICI
        # cannot handle ODEs without species, CLs must switched in this case
        if len(species_solver) == 0:
            conservation_laws = []
            species_solver = list(range(ode_model.nx_rdata()))

        # prune out species from stoichiometry and
        volume_updates_solver = self._reduce_stoichiometry(species_solver,
                                                           volume_updates)

        # add the found CLs to the ode_model
        for cl in conservation_laws:
            ode_model.add_conservation_law(**cl)

        return volume_updates_solver

    def _add_conservation_for_constant_species(
            self,
            ode_model: ODEModel,
            conservation_laws: List[ConservationLaw]
    ) -> List[int]:
        """
        Adds constant species to conservations laws

        :param ode_model:
            ODEModel object with basic definitions

        :param conservation_laws:
            List of already known conservation laws

        :returns species_solver:
            List of species indices which remain later in the ODE solver
        """

        # decide which species to keep in stoichiometry
        species_solver = list(range(ode_model.nx_rdata()))

        # iterate over species, find constant ones
        for ix in reversed(range(ode_model.nx_rdata())):
            if ode_model.state_is_constant(ix):
                # dont use sym('x') here since conservation laws need to be
                # added before symbols are generated
                target_state = ode_model._states[ix].get_id()
                total_abundance = sp.Symbol(f'tcl_{target_state}')
                conservation_laws.append({
                    'state': target_state,
                    'total_abundance': total_abundance,
                    'state_expr': total_abundance,
                    'abundance_expr': target_state,
                })
                # mark species to delete from stoichiometrix matrix
                species_solver.pop(ix)

        return species_solver

    def _reduce_stoichiometry(self, species_solver, volume_updates) -> List:
        """
        Reduces the stoichiometry with respect to conserved quantities

        :param species_solver:
            List of species indices which remain later in the ODE solver

        :param volume_updates:
            List with updates for the stoichiometrix matrix accounting for
            compartment volumes

        :returns volume_updates_solver:
            List (according to reduced stoichiometry) with updates for the
            stoichiometrix matrix accounting for compartment volumes
        """

        # prune out constant species from stoichiometric matrix
        self.stoichiometric_matrix = \
            self.stoichiometric_matrix[species_solver, :]

        # updates of stoichiometry (later dxdotdw in ode_exporter) must be
        # corrected for conserved quantities:
        volume_updates_solver = [(species_solver.index(ix), iw, val)
                       for (ix, iw, val) in volume_updates
                       if ix in species_solver]

        return volume_updates_solver


    def _replace_in_all_expressions(self,
                                    old: sp.Symbol,
                                    new: sp.Symbol) -> None:
        """
        Replace 'old' by 'new' in all symbolic expressions.

        :param old:
            symbolic variables to be replaced

        :param new:
            replacement symbolic variables
        """
        # Avoid replacing variables with rates
        if old not in set((*self.compartment_rate_rules.keys(),
                           *self.species_rate_rules.keys())):
            fields = [
                'stoichiometric_matrix', 'flux_vector',
            ]
            for field in fields:
                if field in dir(self):
                    self.__setattr__(field, self.__getattribute__(field).subs(
                        old, new
                    ))
            for compartment in self.compartment_rate_rules:
                self.compartment_rate_rules[compartment] = \
                    self.compartment_rate_rules[compartment].subs(old, new)
            for species in self.species_rate_rules:
                self.species_rate_rules[species] = \
                    self.species_rate_rules[species].subs(old, new)

        symbols = [
            'species', 'observable',
        ]
        for symbol in symbols:
            if symbol in self.symbols:
                # Initial species values that are specified as amounts need to
                # be divided by their compartment volume to obtain
                # concentration. The condition below ensures that species
                # initial amount is divided by the initial compartment size,
                # and not the expression for a compartment assignment rule.
                if symbol == 'species' and (
                        old in self.compartment_assignment_rules):
                    comp_v0 = self.compartment_volume[
                        list(self.compartment_symbols).index(old)]
                    self.symbols[symbol]['value'] = \
                        self.symbols[symbol]['value'].subs(old, comp_v0)
                else:
                    # self.symbols['observable'] may not yet be defined.
                    if not self.symbols[symbol]:
                        continue
                    self.symbols[symbol]['value'] = \
                        self.symbols[symbol]['value'].subs(old, new)

        for compartment in self.compartment_assignment_rules:
            self.compartment_assignment_rules[compartment] = \
                self.compartment_assignment_rules[compartment].subs(old, new)
        # Initial compartment volume may also be specified with an assignment
        # rule (at the end of the _process_species method), hence needs to be
        # processed here too.
        for index in range(len(self.compartment_volume)):
            if 'amici_time_symbol' in dir(self) and (
                    new == self.amici_time_symbol):
                self.compartment_volume[index] = \
                    self.compartment_volume[index].subs(old, 0)
            else:
                self.compartment_volume[index] = \
                    self.compartment_volume[index].subs(old, new)

    def _clean_reserved_symbols(self) -> None:
        """
        Remove all reserved symbols from self.symbols
        """
        reserved_symbols = ['k', 'p', 'y', 'w']
        for sym in reserved_symbols:
            old_symbol = sp.Symbol(sym, real=True)
            new_symbol = sp.Symbol('amici_' + sym, real=True)
            self._replace_in_all_expressions(old_symbol, new_symbol)
            for symbol in self.symbols.keys():
                if 'identifier' in self.symbols[symbol].keys():
                    self.symbols[symbol]['identifier'] = \
                        self.symbols[symbol]['identifier'].subs(old_symbol,
                                                                new_symbol)

    def _replace_special_constants(self) -> None:
        """
        Replace all special constants by their respective SBML
        csymbol definition
        """
        constants = [
            (sp.Symbol('avogadro', real=True), sp.Symbol('6.02214179e23')),
        ]
        for constant, value in constants:
            # do not replace if any symbol is shadowing default definition
            if not any([constant in self.symbols[symbol]['identifier']
                        for symbol in self.symbols.keys()
                        if 'identifier' in self.symbols[symbol].keys()]):
                self._replace_in_all_expressions(constant, value)
            else:
                # yes sbml supports this but we wont. Are you really expecting
                # to be saved if you are trying to shoot yourself in the foot?
                raise SBMLException(
                    f'Encountered currently unsupported element id {constant}!'
                )

    def _replace_reactions_in_rule_formula(self,
                                           rule: sbml.Rule,
                                           formula: sp.Expr):
        """
        SBML allows reaction IDs in rules, which should be interpreted as the
        reaction rate.

        An assignment or rate "...rule cannot be defined for a species that is
        created or destroyed in a reaction, unless that species is defined as
        a boundary condition in the model." Here, valid SBML is assumed, so
        this restriction is not checked.

        :param rule:
            The SBML rule.

        :param formula:
            The `rule` formula that has already been parsed.
            TODO create a function to parse rule formulae, as this logic is
                 repeated a few times.

        :return:
            The formula, but reaction IDs are replaced with respective
            reaction rate symbols.
        """
        reaction_ids = [r.getId() for r in self.sbml.getListOfReactions()]
        reactions_in_rule_formula = {s
                                     for s in formula.free_symbols
                                     if str(s) in reaction_ids}
        if reactions_in_rule_formula:
            if rule.getTypeCode() not in (sbml.SBML_ASSIGNMENT_RULE,
                                          sbml.SBML_RATE_RULE):
                raise SBMLException('Currently, only assignment and rate'
                                    ' rules have reaction replacement'
                                    ' implemented.')

        # Reactions are assigned indices in
        # `sbml_import.py:_process_reactions()`, and these indices are used to
        # generate flux variables in
        # `ode_export.py:import_from_sbml_importer()`.
        # These flux variables are anticipated here, as the symbols that
        # represent the rates of reactions in the model.
        subs = {r_sym: sp.Symbol(f'flux_r{reaction_ids.index(str(r_sym))}',
                                 real=True)
                for r_sym in reactions_in_rule_formula}
        return formula.subs(subs)


def get_rule_vars(rules: List[sbml.Rule],
                  local_symbols: Dict[str, sp.Symbol] = None) -> sp.Matrix:
    """
    Extract free symbols in SBML rule formulas.

    :param rules:
        sbml definitions of rules

    :param local_symbols:
        locals to pass to sympy.sympify

    :return:
        Tuple of free symbolic variables in the formulas all provided rules
    """
    return sp.Matrix(
        [sp.sympify(_parse_logical_operators(
                    sbml.formulaToL3String(rule.getMath())),
                    locals=local_symbols)
         for rule in rules if rule.getFormula() != '']
    ).free_symbols


def replaceLogAB(x: str) -> str:
    """
    Replace log(a, b) in the given string by ln(b)/ln(a).

    Works for nested parentheses and nested 'log's. This can be used to
    circumvent the incompatible argument order between symengine (log(x,
    basis)) and libsbml (log(basis, x)).

    :param x:
        string to replace

    :return:
        string with replaced 'log's
    """

    match = re.search(r'(^|\W)log\(', x)
    if not match:
        return x

    # index of 'l' of 'log'
    log_start = match.start() if match.end() - match.start() == 4 \
        else match.start() + 1
    level = 0  # parenthesis level
    pos_comma = -1  # position of comma in log(a,b)
    for i in range(log_start + 4, len(x)):
        if x[i] == '(':
            level += 1
        elif x[i] == ')':
            level -= 1
            if level == -1:
                break
        elif x[i] == ',' and level == 0:
            pos_comma = i

    if pos_comma < 0:
        # was log(a), not log(a,b), so nothing to replace
        return x

    prefix = x[:log_start]
    suffix = x[i+1:]
    basis = x[log_start+4: pos_comma]
    a = x[pos_comma+1: i]

    replacement = f'{prefix}ln({a})/ln({basis}){suffix}'

    return replaceLogAB(replacement)


def l2s(inputs: List) -> List[str]:
    """
    Transforms a list into list of strings.

    :param inputs:
        objects

    :return: list of str(object)
    """
    return [str(inp) for inp in inputs]


def _check_lib_sbml_errors(sbml_doc: sbml.SBMLDocument,
                           show_warnings: bool = False) -> None:
    """
        Checks the error log in the current self.sbml_doc.

    :param sbml_doc:
        SBML document

    :param show_warnings:
        display SBML warnings
    """
    num_warning = sbml_doc.getNumErrors(sbml.LIBSBML_SEV_WARNING)
    num_error = sbml_doc.getNumErrors(sbml.LIBSBML_SEV_ERROR)
    num_fatal = sbml_doc.getNumErrors(sbml.LIBSBML_SEV_FATAL)

    if num_warning + num_error + num_fatal:
        for iError in range(0, sbml_doc.getNumErrors()):
            error = sbml_doc.getError(iError)
            # we ignore any info messages for now
            if error.getSeverity() >= sbml.LIBSBML_SEV_ERROR \
                    or (show_warnings and
                        error.getSeverity() >= sbml.LIBSBML_SEV_WARNING):
                logger.error(f'libSBML {error.getCategoryAsString()} '
                             f'({error.getSeverityAsString()}):'
                             f' {error.getMessage()}')

    if num_error + num_fatal:
        raise SBMLException(
            'SBML Document failed to load (see error messages above)'
        )


def _check_unsupported_functions(sym: sp.Basic,
                                 expression_type: str,
                                 full_sym: sp.Basic = None):
    """
    Recursively checks the symbolic expression for unsupported symbolic
    functions

    :param sym:
        symbolic expressions

    :param expression_type:
        type of expression, only used when throwing errors
    """
    if full_sym is None:
        full_sym = sym

    unsupported_functions = [
        sp.functions.factorial, sp.functions.ceiling, sp.functions.floor,
        sp.function.UndefinedFunction
    ]

    unsupp_fun_type = next(
        (
            fun_type
            for fun_type in unsupported_functions
            if isinstance(sym.func, fun_type)
        ),
        None
    )
    if unsupp_fun_type:
        raise SBMLException(f'Encountered unsupported expression '
                            f'"{sym.func}" of type '
                            f'"{unsupp_fun_type}" as part of a '
                            f'{expression_type}: "{full_sym}"!')
    for fun in list(sym._args) + [sym]:
        unsupp_fun_type = next(
            (
                fun_type
                for fun_type in unsupported_functions
                if isinstance(fun, fun_type)
            ),
            None
        )
        if unsupp_fun_type:
            raise SBMLException(f'Encountered unsupported expression '
                                f'"{fun}" of type '
                                f'"{unsupp_fun_type}" as part of a '
                                f'{expression_type}: "{full_sym}"!')
        if fun is not sym:
            _check_unsupported_functions(fun, expression_type)


def _parse_special_functions(sym: sp.Basic, toplevel: bool = True) -> sp.Basic:
    """
    Recursively checks the symbolic expression for functions which have be
    to parsed in a special way, such as piecewise functions

    :param sym:
        symbolic expressions

    :param toplevel:
        as this is called recursively, are we in the top level expression?
    """
    args = tuple(_parse_special_functions(arg, False) for arg in sym._args)

    if sym.__class__.__name__ == 'abs':
        return sp.Abs(sym._args[0])
    elif sym.__class__.__name__ == 'xor':
        return sp.Xor(*sym.args)
    elif sym.__class__.__name__ == 'piecewise':
        # how many condition-expression pairs will we have?
        return sp.Piecewise(*grouper(args, 2, True))
    elif isinstance(sym, (sp.Function, sp.Mul, sp.Add)):
        sym._args = args
    elif toplevel:
        # Replace boolean constants by numbers so they can be differentiated
        #  must not replace in Piecewise function. Therefore, we only replace
        #  it the complete expression consists only of a Boolean value.
        if isinstance(sym, spTrue):
            sym = sp.Float(1.0)
        elif isinstance(sym, spFalse):
            sym = sp.Float(0.0)

    return sym


def _parse_logical_operators(math_str: str) -> Union[str, None]:
    """
    Parses a math string in order to replace logical operators by a form
    parsable for sympy

    :param math_str:
        str with mathematical expression
    :param math_str:
        parsed math_str
    """
    if math_str is None:
        return None

    if ' xor(' in math_str or ' Xor(' in math_str:
        raise SBMLException('Xor is currently not supported as logical '
                            'operation.')

    return (math_str.replace('&&', '&')).replace('||', '|')


def grouper(iterable: Iterable, n: int,
            fillvalue: Any = None) -> Iterable[Iterable]:
    """
    Collect data into fixed-length chunks or blocks

    grouper('ABCDEFG', 3, 'x') --> ABC DEF Gxx"

    :param iterable:
        any iterable

    :param n:
        chunk length

    :param fillvalue:
        padding for last chunk if length < n

    :return: itertools.zip_longest of requested chunks
    """
    args = [iter(iterable)] * n
    return itt.zip_longest(*args, fillvalue=fillvalue)


def assignmentRules2observables(sbml_model,
                                filter_function=lambda *_: True):
    """
    Turn assignment rules into observables.

    :param sbml_model:
        an sbml Model instance

    :param filter_function:
        callback function taking assignment variable as input and returning
        True/False to indicate if the respective rule should be
        turned into an observable

    :return:
        A dictionary(observableId:{
        'name': observableName,
        'formula': formulaString
        })
    """
    observables = {}
    for p in sbml_model.getListOfParameters():
        parameter_id = p.getId()
        if filter_function(p):
            observables[parameter_id] = {
                'name': p.getName(),
                'formula': sbml_model.getAssignmentRuleByVariable(
                    parameter_id
                ).getFormula()
            }

    for parameter_id in observables:
        sbml_model.removeRuleByVariable(parameter_id)
        sbml_model.removeParameter(parameter_id)

    return observables


def noise_distribution_to_cost_function(
        noise_distribution: str
) -> Callable[[str], str]:
    """
    Parse noise distribution string to a cost function definition amici can
    work with.

    :param noise_distribution: An identifier specifying a noise model.
        Possible values are {'normal', 'log-normal', 'log10-normal', 'laplace',
        'log-laplace', 'log10-laplace'}

    :return: A function that takes a strSymbol and then creates a cost
        function string (negative log-likelihood) from it, which can be
        sympified.
    """
    if noise_distribution in ['normal', 'lin-normal']:
        def nllh_y_string(str_symbol):
<<<<<<< HEAD
            y, m, sigma = f"{str_symbol}", f"m{str_symbol}", f"sigma{str_symbol}"
=======
            y, m, sigma = _get_str_symbol_identifiers(str_symbol)
>>>>>>> f829ff09
            return f'0.5*log(2*pi*{sigma}**2) ' \
                f'+ 0.5*(({y} - {m}) / {sigma})**2'
    elif noise_distribution == 'log-normal':
        def nllh_y_string(str_symbol):
<<<<<<< HEAD
            y, m, sigma = f"{str_symbol}", f"m{str_symbol}", f"sigma{str_symbol}"
=======
            y, m, sigma = _get_str_symbol_identifiers(str_symbol)
>>>>>>> f829ff09
            return f'0.5*log(2*pi*{sigma}**2*{m}**2) ' \
                f'+ 0.5*((log({y}) - log({m})) / {sigma})**2'
    elif noise_distribution == 'log10-normal':
        def nllh_y_string(str_symbol):
<<<<<<< HEAD
            y, m, sigma = f"{str_symbol}", f"m{str_symbol}", f"sigma{str_symbol}"
=======
            y, m, sigma = _get_str_symbol_identifiers(str_symbol)
>>>>>>> f829ff09
            return f'0.5*log(2*pi*{sigma}**2*{m}**2*log(10)**2) ' \
                f'+ 0.5*((log({y}, 10) - log({m}, 10)) / {sigma})**2'
    elif noise_distribution in ['laplace', 'lin-laplace']:
        def nllh_y_string(str_symbol):
<<<<<<< HEAD
            y, m, sigma = f"{str_symbol}", f"m{str_symbol}", f"sigma{str_symbol}"
            return f'log(2*{sigma}) + Abs({y} - {m}) / {sigma}'
    elif noise_distribution == 'log-laplace':
        def nllh_y_string(str_symbol):
            y, m, sigma = f"{str_symbol}", f"m{str_symbol}", f"sigma{str_symbol}"
            return f'log(2*{sigma}*{m}) + Abs(log({y}) - log({m})) / {sigma}'
    elif noise_distribution == 'log10-laplace':
        def nllh_y_string(str_symbol):
            y, m, sigma = f"{str_symbol}", f"m{str_symbol}", f"sigma{str_symbol}"
            return f'log(2*{sigma}*{m}*log(10)) ' \
                f'+ Abs(log({y}, 10) - log({m}, 10)) / {sigma}'
    elif noise_distribution in ['binomial', 'lin-binomial']:
        def nllh_y_string(str_symbol):
            y, m, sigma = f"{str_symbol}", f"m{str_symbol}", f"sigma{str_symbol}"
            return f'Max(({m}-{y})*oo,0.) ' \
                f'- loggamma({y}+1) + loggamma({m}+1) + loggamma({y}-{m}+1) ' \
                f'- {m} * log({sigma}) - ({y} - {m}) * log(1-{sigma})'
    elif noise_distribution in ['negative-binomial', 'lin-negative-binomial']:
        def nllh_y_string(str_symbol):
            y, m, sigma = f"{str_symbol}", f"m{str_symbol}", f"sigma{str_symbol}"
            return f''
=======
            y, m, sigma = _get_str_symbol_identifiers(str_symbol)
            return f'log(2*{sigma}) + Abs({y} - {m}) / {sigma}'
    elif noise_distribution == 'log-laplace':
        def nllh_y_string(str_symbol):
            y, m, sigma = _get_str_symbol_identifiers(str_symbol)
            return f'log(2*{sigma}*{m}) + Abs(log({y}) - log({m})) / {sigma}'
    elif noise_distribution == 'log10-laplace':
        def nllh_y_string(str_symbol):
            y, m, sigma = _get_str_symbol_identifiers(str_symbol)
            return f'log(2*{sigma}*{m}*log(10)) ' \
                f'+ Abs(log({y}, 10) - log({m}, 10)) / {sigma}'
    elif isinstance(noise_distribution, Callable):
        return noise_distribution
>>>>>>> f829ff09
    else:
        raise ValueError(
            f"Cost identifier {noise_distribution} not recognized.")

    return nllh_y_string


<<<<<<< HEAD
=======
def _get_str_symbol_identifiers(str_symbol: str) -> tuple:
    """Get identifiers for simulation, measurement, and sigma."""
    y, m, sigma = f"{str_symbol}", f"m{str_symbol}", f"sigma{str_symbol}"
    return y, m, sigma



>>>>>>> f829ff09
class MathMLSbmlPrinter(MathMLContentPrinter):
    """Prints a SymPy expression to a MathML expression parsable by libSBML.
    Differences from `sympy.MathMLContentPrinter`:
    1. underscores in symbol names are not converted to subscripts
    2. symbols with name 'time' are converted to the SBML time symbol
    """
    def _print_Symbol(self, sym):
        ci = self.dom.createElement(self.mathml_tag(sym))
        ci.appendChild(self.dom.createTextNode(sym.name))
        return ci
    # _print_Float can be removed if sympy PR #19958 is merged 
    def _print_Float(self, expr):
        x = self.dom.createElement(self.mathml_tag(expr))
        repr_expr = mlib_to_str(expr._mpf_, repr_dps(expr._prec))
        x.appendChild(self.dom.createTextNode(repr_expr))
        return x
    def doprint(self, expr):
        mathml = super().doprint(expr)
        mathml = '<math xmlns="http://www.w3.org/1998/Math/MathML">' + mathml + '</math>'
        mathml = mathml.replace(f'<ci>time</ci>', '<csymbol encoding="text" definitionURL="http://www.sbml.org/sbml/symbols/time"> time </csymbol>')
        return mathml


def mathml(expr, **settings):
    return MathMLSbmlPrinter(settings).doprint(expr)<|MERGE_RESOLUTION|>--- conflicted
+++ resolved
@@ -1848,56 +1848,21 @@
     """
     if noise_distribution in ['normal', 'lin-normal']:
         def nllh_y_string(str_symbol):
-<<<<<<< HEAD
-            y, m, sigma = f"{str_symbol}", f"m{str_symbol}", f"sigma{str_symbol}"
-=======
             y, m, sigma = _get_str_symbol_identifiers(str_symbol)
->>>>>>> f829ff09
             return f'0.5*log(2*pi*{sigma}**2) ' \
                 f'+ 0.5*(({y} - {m}) / {sigma})**2'
     elif noise_distribution == 'log-normal':
         def nllh_y_string(str_symbol):
-<<<<<<< HEAD
-            y, m, sigma = f"{str_symbol}", f"m{str_symbol}", f"sigma{str_symbol}"
-=======
             y, m, sigma = _get_str_symbol_identifiers(str_symbol)
->>>>>>> f829ff09
             return f'0.5*log(2*pi*{sigma}**2*{m}**2) ' \
                 f'+ 0.5*((log({y}) - log({m})) / {sigma})**2'
     elif noise_distribution == 'log10-normal':
         def nllh_y_string(str_symbol):
-<<<<<<< HEAD
-            y, m, sigma = f"{str_symbol}", f"m{str_symbol}", f"sigma{str_symbol}"
-=======
             y, m, sigma = _get_str_symbol_identifiers(str_symbol)
->>>>>>> f829ff09
             return f'0.5*log(2*pi*{sigma}**2*{m}**2*log(10)**2) ' \
                 f'+ 0.5*((log({y}, 10) - log({m}, 10)) / {sigma})**2'
     elif noise_distribution in ['laplace', 'lin-laplace']:
         def nllh_y_string(str_symbol):
-<<<<<<< HEAD
-            y, m, sigma = f"{str_symbol}", f"m{str_symbol}", f"sigma{str_symbol}"
-            return f'log(2*{sigma}) + Abs({y} - {m}) / {sigma}'
-    elif noise_distribution == 'log-laplace':
-        def nllh_y_string(str_symbol):
-            y, m, sigma = f"{str_symbol}", f"m{str_symbol}", f"sigma{str_symbol}"
-            return f'log(2*{sigma}*{m}) + Abs(log({y}) - log({m})) / {sigma}'
-    elif noise_distribution == 'log10-laplace':
-        def nllh_y_string(str_symbol):
-            y, m, sigma = f"{str_symbol}", f"m{str_symbol}", f"sigma{str_symbol}"
-            return f'log(2*{sigma}*{m}*log(10)) ' \
-                f'+ Abs(log({y}, 10) - log({m}, 10)) / {sigma}'
-    elif noise_distribution in ['binomial', 'lin-binomial']:
-        def nllh_y_string(str_symbol):
-            y, m, sigma = f"{str_symbol}", f"m{str_symbol}", f"sigma{str_symbol}"
-            return f'Max(({m}-{y})*oo,0.) ' \
-                f'- loggamma({y}+1) + loggamma({m}+1) + loggamma({y}-{m}+1) ' \
-                f'- {m} * log({sigma}) - ({y} - {m}) * log(1-{sigma})'
-    elif noise_distribution in ['negative-binomial', 'lin-negative-binomial']:
-        def nllh_y_string(str_symbol):
-            y, m, sigma = f"{str_symbol}", f"m{str_symbol}", f"sigma{str_symbol}"
-            return f''
-=======
             y, m, sigma = _get_str_symbol_identifiers(str_symbol)
             return f'log(2*{sigma}) + Abs({y} - {m}) / {sigma}'
     elif noise_distribution == 'log-laplace':
@@ -1908,10 +1873,15 @@
         def nllh_y_string(str_symbol):
             y, m, sigma = _get_str_symbol_identifiers(str_symbol)
             return f'log(2*{sigma}*{m}*log(10)) ' \
-                f'+ Abs(log({y}, 10) - log({m}, 10)) / {sigma}'
+                   f'+ Abs(log({y}, 10) - log({m}, 10)) / {sigma}'
+    elif noise_distribution in ['binomial', 'lin-binomial']:
+        def nllh_y_string(str_symbol):
+            y, m, sigma = _get_str_symbol_identifiers(str_symbol)
+            return f'Max(({m}-{y})*oo,0.) ' \
+                f'- loggamma({y}+1) + loggamma({m}+1) + loggamma({y}-{m}+1) ' \
+                f'- {m} * log({sigma}) - ({y} - {m}) * log(1-{sigma})'
     elif isinstance(noise_distribution, Callable):
         return noise_distribution
->>>>>>> f829ff09
     else:
         raise ValueError(
             f"Cost identifier {noise_distribution} not recognized.")
@@ -1919,16 +1889,12 @@
     return nllh_y_string
 
 
-<<<<<<< HEAD
-=======
 def _get_str_symbol_identifiers(str_symbol: str) -> tuple:
     """Get identifiers for simulation, measurement, and sigma."""
     y, m, sigma = f"{str_symbol}", f"m{str_symbol}", f"sigma{str_symbol}"
     return y, m, sigma
 
 
-
->>>>>>> f829ff09
 class MathMLSbmlPrinter(MathMLContentPrinter):
     """Prints a SymPy expression to a MathML expression parsable by libSBML.
     Differences from `sympy.MathMLContentPrinter`:
