--- conflicted
+++ resolved
@@ -1439,19 +1439,8 @@
                             f'"{sym.func}" of type '
                             f'"{type(sym.func)}" as part of a '
                             f'{expression_type}: "{full_sym}"!')
-<<<<<<< HEAD
     for arg in list(sym.args):
         _check_unsupported_functions(arg, expression_type)
-=======
-    for fun in list(sym.args) + [sym]:
-        if isinstance(fun, unsupported_functions):
-            raise SBMLException(f'Encountered unsupported expression '
-                                f'"{fun}" of type '
-                                f'"{type(fun)}" as part of a '
-                                f'{expression_type}: "{full_sym}"!')
-        if fun is not sym:
-            _check_unsupported_functions(fun, expression_type)
->>>>>>> 40109090
 
 
 def _parse_special_functions(sym: sp.Expr, toplevel: bool = True) -> sp.Expr:
@@ -1470,7 +1459,6 @@
                  else _parse_special_functions(arg, False)
                  for arg in sym.args)
 
-<<<<<<< HEAD
     fun_mappings = {
         'times': sp.Mul,
         'xor': sp.Xor,
@@ -1495,32 +1483,18 @@
             args = sym.args
         return fun_mappings[sym.__class__.__name__](*args)
 
-    if sym.__class__.__name__ == 'piecewise':
-        # how many condition-expression pairs will we have?
-        return sp.Piecewise(*((
-            piece[0],
-            sp.sympify(bool(piece[1]))
-            if isinstance(piece[1], sp.Basic) and piece[1].is_number
-            else piece[1]
-        ) for piece in grouper(args, 2, True)))
-
-    if sym.__class__.__name__ == 'plus':
-        return sp.Float(1.0)
-
-    if isinstance(sym, (sp.Function, sp.Mul, sp.Add)):
-=======
-    if sym.__class__.__name__ == 'abs':
-        return sp.Abs(sym._args[0])
-    elif sym.__class__.__name__ == 'xor':
-        return sp.Xor(*sym.args)
     elif sym.__class__.__name__ == 'piecewise':
         # We need to parse piecewise functions into Heavisides
         return _parse_piecewise_to_heaviside(
             _denest_piecewise(args)
         )
-    elif isinstance(sym, (sp.Function, sp.Mul, sp.Add)):
->>>>>>> 40109090
+
+    if sym.__class__.__name__ == 'plus':
+        return sp.Float(1.0)
+
+    if isinstance(sym, (sp.Function, sp.Mul, sp.Add)):
         sym._args = args
+        
     elif toplevel and isinstance(sym, BooleanAtom):
         # Replace boolean constants by numbers so they can be differentiated
         #  must not replace in Piecewise function. Therefore, we only replace
