--- conflicted
+++ resolved
@@ -37,12 +37,8 @@
 from .logging import get_logger, log_execution_time, set_log_level
 from . import has_clibs
 
-<<<<<<< HEAD
 from sympy.logic.boolalg import BooleanAtom
 from scipy.linalg import null_space
-
-=======
->>>>>>> 41f1aeeb
 
 class SBMLException(Exception):
     pass
@@ -1426,7 +1422,6 @@
         for cl in conservation_laws:
             ode_model.add_conservation_law(**cl)
 
-<<<<<<< HEAD
         return volume_updates_solver
 
 
@@ -1499,36 +1494,6 @@
         return species_solver
 
 
-    def _reduce_stoichiometry(self, species_solver, volume_updates) -> List:
-        """
-        Reduces the stoichiometry with respect to conserved quantities
-
-        :param species_solver:
-            List of species indices which remain later in the ODE solver
-
-        :param volume_updates:
-            List with updates for the stoichiometric matrix accounting for
-            compartment volumes
-
-        :returns volume_updates_solver:
-            List (according to reduced stoichiometry) with updates for the
-            stoichiometric matrix accounting for compartment volumes
-        """
-
-        # prune out constant species from stoichiometric matrix
-        self.stoichiometric_matrix = \
-            self.stoichiometric_matrix[species_solver, :]
-
-        # updates of stoichiometry (later dxdotdw in ode_exporter) must be
-        # corrected for conserved quantities:
-        volume_updates_solver = [(species_solver.index(ix), iw, val)
-                                 for (ix, iw, val) in volume_updates
-                                 if ix in species_solver]
-
-        return volume_updates_solver
-
-=======
->>>>>>> 41f1aeeb
     def _replace_compartments_with_volumes(self):
         """
         Replaces compartment symbols in expressions with their respective
