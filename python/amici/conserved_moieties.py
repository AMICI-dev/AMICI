--- conflicted
+++ resolved
@@ -562,19 +562,13 @@
 
 
 def Relaxation(
-<<<<<<< HEAD
-        stoichiometricMatrixAsList, intmatched, M, N, relaxationmax=1e6,
-        relaxation_step=1.9
-) -> bool:
-=======
         stoichiometric_list: Sequence[Number],
         intmatched:  int,
         M: int,
         N: int,
         relaxation_max: Number = 1e6,
         relaxation_step: Number = 1.9
-):
->>>>>>> 57c20009
+) -> bool:
     """Relaxation scheme for Monte Carlo final solution
 
     Checking for completeness using Motzkin's theorem. See Step (c) in
