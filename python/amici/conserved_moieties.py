import logging
import math
import random
import sys
from numbers import Number
from typing import List, Tuple, Sequence, MutableSequence
from .logging import get_logger

sys.setrecursionlimit(3000)
logger = get_logger(__name__, logging.ERROR)

def qsort(
        k: int,
        km: int,
        orders: MutableSequence[int],
        pivots: Sequence[int]
) -> None:
    """Quicksort

    Recursive implementation of the quicksort algorithm
    TODO: Rewrite into an iterative algorithm with pivoting strategy

    :param k:
        number of elements to sort
    :param km:
        current center element
    :param orders:
        ordering of the elements
    :param pivots:
        corresponding pivot elements from scaled partial pivoting strategy
    """
    if k - km < 1:
        # nothing to do
        return

    pivot = km + int((k - km) / 2)
    l = 0
    p = k - km - 1
    neworders = [None] * (k - km)
    for i in range(km, k):
        if i != pivot:
            if pivots[orders[i]] < pivots[orders[pivot]]:
                neworders[l] = orders[i]
                l += 1
            else:
                neworders[p] = orders[i]
                p -= 1
    neworders[p] = orders[pivot]
    for i in range(km, k):
        orders[i] = neworders[i - km]

    centre = p + km
    qsort(k, centre + 1, orders, pivots)
    qsort(centre, km, orders, pivots)


def kernel(
    stoichiometric_list: Sequence[Number],
    num_species: int,
    num_reactions: int
) -> Tuple[Number, List[int], int, List[int],
           List[List[int]], List[List[Number]]]:
    """
    Kernel (left nullspace of S) calculation by Gaussian elimination

    To compute the left nullspace of the stoichiometric matrix S, a Gaussian
    elimination method with partial scaled pivoting is used to deal
    effectively with a possibly ill-conditioned stoichiometric matrix S.

    Note that this is the Python reimplementation of the algorithm proposed
    by De Martino et al. (2014) https://doi.org/10.1371/journal.pone.0100750
    and thus a direct adaption of the original implementation in C/C++.

    :param stoichiometric_list:
        the stoichiometric matrix as a list (species x reactions,
        row-major ordering)
    :param num_species:
        total number of species in the reaction network
    :param num_reactions:
        total number of reactions in the reaction network
    :returns:
        kernel dimension, MCLs, integer kernel dimension, interger MCLs and
        indices to metabolites and reactions in the preceeding order as a tuple
    """
    il = 0
    jl = 0
    N = num_species
    M = num_reactions
    MAX = 1e9
    MIN = 1e-9

    matrix = [[] for _ in range(N)]
    matrix2 = [[] for _ in range(N)]
    matched = []
    intmatched = []
    NSolutions = [[] for _ in range(N)]
    NSolutions2 = [[] for _ in range(N)]

    for _, val in enumerate(stoichiometric_list):
        if val != 0:
            matrix[jl].append(il)
            matrix2[jl].append(val)
        jl += 1
        if jl == N:
            jl = 0
            il += 1

    for i in range(N):
        matrix[i].append(M + i)
        matrix2[i].append(1)

    ok = 0
    orders = [i for i in range(N)]
    pivots = [matrix[i][0] if len(matrix[i]) > 0 else MAX for i in range(N)]

    while ok == 0:
        qsort(N, 0, orders, pivots)
        for j in range(N - 1):
            if pivots[orders[j + 1]] == pivots[orders[j]] \
                    and pivots[orders[j]] != MAX:
                min1 = 100000000
                if len(matrix[orders[j]]) > 1:
                    for i in range(len(matrix[orders[j]])):
                        if abs(matrix2[orders[j]][0]
                               / matrix2[orders[j]][i]) < min1:
                            min1 = abs(
                                matrix2[orders[j]][0] / matrix2[orders[j]][i])

                min2 = 100000000
                if len(matrix[orders[j + 1]]) > 1:
                    for i in range(len(matrix[orders[j + 1]])):
                        if abs(matrix2[orders[j + 1]][0] /
                               matrix2[orders[j + 1]][i]) < min2:
                            min2 = abs(matrix2[orders[j + 1]][0] /
                                       matrix2[orders[j + 1]][i])

                if min2 > min1:
                    k2 = orders[j + 1]
                    orders[j + 1] = orders[j]
                    orders[j] = k2
        ok = 1

        for j in range(N - 1):
            if pivots[orders[j + 1]] == pivots[orders[j]] \
                    and pivots[orders[j]] != MAX:
                k1 = orders[j + 1]
                k2 = orders[j]
                colonna = [0 for _ in range(N + M)]
                g = matrix2[k2][0] / matrix2[k1][0]
                for i in range(1, len(matrix[k1])):
                    colonna[matrix[k1][i]] = matrix2[k1][i] * g

                for i in range(1, len(matrix[k2])):
                    colonna[matrix[k2][i]] -= matrix2[k2][i]

                matrix[k1] = []
                matrix2[k1] = []
                for i in range(N + M):
                    if abs(colonna[i]) > MIN:
                        matrix[k1].append(i)
                        matrix2[k1].append(colonna[i])

                ok = 0
                if len(matrix[orders[j + 1]]) > 0:
                    pivots[orders[j + 1]] = matrix[orders[j + 1]][0]
                else:
                    pivots[orders[j + 1]] = MAX

    RSolutions = [[] for _ in range(N)]
    RSolutions2 = [[] for _ in range(N)]
    kernelDim = 0

    for i in range(N):
        ok = 1
        if len(matrix[i]) > 0:
            for j in range(len(matrix[i])):
                if matrix[i][j] < M:
                    ok = 0
        if ok == 1 and len(matrix[i]) > 0:
            for j in range(len(matrix[i])):
                RSolutions[kernelDim].append(matrix[i][j] - M)
                RSolutions2[kernelDim].append(matrix2[i][j])
            kernelDim += 1

    for i in range(N):
        matrix[i] = []
        matrix2[i] = []

    i2 = 0
    for i in range(kernelDim):
        ok2 = 1
        if (len(RSolutions[i])) > 0:
            for j in range(len(RSolutions[i])):
                if RSolutions2[i][j] * RSolutions2[i][0] < 0:
                    ok2 = 0
                if len(matched) == 0:
                    matched.append(RSolutions[i][j])
                else:
                    ok3 = 1
                    for k in range(len(matched)):
                        if matched[k] == RSolutions[i][j]:
                            ok3 = 0
                    if ok3 == 1:
                        matched.append(RSolutions[i][j])
        if ok2 == 1 and len(RSolutions[i]) > 0:
            min = MAX
            for j in range(len(RSolutions[i])):
                NSolutions[i2].append(RSolutions[i][j])
                NSolutions2[i2].append(abs(RSolutions2[i][j]))
                if min > abs(RSolutions2[i][j]):
                    min = abs(RSolutions2[i][j])
                if len(intmatched) == 0:
                    intmatched.append(NSolutions[i2][j])
                else:
                    ok3 = 1
                    for k in range(len(intmatched)):
                        if intmatched[k] == NSolutions[i2][j]:
                            ok3 = 0
                    if ok3 == 1:
                        intmatched.append(NSolutions[i2][j])
            for j in range(len(NSolutions[i2])):
                NSolutions2[i2][j] /= min
            i2 += 1
    intKernelDim = i2

    assert intKernelDim <= kernelDim
    assert len(NSolutions) == len(NSolutions2), \
        "Inconsistent number of conserved quantities in coefficients and " \
        "species"
    return (kernelDim, matched, intKernelDim, intmatched, NSolutions,
            NSolutions2)


def fill(
        stoichiometric_list: Sequence[Number],
        matched: Sequence[int],
        num_rows: int
        # TODO:
) -> Tuple[List[List[int]], List[List[int]], List[int]]:
    """Construct interaction matrix

    Construct the interaction matrix out of the given stoichiometric matrix
    :math:`S`.

    :param stoichiometric_list:
        the stoichiometric matrix given as a flat list
    :param matched:
        found and independent moiety conservation laws (MCL)
    :param num_rows:
        number of rows in :math:`S`
    :returns:
        interactions of metabolites and reactions, and matrix of interaction
    """
    dim = len(matched)
    MIN = 1e-9
    matrix = [[] for _ in range(dim)]
    matrix2 = [[] for _ in range(dim)]

    J = [[] for _ in range(num_rows)]
    J2 = [[] for _ in range(num_rows)]

    fields = [0] * num_rows
    i1 = 0
    j1 = 0
    for val in stoichiometric_list:
        if val != 0:
            prendo = dim
            if dim > 0:
                for i in range(dim):
                    if j1 == matched[i]:
                        prendo = i
            if prendo < dim:
                matrix[prendo].append(i1)
                matrix2[prendo].append(val)
        j1 += 1
        if j1 == num_rows:
            j1 = 0
            i1 += 1

    for i in range(dim):
        for j in range(i, dim):
            if len(matrix[i]) > 0:
                for po in range(len(matrix[i])):
                    interactions = 0
                    if len(matrix[j]) > 0:
                        for pu in range(len(matrix[j])):
                            if matrix[i][po] == matrix[j][pu]:
                                interactions += (
                                            matrix2[i][po] * matrix2[j][pu])
                    if j == i:
                        fields[i] = interactions
                    elif abs(interactions) > MIN:
                        J[i].append(j)
                        J2[i].append(interactions)
                        J[j].append(i)
                        J2[j].append(interactions)
    return J, J2, fields


def LinearDependence(
        vectors: Sequence[Number],
        int_kernel_dim: int,
        NSolutions: Sequence[Sequence[int]],
        NSolutions2: Sequence[Sequence[Number]],
        matched: Sequence[int],
        num_rows: int
        ):
    """Check for linear dependence between MCLs

    Check if the solutions found with Monte Carlo are linearly independent
    with respect to the previous found solution for all MCLs involved

    :param vectors:
        found basis
    :param int_kernel_dim:
        number of integer conservative laws
    :param NSolutions:
        NSolutions contains the species involved in the MCL
    :param NSolutions2:
        NSolutions2 contains the corresponding coefficients in the MCL
    :param matched:
        actual found MCLs
<<<<<<< HEAD
    :returns:
        boolean indicating linear dependence (true) or not (false)
=======
    :param num_rows:
        number of rows in :math:`S`
>>>>>>> 1cc6b3b6
    """
    K = int_kernel_dim + 1
    MIN = 1e-9
    MAX = 1e+9
    matrix = [[] for _ in range(K)]
    matrix2 = [[] for _ in range(K)]
    for i in range(K - 1):
        for j in range(len(NSolutions[i])):
            matrix[i].append(NSolutions[i][j])
            matrix2[i].append(NSolutions2[i][j])

    orders2 = list(range(len(matched)))
    pivots2 = matched[:]

    qsort(len(matched), 0, orders2, pivots2)
    for i in range(len(matched)):
        if vectors[orders2[i]] > MIN:
            matrix[K - 1].append(matched[orders2[i]])
            matrix2[K - 1].append(float(vectors[orders2[i]]))

    ok = 0
    orders = list(range(K))

    pivots = [matrix[i][0] if len(matrix[i]) else MAX for i in range(K)]

    while ok == 0:
        qsort(K, 0, orders, pivots)
        for j in range(K - 1):
            if pivots[orders[j + 1]] == pivots[orders[j]] != MAX:
                min1 = MAX
                if len(matrix[orders[j]]) > 1:
                    for i in range(len(matrix[orders[j]])):
                        if (abs(matrix2[orders[j]][0]
                                / matrix2[orders[j]][i])) < min1:
                            min1 = abs(matrix2[orders[j]][0]
                                       / matrix2[orders[j]][i])
                min2 = MAX
                if len(matrix[orders[j + 1]]) > 1:
                    for i in range(len(matrix[orders[j + 1]])):
                        if (abs(matrix2[orders[j + 1]][0] /
                                matrix2[orders[j + 1]][i])) < min2:
                            min2 = abs(matrix2[orders[j + 1]][0] /
                                       matrix2[orders[j + 1]][i])
                if min2 > min1:
                    k2 = orders[j + 1]
                    orders[j + 1] = orders[j]
                    orders[j] = k2
        ok = 1
        for j in range(K - 2):
            if pivots[orders[j + 1]] == pivots[orders[j]] != MAX:
                k1 = orders[j + 1]
                k2 = orders[j]
                colonna = [None] * num_rows
                for i in range(num_rows):
                    colonna[i] = 0
                g = matrix2[k2][0] / matrix2[k1][0]
                for i in range(1, len(matrix[k1])):
                    colonna[matrix[k1][i]] = matrix2[k1][i] * g
                for i in range(1, len(matrix[k2])):
                    colonna[matrix[k2][i]] -= matrix2[k2][i]

                matrix[k1] = []
                matrix2[k1] = []
                for i in range(num_rows):
                    if abs(colonna[i]) > MIN:
                        matrix[k1].append(i)
                        matrix2[k1].append(colonna[i])
                ok = 0
                pivots[k1] = matrix[k1][0] if len(matrix[k1]) > 0 else MAX
    K1 = sum(len(matrix[i]) > 0 for i in range(K))
    return int(K == K1)


def MonteCarlo(
        matched, J, J2, fields, intmatched, intkerneldim, NSolutions,
        NSolutions2, kerneldim, N, initT=1, coolrate=1e-3, maxIter=10
        ):
    """MonteCarlo simulated annealing for finding integer MCLs

    Finding integer solutions for the MCLs by Monte Carlo, see step (b) in
    the De Martino (2014) paper and Eqs. 11-13 in the publication

    :param matched:
        matched
    :param J:
        J
    :param J2:
        J2
    :param fields:
        fields
    :param intmatched:
        actual matched MCLs
    :param intkerneldim:
        number of MCLs found in S
    :param NSolutions:
        NSolutions
    :param NSolutions2:
        NSolutions2
    :param kerneldim:
        kerneldim
    :param initT:
        initial temperature
    :param coolrate:
        cooling rate of simulated annealing
    :param maxIter:
        maximum number of MonteCarlo steps before changing to relaxation
    :returns:
        status of MC iteration, number of integer MCLs, number of MCLs,
        metabolites and reaction indices, MCLs and integer MCLs as a tuple
    """
    MIN = 1e-9
    dim = len(matched)
    num = [int(2 * random.uniform(0, 1)) if len(J[i]) > 0 else 0
           for i in range(dim)]
    numtot = sum(num)

    H = 0
    for i in range(dim):
        H += fields[i] * num[i] * num[i]
        if len(J[i]):
            for j in range(len([J[i]])):
                H += J2[i][j] * num[i] * num[J[i][j]]

    count = 0
    T1 = initT
    howmany = 0
    e = math.exp(-1 / T1)

    while True:
        en = int(random.uniform(0, 1) * dim)
        # Note: Bug in original c++ code (while loop without any side effect
        # changed to if statement to prevent a possibly infinite loop)
        if len(J[en]) == 0:
            en = int(random.uniform(0, 1) * dim)
        p = 1
        if num[en] > 0 and random.uniform(0, 1) < 0.5:
            p = -1
        delta = fields[en] * num[en]
        for i in range(len(J[en])):
            delta += J2[en][i] * num[J[en][i]]
        delta = 2 * p * delta + fields[en]

        if delta < 0 or random.uniform(0, 1) < math.pow(e, delta):
            num[en] += p
            numtot += p
            H += delta

        count += 1

        if count % int(dim) == 0:
            T1 -= coolrate
            if T1 <= 0:
                T1 = coolrate
                e = math.exp(-1 / T1)

        if count == int(float(dim) / coolrate):
            T1 = initT
            e = math.exp(-1 / T1)
            count = 0
            for i in range(dim):
                num[i] = 0
            en = int(random.uniform(0, 1) * dim)
            # Note: Bug in original c++ code (while loop without any side effect
            # changed to if statement to prevent a possibly infinite loop)
            if len(J[en]):
                en = int(random.uniform(0, 1) * dim)
            num[en] = 1
            numtot = 1
            H = 0
            for i in range(dim):
                H += fields[i] * num[i] * num[i]
                if len(J[i]) > 0:
                    for j in range(len(J[i])):
                        H += J2[i][j] * num[i] * num[J[i][j]]
            howmany += 1

        if (H < MIN and numtot > 0) or (howmany == (10 * maxIter)):
            break

    if howmany < 10 * maxIter:
        if len(intmatched) > 0:
            yes = LinearDependence(num, intkerneldim, NSolutions, NSolutions2,
                                   matched, N)
            assert yes, "Not true!"
        else:
            yes = 1
        if yes == 1:
            orders2 = list(range(len(matched)))
            pivots2 = matched[:]
            qsort(len(matched), 0, orders2, pivots2)
            for i in range(len(matched)):
                if num[orders2[i]] > 0:
                    NSolutions[intkerneldim].append(matched[orders2[i]])
                    NSolutions2[intkerneldim].append(num[orders2[i]])
            intkerneldim += 1
            LinearDependence(num, intkerneldim, NSolutions, NSolutions2,
                                    matched, N) # side-effects on num vector
            intkerneldim, kerneldim, NSolutions, NSolutions2 = Reduce(
                intkerneldim, kerneldim, NSolutions, NSolutions2, N)
            min = 1000
            for i in range(len(NSolutions[intkerneldim - 1])):
                if len(intmatched) == 0:
                    intmatched.append(NSolutions[intkerneldim - 1][i])
                else:
                    ok3 = 1
                    for k in range(len(intmatched)):
                        if intmatched[k] == NSolutions[intkerneldim - 1][i]:
                            ok3 = 0
                    if ok3 == 1:
                        intmatched.append(NSolutions[intkerneldim - 1][i])
                if NSolutions2[intkerneldim - 1][i] < min:
                    min = NSolutions2[intkerneldim - 1][i]
            for i in range(len(NSolutions[intkerneldim - 1])):
                NSolutions2[intkerneldim - 1][i] /= min
            logger.debug(
                f"Found linearly independent moiety, now there are "
                f"{intkerneldim} engaging {len(intmatched)} species")
        else:
            logger.debug(
                "Found a moiety but it is linearly dependent... next.")
    else:
        yes = 0
    return (yes, intkerneldim, kerneldim, NSolutions, NSolutions2, matched,
            intmatched)


def Relaxation(
        stoichiometricMatrixAsList, intmatched, M, N, relaxationmax=1e6,
        relaxation_step=1.9
        ):
    """Relaxation scheme for Monte Carlo final solution

    Checking for completeness using Motzkin's theorem. See Step (c) in
    De Martino (2014) and the Eqs. 14-16 in the corresponding publication

    :param stoichiometricMatrixAsList:
        stoichiometric matrix as a flat list
    :param intmatched:
        intmatched
    :param M:
        number of metabolites in reaction network
    :param N:
        number of reactions in reaction network
    :param relaxationmax:
        maximum relaxation step
    :param relaxation_step:
        relaxation step width
    :returns:
        boolean indicating if relaxation has succeded (true) or not (false)
    """
    MIN = 1e-9
    MAX = 1e9
    matrix = [[] for _ in range(N)]
    matrix2 = [[] for _ in range(N)]

    i1 = 0
    j1 = 0
    K = len(intmatched)
    for _, val in enumerate(stoichiometricMatrixAsList):
        if val != 0:
            prendo = K
            if K > 0:
                for i in range(K):
                    if j1 == intmatched[i]:
                        prendo = i
            if prendo < K:
                matrix[prendo].append(i1)
                matrix2[prendo].append(val)
        j1 += 1
        if j1 == N:
            j1 = 0
            i1 += 1

    orders = [i for i in range(N)]
    pivots = [matrix[i][0] if len(matrix[i]) > 0 else MAX for i in range(N)]

    done = False
    while not done:
        qsort(K, 0, orders, pivots)
        for j in range(K):
            if pivots[orders[j + 1]] == pivots[orders[j]] \
                    and pivots[orders[j]] != MAX:
                min1 = MAX
                if len(matrix[orders[j]]) > 1:
                    for i in range(len(matrix[orders[j]])):
                        if abs(matrix2[orders[j]][0]
                               / matrix2[orders[j]][i]) < min1:
                            min1 = matrix2[orders[j]][0] \
                                   / matrix2[orders[j]][i]
                min2 = MAX
                if len(matrix[orders[j + 1]]) > 1:
                    for i in range(len(matrix[orders[j]])):
                        if abs(matrix2[orders[j + 1]][0] /
                               matrix2[orders[j + 1]][i]) < min2:
                            min2 = abs(matrix2[orders[j + 1]][0]) \
                                   / matrix2[orders[j + 1]][i]
                if min2 > min1:
                    k2 = orders[j + 1]
                    orders[j + 1] = orders[j]
                    orders[j] = k2
        done = True
        for j in range(K):
            if pivots[orders[j + 1]] == pivots[orders[j]] \
                    and pivots[orders[j]] != MAX:
                k1 = orders[j + 1]
                k2 = orders[j]
                colonna = [None] * M
                for i in range(M):
                    colonna[i] = 0
                g = matrix2[k2][0] / matrix2[k1][0]
                for i in range(1, len(matrix[k1])):
                    colonna[matrix[k1][i]] = matrix2[k1][i] * g
                for i in range(1, len(matrix[k2])):
                    colonna[matrix[k2][i]] -= matrix2[k2][i]

                matrix[k1] = []
                matrix2[k1] = []
                for i in range(M):
                    if abs(colonna[i]) > MIN:
                        matrix[k1].append(i)
                        matrix2[k1].append(colonna[i])
                done = False
                if len(matrix[orders[j + 1]]) > 0:
                    pivots[orders[j + 1]] = matrix[orders[j + 1]][0]
                else:
                    pivots[orders[j + 1]] = MAX

        for i in range(K):
            if len(matrix[i]) > 0:
                norm = matrix2[i][0]
                for j in range(len(matrix[i])):
                    matrix2[i][j] /= norm

        for k1 in reversed(range(K - 1)):
            k = orders[k1]
            if len(matrix[k]) > 1:
                for i in range(1, len(matrix[k])):
                    for j1 in range(k1 + 1, K):
                        j = orders[j1]
                        if len(matrix[j]) > 0:
                            if matrix[j][0] == matrix[k][i]:
                                rigak = [None] * M
                                for a in range(M):
                                    rigak[a] = 0
                                for a in range(len(matrix[k])):
                                    rigak[matrix[k]][a] = matrix2[k][a]
                                for a in range(len(matrix[j])):
                                    rigak[matrix[j]][a] -= matrix2[j][a] * \
                                                           matrix2[k][i]
                                matrix = []
                                matrix2 = []
                                for a in range(M):
                                    if rigak[a] != 0:
                                        matrix[k].append(a)
                                        matrix2[k].append(rigak[a])

        indip = [None] * M
        for i in range(M):
            indip[i] = K + 1

        for i in range(K):
            if len(matrix[i]) > 0:
                indip[matrix[i]][0] = i

        M1 = 0
        for i in range(M):
            if indip[i] == K + 1:
                indip[i] = K + M1
                M1 += 1

        matrixAus = [[] for _ in range(M1)]
        matrixAus2 = [[] for _ in range(M1)]
        i1 = 0
        for i in range(M):
            if indip[i] >= K:
                matrixAus[i1].append(i)
                matrixAus2[i1].append(1)
                i1 += 1
            else:
                t = indip[i]
                if len(matrix[t]) > 1:
                    for k in range(1, len(matrix[t])):
                        quelo = indip[matrix[t]][k] - K
                        matrixAus[quelo].append(i)
                        matrixAus2[quelo].append(-matrix2[t][k])

        for i in range(K):
            matrix[i] = []

        N1 = N - K
        matrix_aus = [[] for _ in range(N1)]
        matrix_aus2 = [[] for _ in range(N1)]

        k1 = 0
        i1 = 0
        j1 = 0

        for _, val in enumerate(stoichiometricMatrixAsList):
            prendo = 1
            if len(intmatched) > 0:
                for i in range(len(intmatched)):
                    if j1 == intmatched[i]:
                        prendo -= 1
            if val != 0:
                if prendo == 1:
                    matrix_aus[k1].append(i1)
                    matrix_aus2[k2].append(val)
            j1 += 1
            k1 += prendo
            if j1 == N:
                j1 = 0
                k1 = 0

        matrixb = [[] for _ in range(N1)]
        matrixb2 = [[] for _ in range(N1)]
        for i in range(M1):
            for j in range(N1):
                prod = 0
                if len(matrix_aus[j]) * len(matrixAus[i]) > 0:
                    for ib in range(len(matrixAus[i])):
                        for jb in range(len(matrix_aus[j])):
                            if matrixAus[i][ib] == matrix_aus[j][jb]:
                                prod += matrixAus2[i][ib] * matrix_aus2[j][jb]
                    if abs(prod) > MIN:
                        matrixb[j].append(i)
                        matrixb2[j].append(prod)

        for i in range(M1):
            matrixAus[i] = []
            matrixAus2[i] = []

        for i in range(N1):
            matrix_aus[i] = []
            matrix_aus2[i] = []

        var = [None] * M1
        for i in range(M1):
            var[i] = MIN
        done = False
        time = 0
        while True:
            cmin = 1000
            for j in range(N1):
                constr = 0
                if len(matrixb[j]) > 0:
                    for i in range(len(matrixb[j])):
                        constr += matrixb2[j][i] * var[matrixb][j][i]
                    if constr < cmin:
                        min = j
                        cmin = constr
            time += 1
            if cmin >= 0:
                done = True
            else:
                alpha = -relaxation_step * cmin  # Motzkin relaxation
                fact = 0
                for j in range(len(matrixb[min])):
                    fact += matrixb2[min][j] * matrixb2[min][j]
                alpha /= fact
                if alpha < 1e-9 * MIN:
                    alpha = 1e-9 * MIN
                for j in range(len(matrixb[min])):
                    var[matrixb[min][j]] += alpha * matrixb2[min][j]

            if done or time >= relaxationmax:
                break

        if done:
            return True
    return False


def Reduce(intKernelDim, kernelDim, NSolutions, NSolutions2, N):
    """Reducing the solution which has been found by the Monte Carlo process

    In case of superpositions of independent MCLs one can reduce by
    iteratively subtracting the other independent MCLs, taking care
    to maintain then non-negativity constraint, see Eq. 13 in De Martino (2014)

    :param intKernelDim:
        number of found MCLs
    :param kernelDim:
        number of found conservative laws
    :param NSolutions:
        NSolutions contains the species involved in the MCL
    :param NSolutions2:
        NSolutions2 contains the corresponding coefficients in the MCL
    """
    K = intKernelDim
    MIN = 1e-9
    ok = 0
    orders = [None] * K
    for i in range(K):
        orders[i] = i
    pivots = [None] * K
    for i in range(K):
        pivots[i] = -len(NSolutions[i])

    while True:
        qsort(K, 0, orders, pivots)
        ok = 1
        for i in range(K - 2):
            for j in range(i + 1, K):
                k1 = orders[i]
                k2 = orders[j]
                colonna = [None] * N
                for l in range(N):
                    colonna[l] = 0
                ok1 = 1
                for l in range(len(NSolutions[k1])):
                    colonna[NSolutions[k1][l]] = NSolutions2[k1][l]
                for l in range(len(NSolutions[k2])):
                    colonna[NSolutions[k2][l]] -= NSolutions2[k2][l]
                    if colonna[NSolutions[k2][l]] < -MIN:
                        ok1 = 0
                if ok1 == 1:
                    ok = 0
                    NSolutions[k1] = []
                    NSolutions2[k1] = []
                    for l in range(N):
                        if abs(colonna[l]) > MIN:
                            NSolutions[k1].append(l)
                            NSolutions2[k1].append(colonna[l])
                    pivots[k1] = -len(NSolutions[k1])
        if ok != 0:
            break
    return intKernelDim, kernelDim, NSolutions, NSolutions2<|MERGE_RESOLUTION|>--- conflicted
+++ resolved
@@ -320,13 +320,10 @@
         NSolutions2 contains the corresponding coefficients in the MCL
     :param matched:
         actual found MCLs
-<<<<<<< HEAD
+    :param num_rows:
+        number of rows in :math:`S`
     :returns:
         boolean indicating linear dependence (true) or not (false)
-=======
-    :param num_rows:
-        number of rows in :math:`S`
->>>>>>> 1cc6b3b6
     """
     K = int_kernel_dim + 1
     MIN = 1e-9
