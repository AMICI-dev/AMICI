--- conflicted
+++ resolved
@@ -39,14 +39,9 @@
 
 #ifndef AMICI_WITHOUT_MATLAB
 UserData setupUserData(const mxArray *prhs[]);
-<<<<<<< HEAD
 ReturnData setupReturnData(mxArray *plhs[], UserData udata, double *pstatus);
 ExpData setupExpData(const mxArray *prhs[], UserData udata);
-=======
-ReturnData setupReturnData(mxArray *plhs[], void *user_data, double *pstatus);
-ExpData setupExpData(const mxArray *prhs[], void *user_data);
-#endif
->>>>>>> f045b062
+#endif /* AMICI_WITHOUT_MATLAB */
 
 void *setupAMI(int *status, UserData udata, TempData tdata);
 void setupAMIB(int *status, void *ami_mem, UserData udata, TempData tdata);
@@ -81,25 +76,16 @@
 void getDiagnosis(int *status,int it, void *ami_mem, UserData udata, ReturnData rdata);
 void getDiagnosisB(int *status,int it, void *ami_mem, UserData udata, ReturnData rdata, TempData tdata);
 
-<<<<<<< HEAD
-int workForwardProblem(UserData udata, TempData tdata, ReturnData rdata, ExpData edata, int *status, void *ami_mem, int *iroot);
+int workForwardProblem(UserData udata, TempData tdata, ReturnData rdata, ExpData edata, int* status, void *ami_mem, int* iroot);
 int workBackwardProblem(UserData udata, TempData tdata, ReturnData rdata, ExpData edata, int *status, void *ami_mem, int *iroot, booleantype *setupBdone);
-void storeJacobianAndDerivativeInReturnData(UserData udata, TempData tdata,  ReturnData rdata);
+void storeJacobianAndDerivativeInReturnData(UserData udata, TempData tdata, ReturnData rdata);
 void freeTempDataAmiMem(UserData udata, TempData tdata, void *ami_mem, booleantype setupBdone, int status);
 
-#endif /* amici_h */
-=======
 #ifdef AMICI_WITHOUT_MATLAB
-int workForwardProblem(UserData udata, TempData tdata, ReturnData rdata, ExpData edata, int* status, void *ami_mem, int* iroot);
-int workBackwardProblem(UserData udata, TempData tdata, ReturnData rdata, ExpData edata, int *status, void *ami_mem, int *iroot, booleantype *setupBdone);
 void initUserDataFields(UserData user_data, ReturnData rdata, double *pstatus);
-
 ReturnData getSimulationResults(UserData udata, ExpData edata, int *pstatus);
 void processUserData(UserData udata);
-void storeJacobianAndDerivativeInReturnData(UserData udata, TempData tdata, ReturnData rdata);
-void freeTempDataAmiMem(UserData udata, TempData tdata, void *ami_mem, booleantype setupBdone, int status);
 ReturnData initReturnData(UserData udata, int *pstatus);
-#endif
+#endif /* AMICI_WITHOUT_MATLAB */
 
-#endif /* amici_symbolic_functions_h */
->>>>>>> f045b062
+#endif /* amici_h */