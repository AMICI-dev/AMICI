--- conflicted
+++ resolved
@@ -29,7 +29,6 @@
 
     virtual Solver *getSolver() = 0;
 
-<<<<<<< HEAD
     /** Initial states **/
     virtual int fx0(N_Vector x0, void *user_data) { return AMICI_ERROR_NOT_IMPLEMENTED; }
 
@@ -175,246 +174,7 @@
 
     /** JB in sparse form (for sparse solvers from the SuiteSparse Package) */
     virtual int fJSparseB(realtype t, N_Vector x, N_Vector xB, N_Vector xBdot, SlsMat JB, void *user_data, N_Vector tmp1B, N_Vector tmp2B, N_Vector tmp3B) { return AMICI_ERROR_NOT_IMPLEMENTED; }
-=======
-    virtual int fx0(N_Vector x0, void *user_data) {
-        return AMICI_ERROR_NOT_IMPLEMENTED;
-    }
-
-    virtual int fdx0(N_Vector x0, N_Vector dx0, void *user_data) {
-        return AMICI_SUCCESS;
-    }
-
-    //    virtual int fdx0(const realtype *k, realtype *x) { return
-    //    AMICI_ERROR_NOT_IMPLEMENTED; }
-
-    virtual int fsx0(N_Vector *sx0, N_Vector x, N_Vector dx, void *user_data) {
-        return AMICI_ERROR_NOT_IMPLEMENTED;
-    }
-
-    virtual int fsdx0(N_Vector *sdx0, N_Vector x, N_Vector dx,
-                      void *user_data) {
-        return AMICI_SUCCESS;
-    }
-
-    virtual int fJ(long int N, realtype t, realtype cj, N_Vector x, N_Vector dx,
-                   N_Vector xdot, DlsMat J, void *user_data, N_Vector tmp1,
-                   N_Vector tmp2, N_Vector tmp3) {
-        return AMICI_ERROR_NOT_IMPLEMENTED;
-    }
-
-    virtual int fJB(long int NeqBdot, realtype t, N_Vector x, N_Vector xB,
-                    N_Vector xBdot, DlsMat JB, void *user_data, N_Vector tmp1B,
-                    N_Vector tmp2B, N_Vector tmp3B) {
-        return AMICI_ERROR_NOT_IMPLEMENTED;
-    }
-
-    virtual int fJDiag(realtype t, N_Vector JDiag, N_Vector x,
-                       void *user_data) {
-        return AMICI_ERROR_NOT_IMPLEMENTED;
-    }
-
-    virtual int fJv(N_Vector v, N_Vector Jv, realtype t, N_Vector x,
-                    N_Vector xdot, void *user_data, N_Vector tmp) {
-        return AMICI_ERROR_NOT_IMPLEMENTED;
-    }
-
-    virtual int froot(realtype t, N_Vector x, N_Vector dx, realtype *root,
-                      void *user_data) {
-        return AMICI_ERROR_NOT_IMPLEMENTED;
-    }
-
-    virtual int frz(realtype t, int ie, N_Vector x, TempData *tdata,
-                    ReturnData *rdata) {
-        return AMICI_ERROR_NOT_IMPLEMENTED;
-    }
-
-    virtual int fsrz(realtype t, int ie, N_Vector x, N_Vector *sx,
-                     TempData *tdata, ReturnData *rdata) {
-        return AMICI_ERROR_NOT_IMPLEMENTED;
-    }
-
-    virtual int fstau(realtype t, int ie, N_Vector x, N_Vector *sx,
-                      TempData *tdata) {
-        return AMICI_ERROR_NOT_IMPLEMENTED;
-    }
-
-    virtual int fy(realtype t, int it, N_Vector x, void *user_data,
-                   ReturnData *rdata) {
-        return AMICI_ERROR_NOT_IMPLEMENTED;
-    }
-
-    virtual int fdydp(realtype t, int it, N_Vector x, TempData *tdata) {
-        return AMICI_ERROR_NOT_IMPLEMENTED;
-    }
-
-    virtual int fdydx(realtype t, int it, N_Vector x, TempData *tdata) {
-        return AMICI_ERROR_NOT_IMPLEMENTED;
-    }
-
-    virtual int fz(realtype t, int ie, N_Vector x, TempData *tdata,
-                   ReturnData *rdata) {
-        return AMICI_ERROR_NOT_IMPLEMENTED;
-    }
-
-    virtual int fsz(realtype t, int ie, N_Vector x, N_Vector *sx,
-                    TempData *tdata, ReturnData *rdata) {
-        return AMICI_ERROR_NOT_IMPLEMENTED;
-    }
-
-    virtual int fdzdp(realtype t, int ie, N_Vector x, TempData *tdata) {
-        return AMICI_ERROR_NOT_IMPLEMENTED;
-    }
-
-    virtual int fdzdx(realtype t, int ie, N_Vector x, TempData *tdata) {
-        return AMICI_ERROR_NOT_IMPLEMENTED;
-    }
-
-    virtual int fdrzdp(realtype t, int ie, N_Vector x, TempData *tdata) {
-        return AMICI_ERROR_NOT_IMPLEMENTED;
-    }
-
-    virtual int fdrzdx(realtype t, int ie, N_Vector x, TempData *tdata) {
-        return AMICI_ERROR_NOT_IMPLEMENTED;
-    }
-
-    virtual int fxdot(realtype t, N_Vector x, N_Vector dx, N_Vector xdot,
-                      void *user_data) {
-        return AMICI_ERROR_NOT_IMPLEMENTED;
-    }
-
-    virtual int fxBdot(realtype t, N_Vector x, N_Vector dx, N_Vector xB,
-                       N_Vector dxB, N_Vector xBdot, void *user_data) {
-        return AMICI_ERROR_NOT_IMPLEMENTED;
-    }
-
-    virtual int fqBdot(realtype t, N_Vector x, N_Vector xB, N_Vector qBdot,
-                       void *user_data) {
-        return AMICI_ERROR_NOT_IMPLEMENTED;
-    }
-
-    virtual int fdxdotdp(realtype t, N_Vector x, N_Vector dx, void *user_data) {
-        return AMICI_ERROR_NOT_IMPLEMENTED;
-    }
-
-    virtual int fdeltax(realtype t, int ie, N_Vector x, N_Vector xdot,
-                        N_Vector xdot_old, TempData *tdata) {
-        return AMICI_ERROR_NOT_IMPLEMENTED;
-    }
-
-    virtual int fdeltasx(realtype t, int ie, N_Vector x, N_Vector xdot,
-                         N_Vector xdot_old, N_Vector *sx, TempData *tdata) {
-        return AMICI_ERROR_NOT_IMPLEMENTED;
-    }
-
-    virtual int fdeltaxB(realtype t, int ie, N_Vector x, N_Vector xB,
-                         N_Vector xdot, N_Vector xdot_old, TempData *tdata) {
-        return AMICI_ERROR_NOT_IMPLEMENTED;
-    }
-
-    virtual int fdeltaqB(realtype t, int ie, N_Vector x, N_Vector xB,
-                         N_Vector qBdot, N_Vector xdot, N_Vector xdot_old,
-                         TempData *tdata) {
-        return AMICI_ERROR_NOT_IMPLEMENTED;
-    }
-
-    virtual int fsigma_y(realtype t, TempData *tdata) {
-        return AMICI_ERROR_NOT_IMPLEMENTED;
-    }
-
-    virtual int fdsigma_ydp(realtype t, TempData *tdata) {
-        return AMICI_ERROR_NOT_IMPLEMENTED;
-    }
-
-    virtual int fsigma_z(realtype t, int ie, TempData *tdata) {
-        return AMICI_ERROR_NOT_IMPLEMENTED;
-    }
-
-    virtual int fdsigma_zdp(realtype t, int ie, TempData *tdata) {
-        return AMICI_ERROR_NOT_IMPLEMENTED;
-    }
-
-    virtual int fJy(realtype t, int it, N_Vector x, TempData *tdata,
-                    const ExpData *edata, ReturnData *rdata) {
-        return AMICI_ERROR_NOT_IMPLEMENTED;
-    }
-
-    virtual int fJz(realtype t, int ie, N_Vector x, TempData *tdata,
-                    const ExpData *edata, ReturnData *rdata) {
-        return AMICI_ERROR_NOT_IMPLEMENTED;
-    }
-
-    virtual int fJrz(realtype t, int ie, N_Vector x, TempData *tdata,
-                     const ExpData *edata, ReturnData *rdata) {
-        return AMICI_ERROR_NOT_IMPLEMENTED;
-    }
-
-    virtual int fdJydy(realtype t, int it, N_Vector x, TempData *tdata,
-                       const ExpData *edata, ReturnData *rdata) {
-        return AMICI_ERROR_NOT_IMPLEMENTED;
-    }
-
-    virtual int fdJydsigma(realtype t, int it, N_Vector x, TempData *tdata,
-                           const ExpData *edata, ReturnData *rdata) {
-        return AMICI_ERROR_NOT_IMPLEMENTED;
-    }
-
-    virtual int fdJzdz(realtype t, int ie, N_Vector x, TempData *tdata,
-                       const ExpData *edata, ReturnData *rdata) {
-        return AMICI_ERROR_NOT_IMPLEMENTED;
-    }
-
-    virtual int fdJzdsigma(realtype t, int ie, N_Vector x, TempData *tdata,
-                           const ExpData *edata, ReturnData *rdata) {
-        return AMICI_ERROR_NOT_IMPLEMENTED;
-    }
-
-    virtual int fdJrzdz(realtype t, int ie, N_Vector x, TempData *tdata,
-                        const ExpData *edata, ReturnData *rdata) {
-        return AMICI_ERROR_NOT_IMPLEMENTED;
-    }
-
-    virtual int fdJrzdsigma(realtype t, int ie, N_Vector x, TempData *tdata,
-                            const ExpData *edata, ReturnData *rdata) {
-        return AMICI_ERROR_NOT_IMPLEMENTED;
-    }
-
-    virtual int fsxdot(int Ns, realtype t, N_Vector x, N_Vector xdot, int ip,
-                       N_Vector sx, N_Vector sxdot, void *user_data,
-                       N_Vector tmp1, N_Vector tmp2) {
-        return AMICI_ERROR_NOT_IMPLEMENTED;
-    }
-
-    virtual int fJSparse(realtype t, N_Vector x, N_Vector xdot, SlsMat J,
-                         void *user_data, N_Vector tmp1, N_Vector tmp2,
-                         N_Vector tmp3) {
-        return AMICI_ERROR_NOT_IMPLEMENTED;
-    }
-
-    virtual int fJBand(long int N, long int mupper, long int mlower, realtype t,
-                       N_Vector x, N_Vector xdot, DlsMat J, void *user_data,
-                       N_Vector tmp1, N_Vector tmp2, N_Vector tmp3) {
-        return AMICI_ERROR_NOT_IMPLEMENTED;
-    }
-
-    virtual int fJBandB(long int NeqBdot, long int mupper, long int mlower,
-                        realtype t, N_Vector x, N_Vector xB, N_Vector xBdot,
-                        DlsMat JB, void *user_data, N_Vector tmp1B,
-                        N_Vector tmp2B, N_Vector tmp3B) {
-        return AMICI_ERROR_NOT_IMPLEMENTED;
-    }
-
-    virtual int fJvB(N_Vector vB, N_Vector JvB, realtype t, N_Vector x,
-                     N_Vector xB, N_Vector xBdot, void *user_data,
-                     N_Vector tmpB) {
-        return AMICI_ERROR_NOT_IMPLEMENTED;
-    }
-
-    virtual int fJSparseB(realtype t, N_Vector x, N_Vector xB, N_Vector xBdot,
-                          SlsMat JB, void *user_data, N_Vector tmp1B,
-                          N_Vector tmp2B, N_Vector tmp3B) {
-        return AMICI_ERROR_NOT_IMPLEMENTED;
-    }
->>>>>>> 4d4ae54c
+
 
     virtual ~Model();
 
@@ -428,13 +188,8 @@
     /* Sensitivity of time-resolved measurement negative log-likelihood Jy, total derivative */
     int fsJy(int it, TempData *tdata, ReturnData *rdata);
 
-<<<<<<< HEAD
     /* Sensitivity of time-resolved measurement negative log-likelihood Jy w.r.t. parameters  */
     int fdJydp(int it, TempData *tdata, const ExpData *edata, ReturnData *rdata);
-=======
-    int fdJydp(int it, TempData *tdata, const ExpData *edata,
-               ReturnData *rdata);
->>>>>>> 4d4ae54c
 
     /* Sensitivity of time-resolved measurement negative log-likelihood Jy w.r.t. state variables  */
     int fdJydx(int it, TempData *tdata, const ExpData *edata);
@@ -442,13 +197,8 @@
     /* Sensitivity of event-resolved measurement negative log-likelihood Jz, total derivative */
     int fsJz(int ie, TempData *tdata, const ReturnData *rdata);
 
-<<<<<<< HEAD
     /* Sensitivity of event-resolved measurement negative log-likelihood Jz w.r.t. parameters  */
     int fdJzdp(int ie, TempData *tdata, const ExpData *edata, ReturnData *rdata);
-=======
-    int fdJzdp(int ie, TempData *tdata, const ExpData *edata,
-               ReturnData *rdata);
->>>>>>> 4d4ae54c
 
     /* Sensitivity of event-resolved measurement negative log-likelihood Jz w.r.t. state variables  */
     int fdJzdx(int ie, TempData *tdata, const ExpData *edata);
