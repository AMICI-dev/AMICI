#ifndef AMICI_INTERFACE_MATLAB_H
#define AMICI_INTERFACE_MATLAB_H

#include "include/amici.h"
#include <mex.h>

class ReturnDataMatlab;

/**
 * @brief userDataFromMatlabCall extracts information from the matlab call and
 * returns the corresponding UserData struct
 * @param[in] prhs: pointer to the array of input arguments @type mxArray
 * @return udata: struct containing all provided user data @type *UserData
 */
UserData *userDataFromMatlabCall(const mxArray *prhs[], int nrhs, Model *model);

/**
 * setupReturnData initialises the return data struct
 * @param[in] plhs user input @type mxArray
 * @param[in] udata pointer to the user data struct @type UserData
<<<<<<< HEAD
=======
 * @param[out] pstatus pointer to the flag indicating the execution status @type
 * double
>>>>>>> 4d4ae54c
 * @return rdata: return data struct @type *ReturnData
 */
ReturnDataMatlab *setupReturnData(mxArray *plhs[], int nlhs,
                                  const UserData *udata);

/**
 * expDataFromMatlabCall initialises the experimental data struct
 * @param[in] prhs user input @type *mxArray
 * @param[in] udata pointer to the user data struct @type UserData
 * @return edata: experimental data struct @type *ExpData
 */
ExpData *expDataFromMatlabCall(const mxArray *prhs[], const UserData *udata,
                               Model *model);

void amici_dgemv(AMICI_BLAS_LAYOUT layout, AMICI_BLAS_TRANSPOSE TransA,
                 const int M, const int N, const double alpha, const double *A,
                 const int lda, const double *X, const int incX,
                 const double beta, double *Y, const int incY);

void amici_dgemm(AMICI_BLAS_LAYOUT layout, AMICI_BLAS_TRANSPOSE TransA,
                 AMICI_BLAS_TRANSPOSE TransB, const int M, const int N,
                 const int K, const double alpha, const double *A,
                 const int lda, const double *B, const int ldb,
                 const double beta, double *C, const int ldc);

#endif<|MERGE_RESOLUTION|>--- conflicted
+++ resolved
@@ -18,11 +18,6 @@
  * setupReturnData initialises the return data struct
  * @param[in] plhs user input @type mxArray
  * @param[in] udata pointer to the user data struct @type UserData
-<<<<<<< HEAD
-=======
- * @param[out] pstatus pointer to the flag indicating the execution status @type
- * double
->>>>>>> 4d4ae54c
  * @return rdata: return data struct @type *ReturnData
  */
 ReturnDataMatlab *setupReturnData(mxArray *plhs[], int nlhs,
