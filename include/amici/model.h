#ifndef AMICI_MODEL_H
#define AMICI_MODEL_H

#include "amici/abstract_model.h"
#include "amici/defines.h"
#include "amici/event.h"
#include "amici/logging.h"
#include "amici/model_dimensions.h"
#include "amici/model_state.h"
#include "amici/simulation_parameters.h"
#include "amici/splinefunctions.h"
#include "amici/sundials_matrix_wrapper.h"
#include "amici/vector.h"

#include <map>
#include <vector>

namespace amici {

class ExpData;
class Model;
class Solver;

} // namespace amici

// for serialization friend in amici::Model
namespace boost {
namespace serialization {
template <class Archive>
void serialize(Archive& ar, amici::Model& m, unsigned int version);
}
} // namespace boost

namespace amici {

/**
 * @brief Describes the various model quantities
 */
enum class ModelQuantity {
    J,
    JB,
    Jv,
    JvB,
    JDiag,
    sx,
    sy,
    sz,
    srz,
    ssigmay,
    ssigmaz,
    xdot,
    sxdot,
    xBdot,
    x0_rdata,
    x0,
    x_rdata,
    x,
    dwdw,
    dwdx,
    dwdp,
    y,
    dydp,
    dydx,
    w,
    root,
    qBdot,
    qBdot_ss,
    xBdot_ss,
    JSparseB_ss,
    deltax,
    deltasx,
    deltaxB,
    k,
    p,
    ts,
    dJydy,
    dJydy_matlab,
    deltaqB,
    dsigmaydp,
    dsigmaydy,
    dsigmazdp,
    dJydsigma,
    dJydx,
    dzdx,
    dzdp,
    dJrzdsigma,
    dJrzdz,
    dJrzdx,
    dJzdsigma,
    dJzdz,
    dJzdx,
    drzdp,
    drzdx,
};

extern std::map<ModelQuantity, std::string> const model_quantity_to_str;

/**
 * @brief The Model class represents an AMICI ODE/DAE model.
 *
 * The model can compute various model related quantities based on symbolically
 * generated code.
 */
class Model : public AbstractModel, public ModelDimensions {
  public:
    /** Default constructor */
    Model() = default;

    /**
     * @brief Constructor with model dimensions.
     * @param model_dimensions Model dimensions
     * @param simulation_parameters Simulation parameters
     * @param o2mode Second order sensitivity mode
     * @param idlist Indexes indicating algebraic components (DAE only)
     * @param z2event Mapping of event outputs to events
     * @param events Vector of events
     * @param state_independent_events Map of events with state-independent
     * triggers functions, mapping trigger timepoints to event indices.
     */
    Model(
        ModelDimensions const& model_dimensions,
        SimulationParameters simulation_parameters,
        amici::SecondOrderMode o2mode, std::vector<amici::realtype> idlist,
        std::vector<int> z2event, std::vector<Event> events = {},
        std::map<realtype, std::vector<int>> state_independent_events = {}
    );

    /** Destructor. */
    ~Model() override = default;

    /**
     * @brief Copy assignment is disabled until const members are removed.
     * @param other Object to copy from
     * @return
     */
    Model& operator=(Model const& other) = delete;

    /**
     * @brief Clone this instance.
     * @return The clone
     */
    virtual Model* clone() const = 0;

    /**
     * @brief Serialize Model (see `boost::serialization::serialize`).
     * @param ar Archive to serialize to
     * @param m Data to serialize
     * @param version Version number
     */
    template <class Archive>
    friend void boost::serialization::serialize(
        Archive& ar, Model& m, unsigned int version
    );

    /**
     * @brief Check equality of data members.
     * @param a First model instance
     * @param b Second model instance
     * @return Equality
     */
    friend bool operator==(Model const& a, Model const& b);

    // Overloaded base class methods
    using AbstractModel::fdeltaqB;
    using AbstractModel::fdeltasx;
    using AbstractModel::fdeltax;
    using AbstractModel::fdeltaxB;
    using AbstractModel::fdJrzdsigma;
    using AbstractModel::fdJrzdz;
    using AbstractModel::fdJydsigma;
    using AbstractModel::fdJydy;
    using AbstractModel::fdJydy_colptrs;
    using AbstractModel::fdJydy_rowvals;
    using AbstractModel::fdJzdsigma;
    using AbstractModel::fdJzdz;
    using AbstractModel::fdrzdp;
    using AbstractModel::fdrzdx;
    using AbstractModel::fdsigmaydp;
    using AbstractModel::fdsigmaydy;
    using AbstractModel::fdsigmazdp;
    using AbstractModel::fdtotal_cldp;
    using AbstractModel::fdtotal_cldx_rdata;
    using AbstractModel::fdtotal_cldx_rdata_colptrs;
    using AbstractModel::fdtotal_cldx_rdata_rowvals;
    using AbstractModel::fdwdp;
    using AbstractModel::fdwdp_colptrs;
    using AbstractModel::fdwdp_rowvals;
    using AbstractModel::fdwdw;
    using AbstractModel::fdwdw_colptrs;
    using AbstractModel::fdwdw_rowvals;
    using AbstractModel::fdwdx;
    using AbstractModel::fdwdx_colptrs;
    using AbstractModel::fdwdx_rowvals;
    using AbstractModel::fdx_rdatadp;
    using AbstractModel::fdx_rdatadtcl;
    using AbstractModel::fdx_rdatadtcl_colptrs;
    using AbstractModel::fdx_rdatadtcl_rowvals;
    using AbstractModel::fdx_rdatadx_solver;
    using AbstractModel::fdx_rdatadx_solver_colptrs;
    using AbstractModel::fdx_rdatadx_solver_rowvals;
    using AbstractModel::fdydp;
    using AbstractModel::fdydx;
    using AbstractModel::fdzdp;
    using AbstractModel::fdzdx;
    using AbstractModel::fJrz;
    using AbstractModel::fJy;
    using AbstractModel::fJz;
    using AbstractModel::frz;
    using AbstractModel::fsigmay;
    using AbstractModel::fsigmaz;
    using AbstractModel::fsrz;
    using AbstractModel::fstau;
    using AbstractModel::fsx0;
    using AbstractModel::fsx0_fixedParameters;
    using AbstractModel::fsz;
    using AbstractModel::fw;
    using AbstractModel::fx0;
    using AbstractModel::fx0_fixedParameters;
    using AbstractModel::fy;
    using AbstractModel::fz;

    /**
     * @brief Initialize model properties.
     * @param t Timepoint
     * @param x Reference to state variables
     * @param dx Reference to time derivative of states (DAE only)
     * @param sx Reference to state variable sensitivities
     * @param sdx Reference to time derivative of state sensitivities (DAE only)
     * @param computeSensitivities Flag indicating whether sensitivities are to
     * be computed
     * @param roots_found boolean indicators indicating whether roots were found
     * at t0 by this fun
     */
    void initialize(
        realtype t, AmiVector& x, AmiVector& dx, AmiVectorArray& sx,
        AmiVectorArray& sdx, bool computeSensitivities,
        std::vector<int>& roots_found
    );

    /**
     * @brief Re-initialize model properties after changing simulation context.
     * @param t Timepoint
     * @param x Reference to state variables
     * @param sx Reference to state variable sensitivities
     * @param computeSensitivities Flag indicating whether sensitivities are to
     * be computed
     */
    void reinitialize(
        realtype t, AmiVector& x, AmiVectorArray& sx, bool computeSensitivities
    );

    /**
     * @brief Initialize model properties.
     * @param xB Adjoint state variables
     * @param dxB Time derivative of adjoint states (DAE only)
     * @param xQB Adjoint quadratures
     * @param posteq Flag indicating whether postequilibration was performed
     */
    void initializeB(
        AmiVector& xB, AmiVector& dxB, AmiVector& xQB, bool posteq
    ) const;

    /**
     * @brief Initialize model state.
     * @param t Initial timepoint
     * @param x State vector to be initialized (size: nx_solver).
     */
    void initializeStates(realtype t, AmiVector& x);

    /**
     * @brief Initialize initial state sensitivities.
     * @param t Initial timepoint.
     * @param sx Reference to state variable sensitivities
     * @param x Reference to state variables
     */
    void initializeStateSensitivities(
        realtype t, AmiVectorArray& sx, AmiVector const& x
    );

    /**
     * @brief Initialization of spline functions
     */
    void initializeSplines();

    /**
     * @brief Initialization of spline sensitivity functions
     */
    void initializeSplineSensitivities();

    /**
     * @brief Initialize the Heaviside variables `h` at the initial time `t0`.
     *
     * Heaviside variables activate/deactivate on event occurrences.
     *
     * @param t Timepoint
     * @param x Reference to state variables
     * @param dx Reference to time derivative of states (DAE only)
     * @param roots_found boolean indicators indicating whether roots were found
     * at t0 by this fun
     */
    void initEvents(
        realtype t, AmiVector const& x, AmiVector const& dx,
        std::vector<int>& roots_found
    );

    /**
     * @brief Get number of parameters wrt to which sensitivities are computed.
     * @return Length of sensitivity index vector
     */
    int nplist() const;

    /**
     * @brief Get total number of model parameters.
     * @return Length of parameter vector
     */
    int np() const;

    /**
     * @brief Get number of constants
     * @return Length of constant vector
     */
    int nk() const;

    /**
     * @brief Get number of conservation laws.
     * @return Number of conservation laws (i.e., difference between `nx_rdata`
     * and `nx_solver`).
     */
    int ncl() const;

    /**
     * @brief Get number of solver states subject to reinitialization.
     * @return Model member `nx_solver_reinit`
     */
    int nx_reinit() const;

    /**
     * @brief Get fixed parameters.
     * @return Pointer to constants array
     */
    double const* k() const;

    /**
     * @brief Get maximum number of events that may occur for each type.
     * @return Maximum number of events that may occur for each type
     */
    int nMaxEvent() const;

    /**
     * @brief Set maximum number of events that may occur for each type.
     * @param nmaxevent Maximum number of events that may occur for each type
     */
    void setNMaxEvent(int nmaxevent);

    /**
     * @brief Get number of timepoints.
     * @return Number of timepoints
     */
    int nt() const;

    /**
     * @brief Get parameter scale for each parameter.
     * @return Vector of parameter scales
     */
    std::vector<ParameterScaling> const& getParameterScale() const;

    /**
     * @brief Set parameter scale for each parameter.
     *
     * NOTE: Resets initial state sensitivities.
     *
     * @param pscale Scalar parameter scale to be set for all parameters
     */
    void setParameterScale(ParameterScaling pscale);

    /**
     * @brief Set parameter scale for each parameter.
     *
     * NOTE: Resets initial state sensitivities.
     *
     * @param pscaleVec Vector of parameter scales
     */
    void setParameterScale(std::vector<ParameterScaling> const& pscaleVec);

    /**
     * @brief Get parameters with transformation according to parameter scale
     * applied.
     * @return Unscaled parameters
     */
    std::vector<realtype> const& getUnscaledParameters() const;

    /**
     * @brief Get parameter vector.
     * @return The user-set parameters (see also `Model::getUnscaledParameters`)
     */
    std::vector<realtype> const& getParameters() const;

    /**
     * @brief Get value of first model parameter with the specified ID.
     * @param par_id Parameter ID
     * @return Parameter value
     */
    realtype getParameterById(std::string const& par_id) const;

    /**
     * @brief Get value of first model parameter with the specified name.
     * @param par_name Parameter name
     * @return Parameter value
     */
    realtype getParameterByName(std::string const& par_name) const;

    /**
     * @brief Set the parameter vector.
     * @param p Vector of parameters
     */
    void setParameters(std::vector<realtype> const& p);

    /**
     * @brief Set model parameters according to the parameter IDs and mapped
     * values.
     * @param p Map of parameters IDs and values
     * @param ignoreErrors Ignore errors such as parameter IDs in p which are
     * not model parameters
     */
    void setParameterById(
        std::map<std::string, realtype> const& p, bool ignoreErrors = false
    );

    /**
     * @brief Set value of first model parameter with the specified ID.
     * @param par_id Parameter ID
     * @param value Parameter value
     */
    void setParameterById(std::string const& par_id, realtype value);

    /**
     * @brief Set all values of model parameters with IDs matching the specified
     * regular expression.
     * @param par_id_regex Parameter ID regex
     * @param value Parameter value
     * @return Number of parameter IDs that matched the regex
     */
    int setParametersByIdRegex(std::string const& par_id_regex, realtype value);

    /**
     * @brief Set value of first model parameter with the specified name.
     * @param par_name Parameter name
     * @param value Parameter value
     */
    void setParameterByName(std::string const& par_name, realtype value);

    /**
     * @brief Set model parameters according to the parameter name and mapped
     * values.
     * @param p Map of parameters names and values
     * @param ignoreErrors Ignore errors such as parameter names in p which are
     * not model parameters
     */
    void setParameterByName(
        std::map<std::string, realtype> const& p, bool ignoreErrors = false
    );

    /**
     * @brief Set all values of all model parameters with names matching the
     * specified regex.
     * @param par_name_regex Parameter name regex
     * @param value Parameter value
     * @return Number of fixed parameter names that matched the regex
     */
    int
    setParametersByNameRegex(std::string const& par_name_regex, realtype value);

    /**
     * @brief Get values of fixed parameters.
     * @return Vector of fixed parameters with same ordering as in
     * Model::getFixedParameterIds
     */
    std::vector<realtype> const& getFixedParameters() const;

    /**
     * @brief Get value of fixed parameter with the specified ID.
     * @param par_id Parameter ID
     * @return Parameter value
     */
    realtype getFixedParameterById(std::string const& par_id) const;

    /**
     * @brief Get value of fixed parameter with the specified name.
     *
     * If multiple parameters have the same name, the first parameter with
     * matching name is returned.
     *
     * @param par_name Parameter name
     * @return Parameter value
     */
    realtype getFixedParameterByName(std::string const& par_name) const;

    /**
     * @brief Set values for constants.
     * @param k Vector of fixed parameters
     */
    void setFixedParameters(std::vector<realtype> const& k);

    /**
     * @brief Set value of first fixed parameter with the specified ID.
     * @param par_id Fixed parameter id
     * @param value Fixed parameter value
     */
    void setFixedParameterById(std::string const& par_id, realtype value);

    /**
     * @brief Set values of all fixed parameters with the ID matching the
     * specified regex.
     * @param par_id_regex Fixed parameter name regex
     * @param value Fixed parameter value
     * @return Number of fixed parameter IDs that matched the regex
     */
    int setFixedParametersByIdRegex(
        std::string const& par_id_regex, realtype value
    );

    /**
     * @brief Set value of first fixed parameter with the specified name.
     * @param par_name Fixed parameter ID
     * @param value Fixed parameter value
     */
    void setFixedParameterByName(std::string const& par_name, realtype value);

    /**
     * @brief Set value of all fixed parameters with name matching the specified
     * regex.
     * @param par_name_regex Fixed parameter name regex
     * @param value Fixed parameter value
     * @return Number of fixed parameter names that matched the regex
     */
    int setFixedParametersByNameRegex(
        std::string const& par_name_regex, realtype value
    );

    /**
     * @brief Get the model name.
     * @return Model name
     */
    virtual std::string getName() const;

    /**
     * @brief Report whether the model has parameter names set.
     *
     * @return Boolean indicating whether parameter names were set. Also returns
     * `true` if the number of corresponding variables is just zero.
     */
    virtual bool hasParameterNames() const;

    /**
     * @brief Get names of the model parameters.
     * @return The parameter names
     */
    virtual std::vector<std::string> getParameterNames() const;

    /**
     * @brief Report whether the model has state names set.
     *
     * @return Boolean indicating whether state names were set. Also returns
     * `true` if the number of corresponding variables is just zero.
     */
    virtual bool hasStateNames() const;

    /**
     * @brief Get names of the model states.
     * @return State names
     */
    virtual std::vector<std::string> getStateNames() const;

    /**
     * @brief Get names of the solver states.
     * @return State names
     */
    virtual std::vector<std::string> getStateNamesSolver() const;

    /**
     * @brief Report whether the model has fixed parameter names set.
     * @return Boolean indicating whether fixed parameter names were set. Also
     * returns `true` if the number of corresponding variables is just zero.
     */
    virtual bool hasFixedParameterNames() const;

    /**
     * @brief Get names of the fixed model parameters.
     * @return Fixed parameter names
     */
    virtual std::vector<std::string> getFixedParameterNames() const;

    /**
     * @brief Report whether the model has observable names set.
     * @return Boolean indicating whether observable names were set. Also
     * returns `true` if the number of corresponding variables is just zero.
     */
    virtual bool hasObservableNames() const;

    /**
     * @brief Get names of the observables.
     * @return Observable names
     */
    virtual std::vector<std::string> getObservableNames() const;

    /**
     * @brief Report whether the model has expression names set.
     * @return Boolean indicating whether expression names were set. Also
     * returns `true` if the number of corresponding variables is just zero.
     */
    virtual bool hasExpressionNames() const;

    /**
     * @brief Get names of the expressions.
     * @return Expression names
     */
    virtual std::vector<std::string> getExpressionNames() const;

    /**
     * @brief Report whether the model has parameter IDs set.
     * @return Boolean indicating whether parameter IDs were set. Also returns
     * `true` if the number of corresponding variables is just zero.
     */
    virtual bool hasParameterIds() const;

    /**
     * @brief Get IDs of the model parameters.
     * @return Parameter IDs
     */
    virtual std::vector<std::string> getParameterIds() const;

    /**
     * @brief Report whether the model has state IDs set.
     * @return Boolean indicating whether state IDs were set. Also returns
     * `true` if the number of corresponding variables is just zero.
     */
    virtual bool hasStateIds() const;

    /**
     * @brief Get IDs of the model states.
     * @return State IDs
     */
    virtual std::vector<std::string> getStateIds() const;

    /**
     * @brief Get IDs of the solver states.
     * @return State IDs
     */
    virtual std::vector<std::string> getStateIdsSolver() const;

    /**
     * @brief Report whether the model has fixed parameter IDs set.
     * @return Boolean indicating whether fixed parameter IDs were set. Also
     * returns `true` if the number of corresponding variables is just zero.
     */
    virtual bool hasFixedParameterIds() const;

    /**
     * @brief Get IDs of the fixed model parameters.
     * @return Fixed parameter IDs
     */
    virtual std::vector<std::string> getFixedParameterIds() const;

    /**
     * @brief Report whether the model has observable IDs set.
     * @return Boolean indicating whether observable ids were set. Also returns
     * `true` if the number of corresponding variables is just zero.
     */
    virtual bool hasObservableIds() const;

    /**
     * @brief Get IDs of the observables.
     * @return Observable IDs
     */
    virtual std::vector<std::string> getObservableIds() const;

    /**
     * @brief Report whether the model has expression IDs set.
     * @return Boolean indicating whether expression ids were set. Also returns
     * `true` if the number of corresponding variables is just zero.
     */
    virtual bool hasExpressionIds() const;

    /**
     * @brief Get IDs of the expression.
     * @return Expression IDs
     */
    virtual std::vector<std::string> getExpressionIds() const;

    /**
     * @brief Checks whether the defined noise model is gaussian, i.e., the nllh
     * is quadratic
     * @return boolean flag
     */
    virtual bool hasQuadraticLLH() const;

    /**
     * @brief Get the timepoint vector.
     * @return Timepoint vector
     */
    std::vector<realtype> const& getTimepoints() const;

    /**
     * @brief Get simulation timepoint for time index `it`.
     * @param it Time index
     * @return Timepoint
     */
    realtype getTimepoint(int it) const;

    /**
     * @brief Set the timepoint vector.
     * @param ts New timepoint vector
     */
    void setTimepoints(std::vector<realtype> const& ts);

    /**
     * @brief Get simulation start time.
     * @return Simulation start time
     */
    double t0() const;

    /**
     * @brief Set simulation start time.
     *
     * Output timepoints are absolute timepoints, independent of
     * \f$ t_{0} \f$.
     * For output timepoints \f$ t <  t_{0} \f$, the initial state will be
     * returned.

     * @param t0 Simulation start time
     */
    void setT0(double t0);

    /**
     * @brief Get flags indicating whether states should be treated as
     * non-negative.
     * @return Vector of flags
     */
    std::vector<bool> const& getStateIsNonNegative() const;

    /**
     * @brief Set flags indicating whether states should be treated as
     * non-negative.
     * @param stateIsNonNegative Vector of flags
     */
    void setStateIsNonNegative(std::vector<bool> const& stateIsNonNegative);

    /**
     * @brief Set flags indicating that all states should be treated as
     * non-negative.
     */
    void setAllStatesNonNegative();

    /**
     * @brief Get the current model state.
     * @return Current model state
     */
    ModelState const& getModelState() const { return state_; };

    /**
     * @brief Set the current model state.
     * @param state Model state
     */
    void setModelState(ModelState const& state) {
        if (gsl::narrow<int>(state.unscaledParameters.size()) != np())
            throw AmiException("Mismatch in parameter size");
        if (gsl::narrow<int>(state.fixedParameters.size()) != nk())
            throw AmiException("Mismatch in fixed parameter size");
        if (gsl::narrow<int>(state.h.size()) != ne)
            throw AmiException("Mismatch in Heaviside size");
        if (gsl::narrow<int>(state.total_cl.size()) != ncl())
            throw AmiException("Mismatch in conservation law size");
        if (gsl::narrow<int>(state.stotal_cl.size()) != ncl() * np())
            throw AmiException("Mismatch in conservation law sensitivity size");
        state_ = state;
    };

    /**
     * @brief Sets the estimated lower boundary for sigma_y. When
     * :meth:`setAddSigmaResiduals` is activated, this lower boundary must
     * ensure that log(sigma) + min_sigma > 0.
     * @param min_sigma lower boundary
     */
    void setMinimumSigmaResiduals(double min_sigma) { min_sigma_ = min_sigma; }

    /**
     * @brief Gets the specified estimated lower boundary for sigma_y.
     * @return lower boundary
     */
    realtype getMinimumSigmaResiduals() const { return min_sigma_; }

    /**
     * @brief Specifies whether residuals should be added to account for
     * parameter dependent sigma.
     *
     * If set to true, additional residuals of the form \f$ \sqrt{\log(\sigma) +
     * C} \f$ will be added. This enables least-squares optimization for
     * variables with Gaussian noise assumption and parameter dependent standard
     * deviation sigma. The constant \f$ C \f$ can be set via
     * :meth:`setMinimumSigmaResiduals`.
     *
     * @param sigma_res if true, additional residuals are added
     */
    void setAddSigmaResiduals(bool sigma_res) { sigma_res_ = sigma_res; }

    /**
     * @brief Checks whether residuals should be added to account for parameter
     * dependent sigma.
     * @return sigma_res
     */
    bool getAddSigmaResiduals() const { return sigma_res_; }

    /**
     * @brief Get the list of parameters for which sensitivities are computed.
     * @return List of parameter indices
     */
    std::vector<int> const& getParameterList() const;

    /**
     * @brief Get entry in parameter list by index.
     * @param pos Index in sensitivity parameter list
     * @return Index in parameter list
     */
    int plist(int pos) const;

    /**
     * @brief Set the list of parameters for which sensitivities are to be
     * computed.
     *
     * NOTE: Resets initial state sensitivities.
     *
     * @param plist List of parameter indices
     */
    void setParameterList(std::vector<int> const& plist);

    /**
     * @brief Get the initial state.
     * @param t0 Custom t0 for which to get initial states.
     * @return Initial state vector, before any events are executed.
     */
    std::vector<realtype> getInitialStates(realtype t0);

    /**
     * @brief Get the initial state for Model::t0()`.
     * @return Initial state vector, before any events are executed.
     */
    std::vector<realtype> getInitialStates() { return getInitialStates(t0()); };

    /**
     * @brief Set the pre-event initial state.
     * @param x0 Initial state vector
     */
    void setInitialStates(std::vector<realtype> const& x0);

    /**
     * @brief Return whether custom initial state have been set.
     * @return `true` if has custom initial state, otherwise `false`
     */
    bool hasCustomInitialStates() const;

    /**
     * @brief Get the initial state sensitivities.
     * @return vector of initial state sensitivities
     */
    std::vector<realtype> getInitialStateSensitivities() {
        return getInitialStateSensitivities(t0());
    };

    /**
     * @brief Get the initial states sensitivities.
     * @param t0 Custom t0 for which to get initial states.
     * @return vector of initial state sensitivities
     */
    std::vector<realtype> getInitialStateSensitivities(realtype t0);

    /**
     * @brief Set the initial state sensitivities.
     * @param sx0 vector of initial state sensitivities with chainrule applied.
     * This could be a slice of ReturnData::sx or ReturnData::sx0
     */
    void setInitialStateSensitivities(std::vector<realtype> const& sx0);

    /**
     * @brief Return whether custom initial state sensitivities have been set.
     * @return `true` if has custom initial state sensitivities, otherwise
     * `false`.
     */
    bool hasCustomInitialStateSensitivities() const;

    /**
     * @brief Set the initial state sensitivities.
     * @param sx0 Vector of initial state sensitivities without chainrule
     * applied. This could be the readin from a `model.sx0data` saved to HDF5.
     */
    void setUnscaledInitialStateSensitivities(std::vector<realtype> const& sx0);

    /**
     * @brief Set the mode how steady state is computed in the steadystate
     * simulation.
     * @param mode Steadystate computation mode
     */
    void setSteadyStateComputationMode(SteadyStateComputationMode mode);

    /**
     * @brief Gets the mode how steady state is computed in the steadystate
     * simulation.
     * @return Mode
     */
    SteadyStateComputationMode getSteadyStateComputationMode() const;

    /**
     * @brief Set the mode how sensitivities are computed in the steadystate
     * simulation.
     * @param mode Steadystate sensitivity mode
     */
    void setSteadyStateSensitivityMode(SteadyStateSensitivityMode mode);

    /**
     * @brief Gets the mode how sensitivities are computed in the steadystate
     * simulation.
     * @return Mode
     */
    SteadyStateSensitivityMode getSteadyStateSensitivityMode() const;

    /**
     * @brief Set whether initial states depending on fixed parameters are to be
     * reinitialized after preequilibration and presimulation.
     * @param flag Fixed parameters reinitialized?
     */
    void setReinitializeFixedParameterInitialStates(bool flag);

    /**
     * @brief Get whether initial states depending on fixedParameters are to be
     * reinitialized after preequilibration and presimulation.
     * @return flag `true` / `false`
     */
    bool getReinitializeFixedParameterInitialStates() const;

    /**
     * @brief Require computation of sensitivities for all parameters p [0..np[
     * in natural order.
     *
     * NOTE: Resets initial state sensitivities.
     */
    void requireSensitivitiesForAllParameters();

    /**
     * @brief Get time-resolved `w`.
     * @param w Buffer (shape `nw`)
     * @param t Current timepoint
     * @param x Current state
     */
    void
    getExpression(gsl::span<realtype> w, realtype const t, AmiVector const& x);

    /**
     * @brief Get time-resolved observables.
     * @param y Buffer (shape `ny`)
     * @param t Current timepoint
     * @param x Current state
     */
    void
    getObservable(gsl::span<realtype> y, realtype const t, AmiVector const& x);

    /**
     * @brief Get scaling type for observable
     * @param iy observable index
     * @return scaling type
     */
    virtual ObservableScaling getObservableScaling(int iy) const;

    /**
     * @brief Get sensitivity of time-resolved observables.
     *
     * Total derivative \f$ sy = dydx * sx + dydp\f$
     * (only for forward sensitivities).
     * @param sy buffer (shape `ny` x `nplist`, row-major)
     * @param t Timpoint
     * @param x State variables
     * @param sx State sensitivities
     */
    void getObservableSensitivity(
        gsl::span<realtype> sy, realtype const t, AmiVector const& x,
        AmiVectorArray const& sx
    );

    /**
     * @brief Get time-resolved observable standard deviations
     * @param sigmay Buffer (shape `ny`)
     * @param it Timepoint index
     * @param edata Pointer to experimental data instance (optional, pass
     * `nullptr` to ignore)
     */
    void getObservableSigma(
        gsl::span<realtype> sigmay, int const it, ExpData const* edata
    );

    /**
     * @brief Sensitivity of time-resolved observable standard deviation.
     *
     * Total derivative (can be used with both adjoint and forward sensitivity).
     *
     * @param ssigmay Buffer (shape `ny` x `nplist`, row-major)
     * @param sy Sensitivity of time-resolved observables for current timepoint
     * @param it Timepoint index
     * @param edata Pointer to experimental data instance (optional, pass
     * `nullptr` to ignore)
     */
    void getObservableSigmaSensitivity(
        gsl::span<realtype> ssigmay, gsl::span<realtype const> sy, int const it,
        ExpData const* edata
    );

    /**
     * @brief Add time-resolved measurement negative log-likelihood \f$ Jy \f$.
     * @param Jy Buffer (shape 1)
     * @param it Timepoint index
     * @param x State variables
     * @param edata Experimental data
     */
    void addObservableObjective(
        realtype& Jy, int const it, AmiVector const& x, ExpData const& edata
    );

    /**
     * @brief Add sensitivity of time-resolved measurement negative
     * log-likelihood \f$ Jy \f$.
     *
     * @param sllh First-order buffer (shape `nplist`)
     * @param s2llh Second-order buffer (shape `nJ - 1` x `nplist`, row-major)
     * @param it Timepoint index
     * @param x State variables
     * @param sx State sensitivities
     * @param edata Experimental data
     */
    void addObservableObjectiveSensitivity(
        std::vector<realtype>& sllh, std::vector<realtype>& s2llh, int const it,
        AmiVector const& x, AmiVectorArray const& sx, ExpData const& edata
    );

    /**
     * @brief Add sensitivity of time-resolved measurement negative
     * log-likelihood \f$ Jy \f$.
     *
     * Partial derivative (to be used with adjoint sensitivities).
     *
     * @param sllh First order output buffer (shape `nplist`)
     * @param s2llh Second order output buffer
     * (shape `nJ - 1` x `nplist`, row-major)
     * @param it Timepoint index
     * @param x State variables
     * @param edata Experimental data
     */
    void addPartialObservableObjectiveSensitivity(
        std::vector<realtype>& sllh, std::vector<realtype>& s2llh, int const it,
        AmiVector const& x, ExpData const& edata
    );

    /**
     * @brief Get state sensitivity of the negative loglikelihood \f$ Jy \f$,
     * partial derivative (to be used with adjoint sensitivities).
     *
     * @param dJydx Output buffer (shape `nJ` x `nx_solver`, row-major)
     * @param it Timepoint index
     * @param x State variables
     * @param edata Experimental data instance
     */
    void getAdjointStateObservableUpdate(
        gsl::span<realtype> dJydx, int const it, AmiVector const& x,
        ExpData const& edata
    );

    /**
     * @brief Get event-resolved observables.
     * @param z Output buffer (shape `nz`)
     * @param ie Event index
     * @param t Timepoint
     * @param x State variables
     */
    void getEvent(
        gsl::span<realtype> z, int const ie, realtype const t,
        AmiVector const& x
    );
    /**
     * @brief Get sensitivities of event-resolved observables.
     *
     * Total derivative (only forward sensitivities).
     *
     * @param sz Output buffer (shape `nz x nplist`, row-major)
     * @param ie Event index
     * @param t Timepoint
     * @param x State variables
     * @param sx State sensitivities
     */
    void getEventSensitivity(
        gsl::span<realtype> sz, int const ie, realtype const t,
        AmiVector const& x, AmiVectorArray const& sx
    );

    /**
     * @brief Get sensitivity of `z` at final timepoint.
     *
     * Ignores sensitivity of timepoint. Total derivative.
     *
     * @param sz Output buffer (shape `nz x nplist`, row-major)
     * @param ie Event index
     */
    void getUnobservedEventSensitivity(gsl::span<realtype> sz, int const ie);

    /**
     * @brief Get regularization for event-resolved observables.
     * @param rz Output buffer (shape `nz`)
     * @param ie Event index
     * @param t Timepoint
     * @param x State variables
     */
    void getEventRegularization(
        gsl::span<realtype> rz, int const ie, realtype const t,
        AmiVector const& x
    );

    /**
     * @brief Get sensitivities of regularization for event-resolved
     * observables.
     *
     * Total derivative. Only forward sensitivities.
     *
     * @param srz Output buffer (shape `nz x nplist`, row-major)
     * @param ie Event index
     * @param t Timepoint
     * @param x State variables
     * @param sx State sensitivities
     */
    void getEventRegularizationSensitivity(
        gsl::span<realtype> srz, int const ie, realtype const t,
        AmiVector const& x, AmiVectorArray const& sx
    );
    /**
     * @brief Get event-resolved observable standard deviations.
     * @param sigmaz Output buffer (shape `nz`)
     * @param ie Event index
     * @param nroots Event occurrence
     * @param t Timepoint
     * @param edata Pointer to experimental data (optional, pass
     * `nullptr` to ignore)
     */
    void getEventSigma(
        gsl::span<realtype> sigmaz, int const ie, int const nroots,
        realtype const t, ExpData const* edata
    );

    /**
     * @brief Get sensitivities of event-resolved observable standard
     * deviations.
     *
     * Total derivative (only forward sensitivities).
     *
     * @param ssigmaz Output buffer (shape `nz x nplist`, row-major)
     * @param ie Event index
     * @param nroots Event occurrence
     * @param t Timepoint
     * @param edata Pointer to experimental data (optional, pass
     * `nullptr` to ignore)
     */
    void getEventSigmaSensitivity(
        gsl::span<realtype> ssigmaz, int const ie, int const nroots,
        realtype const t, ExpData const* edata
    );

    /**
     * @brief Add event-resolved observable negative log-likelihood.
     * @param Jz Output buffer (shape 1)
     * @param ie Event index
     * @param nroots Event occurrence
     * @param t Timepoint
     * @param x State variables
     * @param edata Experimental data
     */
    void addEventObjective(
        realtype& Jz, int const ie, int const nroots, realtype const t,
        AmiVector const& x, ExpData const& edata
    );

    /**
     * @brief Add event-resolved observable negative log-likelihood.
     * @param Jrz Output buffer (shape 1)
     * @param ie Event index
     * @param nroots Event occurrence
     * @param t Timepoint
     * @param x State variables
     * @param edata Experimental data
     */
    void addEventObjectiveRegularization(
        realtype& Jrz, int const ie, int const nroots, realtype const t,
        AmiVector const& x, ExpData const& edata
    );

    /**
     * @brief Add sensitivity of time-resolved measurement negative
     * log-likelihood \f$ Jy \f$.
     *
     * Total derivative (to be used with forward sensitivities).
     *
     * @param sllh First order buffer (shape `nplist`)
     * @param s2llh Second order buffer
     * (shape `nJ-1` x `nplist`, row-major)
     * @param ie Event index
     * @param nroots Event occurrence
     * @param t Timepoint
     * @param x State variables
     * @param sx State sensitivities
     * @param edata Experimental data
     */
    void addEventObjectiveSensitivity(
        std::vector<realtype>& sllh, std::vector<realtype>& s2llh, int const ie,
        int const nroots, realtype const t, AmiVector const& x,
        AmiVectorArray const& sx, ExpData const& edata
    );

    /**
     * @brief Add sensitivity of time-resolved measurement negative
     * log-likelihood \f$ Jy \f$.
     *
     * Partial derivative (to be used with adjoint sensitivities).
     *
     * @param sllh First order buffer (shape `nplist`)
     * @param s2llh Second order buffer
     * (shape `(nJ-1)` x `nplist`, row-major)
     * @param ie Event index
     * @param nroots Event occurrence
     * @param t Timepoint
     * @param x State variables
     * @param edata Experimental data
     */
    void addPartialEventObjectiveSensitivity(
        std::vector<realtype>& sllh, std::vector<realtype>& s2llh, int const ie,
        int const nroots, realtype const t, AmiVector const& x,
        ExpData const& edata
    );

    /**
     * @brief State sensitivity of the negative loglikelihood \f$ Jz \f$.
     *
     * Partial derivative (to be used with adjoint sensitivities).
     *
     * @param dJzdx Output buffer (shape `nJ` x `nx_solver`, row-major)
     * @param ie Event index
     * @param nroots Event occurrence
     * @param t Timepoint
     * @param x State variables
     * @param edata Experimental data
     */
    void getAdjointStateEventUpdate(
        gsl::span<realtype> dJzdx, int const ie, int const nroots,
        realtype const t, AmiVector const& x, ExpData const& edata
    );

    /**
     * @brief Sensitivity of event timepoint, total derivative.
     *
     * Only forward sensitivities.
     *
     * @param stau Timepoint sensitivity (shape `nplist`)
     * @param t Timepoint
     * @param ie Event index
     * @param x State variables
     * @param sx State sensitivities
     */
    void getEventTimeSensitivity(
        std::vector<realtype>& stau, realtype const t, int const ie,
        AmiVector const& x, AmiVectorArray const& sx
    );

    /**
     * @brief Update state variables after event.
     * @param x Current state (will be overwritten)
     * @param ie Event index
     * @param t Current timepoint
     * @param xdot Current residual function values
     * @param xdot_old Value of residual function before event
     * @param x_old Current or old state from which to compute the state update
     * @param state The model state based on which to compute the update.
     */
    void addStateEventUpdate(
        AmiVector& x, int const ie, realtype const t, AmiVector const& xdot,
        AmiVector const& xdot_old, AmiVector const& x_old,
        ModelState const& state
    );

    /**
     * @brief Update state sensitivity after event.
     * @param sx Current state sensitivity (will be overwritten)
     * @param ie Event index
     * @param t Current timepoint
     * @param x Current state
     * @param x_old Pre-event state
     * @param xdot Current residual function values
     * @param xdot_old Value of residual function before event
     * @param sx_old Pre-event state sensitivity
     * @param stau Timepoint sensitivity, to be computed with
     * `Model::getEventTimeSensitivity`
     */
    void addStateSensitivityEventUpdate(
        AmiVectorArray& sx, int const ie, realtype const t, AmiVector const& x,
        AmiVector const& x_old, AmiVector const& xdot,
        AmiVector const& xdot_old, AmiVectorArray const& sx_old,
        std::vector<realtype> const& stau
    );

    /**
     * @brief Update adjoint state after event.
     * @param xB Current adjoint state (will be overwritten)
     * @param ie Event index
     * @param t Current timepoint
     * @param x Current state
     * @param xdot Current residual function values
     * @param xdot_old Value of residual function before event
     * @param xBdot right hand side of adjoint state
     */
    void addAdjointStateEventUpdate(
        AmiVector& xB, int const ie, realtype const t, AmiVector const& x,
        AmiVector const& xdot, AmiVector const& xdot_old, AmiVector const& xBdot
    );

    /**
     * @brief Update adjoint quadratures after event.
     * @param xQB Current quadrature state (will be overwritten)
     * @param ie Event index
     * @param t Current timepoint
     * @param x Current state
     * @param xB Current adjoint state
     * @param xdot Current residual function values
     * @param xdot_old Value of residual function before event
     * @param xBdot right hand side of adjoint state
     */
    void addAdjointQuadratureEventUpdate(
        AmiVector& xQB, int const ie, realtype const t, AmiVector const& x,
<<<<<<< HEAD
        AmiVector const& xB, AmiVector const& xdot, AmiVector const& xdot_old,
        AmiVector const& xBdot
=======
        AmiVector const& xB, AmiVector const& xdot, AmiVector const& xdot_old
>>>>>>> 21bf970c
    );

    /**
     * @brief Update the Heaviside variables `h` on event occurrences.
     *
     * @param rootsfound Provides the direction of the zero-crossing, so adding
     * it will give the right update to the Heaviside variables (zero if no root
     * was found)
     */
    void updateHeaviside(std::vector<int> const& rootsfound);

    /**
     * @brief Updates the Heaviside variables `h` on event occurrences in the
     * backward problem.
     * @param rootsfound Provides the direction of the zero-crossing, so adding
     * it will give the right update to the Heaviside variables (zero if no root
     * was found)
     */
    void updateHeavisideB(int const* rootsfound);

    /**
     * @brief Check if the given array has only finite elements.
     *
     * For (1D) spans.
     *
     * @param array
     * @param model_quantity The model quantity `array` corresponds to
     * @param t Current timepoint
     * @return
     */
    int checkFinite(
        gsl::span<realtype const> array, ModelQuantity model_quantity,
        realtype t
    ) const;
    /**
     * @brief Check if the given array has only finite elements.
     *
     * For flattened 2D arrays.
     *
     * @param array Flattened matrix
     * @param model_quantity The model quantity `array` corresponds to
     * @param num_cols Number of columns of the non-flattened matrix
     * @param t Current timepoint
     * @return
     */
    int checkFinite(
        gsl::span<realtype const> array, ModelQuantity model_quantity,
        size_t num_cols, realtype t
    ) const;

    /**
     * @brief Check if the given array has only finite elements.
     *
     * For SUNMatrix.
     *
     * @param m Matrix to check
     * @param model_quantity The model quantity `m` corresponds to
     * @param t current timepoint
     * @return
     */
    int
    checkFinite(SUNMatrix m, ModelQuantity model_quantity, realtype t) const;

    /**
     * @brief Set whether the result of every call to `Model::f*` should be
     * checked for finiteness.
     * @param alwaysCheck
     */
    void setAlwaysCheckFinite(bool alwaysCheck);

    /**
     * @brief Get setting of whether the result of every call to `Model::f*`
     * should be checked for finiteness.
     * @return that
     */
    bool getAlwaysCheckFinite() const;

    /**
     * @brief Compute/get pre-event initial state.
     * @param t Timepoint.
     * @param x Output buffer (size: nx_solver).
     */
    void fx0(realtype t, AmiVector& x);

    /**
     * @brief Set only those initial states that are specified via
     * fixed parameters.
     * @param t Timepoint.
     * @param x Output buffer.
     */
    void fx0_fixedParameters(realtype t, AmiVector& x);

    /**
     * @brief Compute/get initial value for initial state sensitivities.
     * @param t Timepoint.
     * @param sx Output buffer for state sensitivities
     * @param x State variables
     */
    void fsx0(realtype t, AmiVectorArray& sx, AmiVector const& x);

    /**
     * @brief Get only those initial states sensitivities that are affected
     * from `amici::Model::fx0_fixedParameters`.
     * @param t Timepoint
     * @param sx Output buffer for state sensitivities
     * @param x State variables
     */
    void
    fsx0_fixedParameters(realtype t, AmiVectorArray& sx, AmiVector const& x);

    /**
     * @brief Compute sensitivity of derivative initial states sensitivities
     * `sdx0`.
     *
     * Only necessary for DAEs.
     */
    virtual void fsdx0();

    /**
     * @brief Expand conservation law for states.
     * @param x_rdata Output buffer for state variables with conservation laws
     * expanded (stored in `amici::ReturnData`).
     * @param x_solver State variables with conservation laws applied
     * (solver returns this)
     */
    void fx_rdata(gsl::span<realtype> x_rdata, AmiVector const& x_solver);

    /**
     * @brief Expand conservation law for state sensitivities.
     * @param sx_rdata Output buffer for state variables sensitivities with
     * conservation laws expanded
     * (stored in `amici::ReturnData` shape `nplist` x `nx`, row-major).
     * @param sx_solver State variables sensitivities with conservation laws
     * applied (solver returns this)
     * @param x_solver State variables with conservation laws
     * applied (solver returns this)
     */
    void fsx_rdata(
        gsl::span<realtype> sx_rdata, AmiVectorArray const& sx_solver,
        AmiVector const& x_solver
    );

    /**
     * @brief Set indices of states to be reinitialized based on provided
     * constants / fixed parameters
     * @param idxs Array of state indices
     */
    void setReinitializationStateIdxs(std::vector<int> const& idxs);

    /**
     * @brief Return indices of states to be reinitialized based on provided
     * constants / fixed parameters
     * @return Those indices.
     */
    [[nodiscard]] std::vector<int> const& getReinitializationStateIdxs() const;

    /**
     * @brief getter for dxdotdp (matlab generated)
     * @return dxdotdp
     */
    [[nodiscard]] AmiVectorArray const& get_dxdotdp() const;

    /**
     * @brief getter for dxdotdp (python generated)
     * @return dxdotdp
     */
    [[nodiscard]] SUNMatrixWrapper const& get_dxdotdp_full() const;

    /**
     * @brief Get trigger times for events that don't require root-finding.
     *
     * @return List of unique trigger points for events that don't require
     * root-finding (i.e. that trigger at predetermined timepoints),
     * in ascending order.
     */
    [[nodiscard]] virtual std::vector<double> get_trigger_timepoints() const;

    /**
     * @brief Get steady-state mask as std::vector.
     *
     * See `set_steadystate_mask` for details.
     *
     * @return Steady-state mask
     */
    [[nodiscard]] std::vector<realtype> get_steadystate_mask() const {
        return steadystate_mask_;
    };

    /**
     * @brief Set steady-state mask.
     *
     * The mask is used to exclude certain state variables from the steady-state
     * convergence check. Positive values indicate that the corresponding state
     * variable should be included in the convergence check, while non-positive
     * values indicate that the corresponding state variable should be excluded.
     * An empty mask is interpreted as including all state variables.
     *
     * @param mask Mask of length `nx_solver`.
     */
    void set_steadystate_mask(std::vector<realtype> const& mask);

    /**
     * @brief Get event object for event index.
     * @param ie event index
     * @return The corresponding Event object.
     */
    [[nodiscard]] Event const& get_event(int ie) const {
        return events_.at(ie);
    }

    /**
     * @brief Whether there is at least one state variable for which
     * non-negativity is to be enforced.
     * @return Vector of all events.
     */
    [[nodiscard]] bool get_any_state_nonnegative() const {
        return any_state_non_negative_;
    }

    /**
     * Flag indicating whether for
     * `amici::Solver::sensi_` == `amici::SensitivityOrder::second`
     * directional or full second order derivative will be computed
     */
    SecondOrderMode o2mode{SecondOrderMode::none};

    /** Flag array for DAE equations */
    std::vector<realtype> idlist;

    /** Logger */
    Logger* logger = nullptr;

    /**
     * @brief Map of trigger timepoints to event indices for events that don't
     * require root-finding.
     */
    std::map<realtype, std::vector<int>> state_independent_events_ = {};

  protected:
    /**
     * @brief Write part of a slice to a buffer according to indices specified
     * in z2event.
     * @param slice Input data slice
     * @param buffer Output data slice
     * @param ie Event index
     */
    void writeSliceEvent(
        gsl::span<realtype const> slice, gsl::span<realtype> buffer,
        int const ie
    );

    /**
     * @brief Write part of a sensitivity slice to a buffer according to
     * indices specified in z2event.
     * @param slice source data slice
     * @param buffer output data slice
     * @param ie event index
     */
    void writeSensitivitySliceEvent(
        gsl::span<realtype const> slice, gsl::span<realtype> buffer,
        int const ie
    );

    /**
     * @brief Separate first and second order objective sensitivity information
     * and write them into the respective buffers.
     * @param dLLhdp Data with mangled first- and second-order information
     * @param sllh First order buffer
     * @param s2llh Second order buffer
     */
    void writeLLHSensitivitySlice(
        std::vector<realtype> const& dLLhdp, std::vector<realtype>& sllh,
        std::vector<realtype>& s2llh
    );

    /**
     * @brief Verify that the provided buffers have the expected size.
     * @param sllh first order buffer
     * @param s2llh second order buffer
     */
    void checkLLHBufferSize(
        std::vector<realtype> const& sllh, std::vector<realtype> const& s2llh
    ) const;

    /**
     * @brief Set the nplist-dependent vectors to their proper sizes.
     */
    void initializeVectors();

    /**
     * @brief Compute observables / measurements.
     * @param t Current timepoint
     * @param x Current state
     */
    void fy(realtype t, AmiVector const& x);

    /**
     * @brief Compute partial derivative of observables \f$ y \f$ w.r.t. model
     * parameters `p`.
     * @param t Current timepoint
     * @param x Current state
     */
    void fdydp(realtype t, AmiVector const& x);

    /**
     * @brief Compute partial derivative of observables \f$ y \f$ w.r.t. state
     * variables `x`.
     * @param t Current timepoint
     * @param x Current state
     */
    void fdydx(realtype t, AmiVector const& x);

    /**
     * @brief Compute standard deviation of measurements.
     * @param it Timepoint index
     * @param edata Experimental data
     */
    void fsigmay(int it, ExpData const* edata);

    /**
     * @brief Compute partial derivative of standard deviation of measurements
     * w.r.t. model parameters.
     * @param it Timepoint index
     * @param edata pointer to `amici::ExpData` data instance holding sigma
     * values
     */
    void fdsigmaydp(int it, ExpData const* edata);

    /**
     * @brief Compute partial derivative of standard deviation of measurements
     * w.r.t. model outputs.
     * @param it Timepoint index
     * @param edata pointer to `amici::ExpData` data instance holding sigma
     * values
     */
    void fdsigmaydy(int it, ExpData const* edata);

    /**
     * @brief Compute negative log-likelihood of measurements \f$ y \f$.
     *
     * @param Jy Variable to which llh will be added
     * @param it Timepoint index
     * @param y Simulated observable
     * @param edata Pointer to experimental data instance
     */
    void fJy(realtype& Jy, int it, AmiVector const& y, ExpData const& edata);

    /**
     * @brief Compute partial derivative of time-resolved measurement negative
     * log-likelihood \f$ Jy \f$.
     * @param it timepoint index
     * @param x state variables
     * @param edata Pointer to experimental data
     */
    void fdJydy(int it, AmiVector const& x, ExpData const& edata);

    /**
     * @brief Sensitivity of time-resolved measurement negative log-likelihood
     * Jy w.r.t. standard deviation sigma.
     * @param it timepoint index
     * @param x state variables
     * @param edata pointer to experimental data instance
     */
    void fdJydsigma(int it, AmiVector const& x, ExpData const& edata);

    /**
     * @brief Compute sensitivity of time-resolved measurement negative
     * log-likelihood \f$ Jy \f$ w.r.t. parameters for the given timepoint.
     * @param it timepoint index
     * @param x state variables
     * @param edata pointer to experimental data instance
     */
    void fdJydp(int const it, AmiVector const& x, ExpData const& edata);

    /**
     * @brief Sensitivity of time-resolved measurement negative log-likelihood
     * \f$ Jy \f$ w.r.t. state variables.
     * @param it Timepoint index
     * @param x State variables
     * @param edata Pointer to experimental data instance
     */
    void fdJydx(int const it, AmiVector const& x, ExpData const& edata);

    /**
     * @brief Compute event-resolved output.
     * @param ie Event index
     * @param t Current timepoint
     * @param x Current state
     */
    void fz(int ie, realtype t, AmiVector const& x);

    /**
     * @brief Compute partial derivative of event-resolved output `z` w.r.t.
     * model parameters `p`
     * @param ie event index
     * @param t current timepoint
     * @param x current state
     */
    void fdzdp(int ie, realtype t, AmiVector const& x);

    /**
     * @brief Compute partial derivative of event-resolved output `z` w.r.t.
     * model states `x`.
     * @param ie Event index
     * @param t Current timepoint
     * @param x Current state
     */
    void fdzdx(int ie, realtype t, AmiVector const& x);

    /**
     * @brief Compute event root function of events.
     *
     * Equal to `Model::froot` but does not include non-output events.
     *
     * @param ie Event index
     * @param t Current timepoint
     * @param x Current state
     */
    void frz(int ie, realtype t, AmiVector const& x);

    /**
     * @brief Compute sensitivity of event-resolved root output w.r.t. model
     * parameters `p`.
     * @param ie Event index
     * @param t Current timepoint
     * @param x Current state
     */
    void fdrzdp(int ie, realtype t, AmiVector const& x);

    /**
     * @brief Compute sensitivity of event-resolved measurements \f$ rz \f$
     * w.r.t. model states `x`.
     * @param ie Event index
     * @param t Current timepoint
     * @param x Current state
     */
    void fdrzdx(int ie, realtype t, AmiVector const& x);

    /**
     * @brief Compute standard deviation of events.
     * @param ie Event index
     * @param nroots Event index
     * @param t Current timepoint
     * @param edata Experimental data
     */
    void fsigmaz(
        int const ie, int const nroots, realtype const t, ExpData const* edata
    );

    /**
     * @brief Compute sensitivity of standard deviation of events measurements
     * w.r.t. model parameters `p`.
     * @param ie Event index
     * @param nroots Event occurrence
     * @param t Current timepoint
     * @param edata Pointer to experimental data instance
     */
    void fdsigmazdp(int ie, int nroots, realtype t, ExpData const* edata);

    /**
     * @brief Compute negative log-likelihood of event-resolved measurements
     * `z`.
     * @param Jz Variable to which llh will be added
     * @param nroots Event index
     * @param z Simulated event
     * @param edata Experimental data
     */
    void
    fJz(realtype& Jz, int nroots, AmiVector const& z, ExpData const& edata);

    /**
     * @brief Compute partial derivative of event measurement negative
     * log-likelihood \f$ Jz \f$.
     * @param ie Event index
     * @param nroots Event index
     * @param t Current timepoint
     * @param x State variables
     * @param edata Experimental data
     */
    void fdJzdz(
        int const ie, int const nroots, realtype const t, AmiVector const& x,
        ExpData const& edata
    );

    /**
     * @brief Compute sensitivity of event measurement negative log-likelihood
     * \f$ Jz \f$ w.r.t. standard deviation sigmaz.
     * @param ie Event index
     * @param nroots Event index
     * @param t Current timepoint
     * @param x State variables
     * @param edata Pointer to experimental data instance
     */
    void fdJzdsigma(
        int const ie, int const nroots, realtype const t, AmiVector const& x,
        ExpData const& edata
    );

    /**
     * @brief Compute sensitivity of event-resolved measurement negative
     * log-likelihood Jz w.r.t. parameters.
     * @param ie Event index
     * @param nroots Event index
     * @param t Current timepoint
     * @param x State variables
     * @param edata Pointer to experimental data instance
     */
    void fdJzdp(
        int const ie, int const nroots, realtype t, AmiVector const& x,
        ExpData const& edata
    );

    /**
     * @brief Compute sensitivity of event-resolved measurement negative
     * log-likelihood Jz w.r.t. state variables.
     * @param ie Event index
     * @param nroots Event index
     * @param t Current timepoint
     * @param x State variables
     * @param edata Experimental data
     */
    void fdJzdx(
        int const ie, int const nroots, realtype t, AmiVector const& x,
        ExpData const& edata
    );

    /**
     * @brief Compute regularization of negative log-likelihood with roots of
     * event-resolved measurements rz.
     * @param Jrz Variable to which regularization will be added
     * @param nroots Event index
     * @param rz Regularization variable
     * @param edata Experimental data
     */
    void
    fJrz(realtype& Jrz, int nroots, AmiVector const& rz, ExpData const& edata);

    /**
     * @brief Compute partial derivative of event measurement negative
     * log-likelihood J.
     * @param ie Event index
     * @param nroots Event index
     * @param t Current timepoint
     * @param x State variables
     * @param edata Experimental data
     */
    void fdJrzdz(
        int const ie, int const nroots, realtype const t, AmiVector const& x,
        ExpData const& edata
    );

    /**
     * @brief Compute sensitivity of event measurement negative log-likelihood
     * Jz w.r.t. standard deviation sigmaz
     * @param ie event index
     * @param nroots event index
     * @param t current timepoint
     * @param x state variables
     * @param edata pointer to experimental data instance
     */
    void fdJrzdsigma(
        int const ie, int const nroots, realtype const t, AmiVector const& x,
        ExpData const& edata
    );

    /**
     * @brief Spline functions
     * @param t timepoint
     */
    void fspl(realtype t);

    /**
     * @brief Parametric derivatives of splines functions
     * @param t timepoint
     */
    void fsspl(realtype t);

    /**
     * @brief Compute recurring terms in xdot.
     * @param t Timepoint
     * @param x Array with the states
     * @param include_static Whether to (re-)evaluate only dynamic expressions
     * (false) or also static expressions (true).
     * Dynamic expressions are those that depend directly or indirectly on time,
     * static expressions are those that don't.
     */
    void fw(realtype t, realtype const* x, bool include_static = true);

    /**
     * @brief Compute parameter derivative for recurring terms in xdot.
     * @param t Timepoint
     * @param x Array with the states
     * @param include_static Whether to (re-)evaluate only dynamic expressions
     * (false) or also static expressions (true).
     * Dynamic expressions are those that depend directly or indirectly on time,
     * static expressions are those that don't.
     */
    void fdwdp(realtype t, realtype const* x, bool include_static = true);

    /**
     * @brief Compute state derivative for recurring terms in xdot.
     * @param t Timepoint
     * @param x Array with the states
     * @param include_static Whether to (re-)evaluate only dynamic expressions
     * (false) or also static expressions (true).
     * Dynamic expressions are those that depend directly or indirectly on time,
     * static expressions are those that don't.
     */
    void fdwdx(realtype t, realtype const* x, bool include_static = true);

    /**
     * @brief Compute self derivative for recurring terms in xdot.
     * @param t Timepoint
     * @param x Array with the states
     * @param include_static Whether to (re-)evaluate only dynamic expressions
     * (false) or also static expressions (true).
     * Dynamic expressions are those that depend directly or indirectly on time,
     * static expressions are those that don't.
     */
    void fdwdw(realtype t, realtype const* x, bool include_static = true);

    /**
     * @brief Compute fx_rdata.
     *
     * To be implemented by derived class if applicable.
     *
     * @param x_rdata State variables with conservation laws expanded
     * @param x_solver State variables with conservation laws applied
     * @param tcl Total abundances for conservation laws
     * @param p parameter vector
     * @param k constant vector
     */
    virtual void fx_rdata(
        realtype* x_rdata, realtype const* x_solver, realtype const* tcl,
        realtype const* p, realtype const* k
    );

    /**
     * @brief Compute fsx_solver.
     *
     * To be implemented by derived class if applicable.
     *
     * @param sx_rdata State sensitivity variables with conservation laws
     * expanded
     * @param sx_solver State sensitivity variables with conservation laws
     * applied
     * @param stcl Sensitivities of total abundances for conservation laws
     * @param p parameter vector
     * @param k constant vector
     * @param x_solver State variables with conservation laws applied
     * @param tcl Total abundances for conservation laws
     * @param ip Sensitivity index
     */
    virtual void fsx_rdata(
        realtype* sx_rdata, realtype const* sx_solver, realtype const* stcl,
        realtype const* p, realtype const* k, realtype const* x_solver,
        realtype const* tcl, int const ip
    );

    /**
     * @brief Compute fx_solver.
     *
     * To be implemented by derived class if applicable.
     *
     * @param x_solver State variables with conservation laws applied
     * @param x_rdata State variables with conservation laws expanded
     */
    virtual void fx_solver(realtype* x_solver, realtype const* x_rdata);

    /**
     * @brief Compute fsx_solver.
     *
     * To be implemented by derived class if applicable.
     *
     * @param sx_rdata State sensitivity variables with conservation laws
     * expanded
     * @param sx_solver State sensitivity variables with conservation laws
     * applied
     */
    virtual void fsx_solver(realtype* sx_solver, realtype const* sx_rdata);

    /**
     * @brief Compute ftotal_cl.
     *
     * To be implemented by derived class if applicable.
     *
     * @param total_cl Total abundances of conservation laws
     * @param x_rdata State variables with conservation laws expanded
     * @param p parameter vector
     * @param k constant vector
     */
    virtual void ftotal_cl(
        realtype* total_cl, realtype const* x_rdata, realtype const* p,
        realtype const* k
    );

    /**
     * @brief Compute fstotal_cl
     *
     * To be implemented by derived class if applicable.
     *
     * @param stotal_cl Sensitivities for the total abundances of conservation
     * laws
     * @param sx_rdata State sensitivity variables with conservation laws
     * expanded
     * @param ip Sensitivity index
     * @param x_rdata State variables with conservation laws expanded
     * @param p parameter vector
     * @param k constant vector
     * @param tcl Total abundances for conservation laws
     */
    virtual void fstotal_cl(
        realtype* stotal_cl, realtype const* sx_rdata, int const ip,
        realtype const* x_rdata, realtype const* p, realtype const* k,
        realtype const* tcl
    );

    /**
     * @brief Compute non-negative state vector.
     *
     * Compute non-negative state vector according to stateIsNonNegative.
     * If anyStateNonNegative is set to `false`, i.e., all entries in
     * stateIsNonNegative are `false`, this function directly returns `x`,
     * otherwise all entries of x are copied in to `amici::Model::x_pos_tmp_`
     * and negative values are replaced by `0` where applicable.
     *
     * @param x State vector possibly containing negative values
     * @return State vector with negative values replaced by `0` according to
     * stateIsNonNegative
     */
    const_N_Vector computeX_pos(const_N_Vector x);

    /**
     * @brief Compute non-negative state vector.
     *
     * Compute non-negative state vector according to stateIsNonNegative.
     * If anyStateNonNegative is set to `false`, i.e., all entries in
     * stateIsNonNegative are `false`, this function directly returns `x`,
     * otherwise all entries of x are copied in to `amici::Model::x_pos_tmp_`
     * and negative values are replaced by `0` where applicable.
     *
     * @param x State vector possibly containing negative values
     * @return State vector with negative values replaced by `0` according to
     * stateIsNonNegative
     */
    realtype const* computeX_pos(AmiVector const& x);

    /** All variables necessary for function evaluation */
    ModelState state_;

    /**
     * Storage for model quantities beyond ModelState for the current timepoint
     */
    ModelStateDerived derived_state_;

    /** Storage for splines of the model */
    std::vector<HermiteSpline> splines_;

    /** index indicating to which event an event output belongs (size nz) */
    std::vector<int> z2event_;

    /** state initialization (size nx_solver) */
    std::vector<realtype> x0data_;

    /** sensitivity initialization (size nx_rdata x nplist, row-major) */
    std::vector<realtype> sx0data_;

    /** vector of bools indicating whether state variables are to be assumed to
     * be positive */
    std::vector<bool> state_is_non_negative_;

    /** boolean indicating whether any entry in stateIsNonNegative is `true` */
    bool any_state_non_negative_{false};

    /** maximal number of events to track */
    int nmaxevent_{10};

    /** method for steady-state computation */
    SteadyStateComputationMode steadystate_computation_mode_{
        SteadyStateComputationMode::integrationOnly
    };

    /** method for steadystate sensitivities computation */
    SteadyStateSensitivityMode steadystate_sensitivity_mode_{
        SteadyStateSensitivityMode::integrationOnly
    };

    /**
     * Indicates whether the result of every call to `Model::f*` should be
     * checked for finiteness
     */
#ifdef NDEBUG
    bool always_check_finite_{false};
#else
    bool always_check_finite_{true};
#endif

    /** indicates whether sigma residuals are to be added for every datapoint */
    bool sigma_res_{false};

    /** offset to ensure positivity of sigma residuals, only has an effect when
     * `sigma_res_` is `true`  */
    realtype min_sigma_{50.0};

  private:
    /** Simulation parameters, initial state, etc. */
    SimulationParameters simulation_parameters_;

    /**
     * Mask for state variables that should be checked for steady state
     * during pre-/post-equilibration. Positive values indicate that the
     * corresponding state variable should be checked for steady state.
     * Negative values indicate that the corresponding state variable should
     * be ignored.
     */
    std::vector<realtype> steadystate_mask_;

    /** The events encoded in this model. */
    std::vector<Event> events_;
};

bool operator==(Model const& a, Model const& b);
bool operator==(ModelDimensions const& a, ModelDimensions const& b);

} // namespace amici

#endif // AMICI_MODEL_H<|MERGE_RESOLUTION|>--- conflicted
+++ resolved
@@ -1335,12 +1335,8 @@
      */
     void addAdjointQuadratureEventUpdate(
         AmiVector& xQB, int const ie, realtype const t, AmiVector const& x,
-<<<<<<< HEAD
         AmiVector const& xB, AmiVector const& xdot, AmiVector const& xdot_old,
         AmiVector const& xBdot
-=======
-        AmiVector const& xB, AmiVector const& xdot, AmiVector const& xdot_old
->>>>>>> 21bf970c
     );
 
     /**
