--- conflicted
+++ resolved
@@ -181,23 +181,6 @@
 
     /** current time */
     realtype t_;
-<<<<<<< HEAD
-    /** adjoint state vector */
-    AmiVector xB_;
-    /** differential adjoint state vector */
-    AmiVector dxB_;
-    /** quadrature state vector */
-    AmiVector xQB_;
-    /** array of state vectors at discontinuities*/
-    std::vector<AmiVector> x_disc_;
-    /** array of old state vectors at discontinuities*/
-    std::vector<AmiVector> x_old_disc_;
-    /** array of differential state vectors at discontinuities*/
-    std::vector<AmiVector> xdot_disc_;
-    /** array of old differential state vectors at discontinuities*/
-    std::vector<AmiVector> xdot_old_disc_;
-=======
->>>>>>> 21bf970c
     /** sensitivity state vector array */
     AmiVectorArray sx0_;
     /** array containing the time-points of discontinuities*/
