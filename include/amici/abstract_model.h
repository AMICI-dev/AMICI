#ifndef AMICI_ABSTRACT_MODEL_H
#define AMICI_ABSTRACT_MODEL_H

#include "amici/defines.h"
#include "amici/splinefunctions.h"
#include "amici/sundials_matrix_wrapper.h"
#include "amici/vector.h"

#include <memory>

namespace amici {
class Solver;

/**
 * @brief Abstract base class of amici::Model defining functions that need to
 * be implemented in an AMICI model.
 *
 * Some functions have empty default implementations or throw.
 * This class shall not have any data members.
 */
class AbstractModel {
  public:
    virtual ~AbstractModel() = default;

    /**
     * @brief Retrieves the solver object
     * @return The Solver instance
     */
    virtual std::unique_ptr<Solver> getSolver() = 0;

    /**
     * @brief Root function
     * @param t time
     * @param x state
     * @param dx time derivative of state (DAE only)
     * @param root array to which values of the root function will be written
     */
    virtual void froot(
        realtype t, AmiVector const& x, AmiVector const& dx,
        gsl::span<realtype> root
    ) = 0;

    /**
     * @brief Residual function
     * @param t time
     * @param x state
     * @param dx time derivative of state (DAE only)
     * @param xdot array to which values of the residual function will be
     * written
     */
    virtual void
    fxdot(realtype t, AmiVector const& x, AmiVector const& dx, AmiVector& xdot)
        = 0;

    /**
     * @brief Sensitivity Residual function
     * @param t time
     * @param x state
     * @param dx time derivative of state (DAE only)
     * @param ip parameter index
     * @param sx sensitivity state
     * @param sdx time derivative of sensitivity state (DAE only)
     * @param sxdot array to which values of the sensitivity residual function
     * will be written
     */
    virtual void fsxdot(
        realtype t, AmiVector const& x, AmiVector const& dx, int ip,
        AmiVector const& sx, AmiVector const& sdx, AmiVector& sxdot
    ) = 0;

    /**
     * @brief Residual function of adjoint state
     * @param t time
     * @param x state
     * @param dx time derivative of state (DAE only)
     * @param xB adjoint state
     * @param dxB time derivative of adjoint state (DAE only)
     * @param xBdot array to which values of the residual function will be
     * written
     */
    virtual void fxBdot(
        realtype t, AmiVector const& x, AmiVector const& dx,
        AmiVector const& xB, AmiVector const& dxB, AmiVector& xBdot
    ) = 0;

    /**
     * @brief Residual function backward when running in steady state mode
     * @param t time
     * @param xB adjoint state
     * @param dxB time derivative of state (DAE only)
     * @param xBdot array to which values of the residual function will be
     * written
     */
    virtual void fxBdot_ss(
        realtype t, AmiVector const& xB, AmiVector const& dxB, AmiVector& xBdot
    ) = 0;

    /**
     * @brief Sparse Jacobian function backward, steady state case
     * @param JB sparse matrix to which values of the Jacobian will be written
     */
    virtual void fJSparseB_ss(SUNMatrix JB) = 0;

    /**
     * @brief Computes the sparse backward Jacobian for steadystate integration
     * and writes it to the model member
     * @param t timepoint
     * @param cj scalar in Jacobian
     * @param x Vector with the states
     * @param dx Vector with the derivative states
     * @param xB Vector with the adjoint states
     * @param dxB Vector with the adjoint derivative states
     * @param xBdot Vector with the adjoint state right hand side
     */
    virtual void writeSteadystateJB(
        realtype t, realtype cj, AmiVector const& x, AmiVector const& dx,
        AmiVector const& xB, AmiVector const& dxB, AmiVector const& xBdot
    ) = 0;

    /**
     * @brief Dense Jacobian function
     * @param t time
     * @param cj scaling factor (inverse of timestep, DAE only)
     * @param x state
     * @param dx time derivative of state (DAE only)
     * @param xdot values of residual function (unused)
     * @param J dense matrix to which values of the jacobian will be written
     */
    virtual void
    fJ(realtype t, realtype cj, AmiVector const& x, AmiVector const& dx,
       AmiVector const& xdot, SUNMatrix J)
        = 0;

    /**
     * @brief Dense Jacobian function
     * @param t time
     * @param cj scaling factor (inverse of timestep, DAE only)
     * @param x state
     * @param dx time derivative of state (DAE only)
     * @param xB Vector with the adjoint states
     * @param dxB Vector with the adjoint derivative states
     * @param xBdot Vector with the adjoint right hand side (unused)
     * @param JB dense matrix to which values of the jacobian will be written
     */
    virtual void
    fJB(realtype t, realtype cj, AmiVector const& x, AmiVector const& dx,
        AmiVector const& xB, AmiVector const& dxB, AmiVector const& xBdot,
        SUNMatrix JB)
        = 0;

    /**
     * @brief Sparse Jacobian function
     * @param t time
     * @param cj scaling factor (inverse of timestep, DAE only)
     * @param x state
     * @param dx time derivative of state (DAE only)
     * @param xdot values of residual function (unused)
     * @param J sparse matrix to which values of the Jacobian will be written
     */
    virtual void fJSparse(
        realtype t, realtype cj, AmiVector const& x, AmiVector const& dx,
        AmiVector const& xdot, SUNMatrix J
    ) = 0;

    /**
     * @brief Sparse Jacobian function
     * @param t time
     * @param cj scaling factor (inverse of timestep, DAE only)
     * @param x state
     * @param dx time derivative of state (DAE only)
     * @param xB Vector with the adjoint states
     * @param dxB Vector with the adjoint derivative states
     * @param xBdot Vector with the adjoint right hand side (unused)
     * @param JB dense matrix to which values of the jacobian will be written
     */
    virtual void fJSparseB(
        realtype t, realtype cj, AmiVector const& x, AmiVector const& dx,
        AmiVector const& xB, AmiVector const& dxB, AmiVector const& xBdot,
        SUNMatrix JB
    ) = 0;

    /**
     * @brief Diagonal Jacobian function
     * @param t time
     * @param Jdiag array to which the diagonal of the Jacobian will be written
     * @param cj scaling factor (inverse of timestep, DAE only)
     * @param x state
     * @param dx time derivative of state (DAE only)
     */
    virtual void fJDiag(
        realtype t, AmiVector& Jdiag, realtype cj, AmiVector const& x,
        AmiVector const& dx
    ) = 0;

    /**
     * @brief Model-specific sparse implementation of explicit parameter
     * derivative of right hand side
     * @param t time
     * @param x state
     * @param dx time derivative of state (DAE only)
     */
    virtual void fdxdotdp(realtype t, AmiVector const& x, AmiVector const& dx)
        = 0;

    /**
     * @brief Jacobian multiply function
     * @param t time
     * @param x state
     * @param dx time derivative of state (DAE only)
     * @param xdot values of residual function (unused)
     * @param v multiplication vector (unused)
     * @param nJv array to which result of multiplication will be written
     * @param cj scaling factor (inverse of timestep, DAE only)
     */
    virtual void
    fJv(realtype t, AmiVector const& x, AmiVector const& dx,
        AmiVector const& xdot, AmiVector const& v, AmiVector& nJv, realtype cj)
        = 0;

    /**
     * @brief Returns the AMICI version that was used to generate the model
     * @return AMICI version string
     */
    [[nodiscard]] virtual std::string getAmiciVersion() const;

    /**
     * @brief Returns the AMICI commit that was used to generate the model
     * @return AMICI commit string
     */
    [[nodiscard]] virtual std::string getAmiciCommit() const;

    /**
     * @brief Model-specific implementation of fx0
     * @param x0 initial state
     * @param t initial time
     * @param p parameter vector
     * @param k constant vector
     */
    virtual void
    fx0(realtype* x0, realtype t, realtype const* p, realtype const* k);

    /**
     * @brief Function indicating whether reinitialization of states depending
     * on fixed parameters is permissible
     * @return flag indicating whether reinitialization of states depending on
     * fixed parameters is permissible
     */
    [[nodiscard]] virtual bool
    isFixedParameterStateReinitializationAllowed() const;

    /**
     * @brief Model-specific implementation of fx0_fixedParameters
     * @param x0 initial state
     * @param t initial time
     * @param p parameter vector
     * @param k constant vector
     * @param reinitialization_state_idxs Indices of states to be reinitialized
     * based on provided constants / fixed parameters.
     */
    virtual void fx0_fixedParameters(
        realtype* x0, realtype t, realtype const* p, realtype const* k,
        gsl::span<int const> reinitialization_state_idxs
    );

    /**
     * @brief Model-specific implementation of fsx0_fixedParameters
     * @param sx0 initial state sensitivities
     * @param t initial time
     * @param x0 initial state
     * @param p parameter vector
     * @param k constant vector
     * @param ip sensitivity index
     * @param reinitialization_state_idxs Indices of states to be reinitialized
     * based on provided constants / fixed parameters.
     */
    virtual void fsx0_fixedParameters(
        realtype* sx0, realtype t, realtype const* x0, realtype const* p,
        realtype const* k, int ip,
        gsl::span<int const> reinitialization_state_idxs
    );

    /**
     * @brief Model-specific implementation of fsx0
     * @param sx0 initial state sensitivities
     * @param t initial time
     * @param x0 initial state
     * @param p parameter vector
     * @param k constant vector
     * @param ip sensitivity index
     */
    virtual void fsx0(
        realtype* sx0, realtype t, realtype const* x0, realtype const* p,
        realtype const* k, int ip
    );

    /**
     * @brief Initial value for time derivative of states (only necessary for
     * DAEs)
     * @param x0 Vector with the initial states
     * @param dx0 Vector to which the initial derivative states will be written
     * (only DAE)
     */
    virtual void fdx0(AmiVector& x0, AmiVector& dx0);

    /**
     * @brief Model-specific implementation of fstau
     * @param stau total derivative of event timepoint
     * @param t current time
     * @param x current state
     * @param p parameter vector
     * @param k constant vector
     * @param h Heaviside vector
     * @param tcl total abundances for conservation laws
     * @param sx current state sensitivity
     * @param ip sensitivity index
     * @param ie event index
     */
    virtual void fstau(
        realtype* stau, realtype t, realtype const* x, realtype const* p,
        realtype const* k, realtype const* h, realtype const* tcl,
        realtype const* sx, int ip, int ie
    );

    /**
     * @brief Model-specific implementation of fy
     * @param y model output at current timepoint
     * @param t current time
     * @param x current state
     * @param p parameter vector
     * @param k constant vector
     * @param h Heaviside vector
     * @param w repeating elements vector
     */
    virtual void
    fy(realtype* y, realtype t, realtype const* x, realtype const* p,
       realtype const* k, realtype const* h, realtype const* w);

    /**
     * @brief Model-specific implementation of fdydp (MATLAB-only)
     * @param dydp partial derivative of observables y w.r.t. model parameters p
     * @param t current time
     * @param x current state
     * @param p parameter vector
     * @param k constant vector
     * @param h Heaviside vector
     * @param ip parameter index w.r.t. which the derivative is requested
     * @param w repeating elements vector
     * @param dwdp Recurring terms in xdot, parameter derivative
     */
    virtual void fdydp(
        realtype* dydp, realtype t, realtype const* x, realtype const* p,
        realtype const* k, realtype const* h, int ip, realtype const* w,
        realtype const* dwdp
    );

    /**
     * @brief Model-specific implementation of fdydp (Python)
     * @param dydp partial derivative of observables y w.r.t. model parameters p
     * @param t current time
     * @param x current state
     * @param p parameter vector
     * @param k constant vector
     * @param h Heaviside vector
     * @param ip parameter index w.r.t. which the derivative is requested
     * @param w repeating elements vector
     * @param tcl total abundances for conservation laws
     * @param dtcldp Sensitivities of total abundances for conservation laws
     * @param spl spline value vector
     * @param sspl sensitivities of spline values vector w.r.t. parameters \f$ p
     * \f$
     */
    virtual void fdydp(
        realtype* dydp, realtype t, realtype const* x, realtype const* p,
        realtype const* k, realtype const* h, int ip, realtype const* w,
        realtype const* tcl, realtype const* dtcldp, realtype const* spl,
        realtype const* sspl
    );

    /**
     * @brief Model-specific implementation of fdydx
     * @param dydx partial derivative of observables y w.r.t. model states x
     * @param t current time
     * @param x current state
     * @param p parameter vector
     * @param k constant vector
     * @param h Heaviside vector
     * @param w repeating elements vector
     * @param dwdx Recurring terms in xdot, state derivative
     */
    virtual void fdydx(
        realtype* dydx, realtype t, realtype const* x, realtype const* p,
        realtype const* k, realtype const* h, realtype const* w,
        realtype const* dwdx
    );

    /**
     * @brief Model-specific implementation of fz
     * @param z value of event output
     * @param ie event index
     * @param t current time
     * @param x current state
     * @param p parameter vector
     * @param k constant vector
     * @param h Heaviside vector
     */
    virtual void
    fz(realtype* z, int ie, realtype t, realtype const* x, realtype const* p,
       realtype const* k, realtype const* h);

    /**
     * @brief Model-specific implementation of fsz
     * @param sz Sensitivity of rz, total derivative
     * @param ie event index
     * @param t current time
     * @param x current state
     * @param p parameter vector
     * @param k constant vector
     * @param h Heaviside vector
     * @param sx current state sensitivity
     * @param ip sensitivity index
     */
    virtual void
    fsz(realtype* sz, int ie, realtype t, realtype const* x, realtype const* p,
        realtype const* k, realtype const* h, realtype const* sx, int ip);

    /**
     * @brief Model-specific implementation of frz
     * @param rz value of root function at current timepoint (non-output events
     * not included)
     * @param ie event index
     * @param t current time
     * @param x current state
     * @param p parameter vector
     * @param k constant vector
     * @param h Heaviside vector
     */
    virtual void
    frz(realtype* rz, int ie, realtype t, realtype const* x, realtype const* p,
        realtype const* k, realtype const* h);

    /**
     * @brief Model-specific implementation of fsrz
     * @param srz Sensitivity of rz, total derivative
     * @param ie event index
     * @param t current time
     * @param x current state
     * @param p parameter vector
     * @param k constant vector
     * @param sx current state sensitivity
     * @param h Heaviside vector
     * @param ip sensitivity index
     */
    virtual void fsrz(
        realtype* srz, int ie, realtype t, realtype const* x, realtype const* p,
        realtype const* k, realtype const* h, realtype const* sx, int ip
    );

    /**
     * @brief Model-specific implementation of fdzdp
     * @param dzdp partial derivative of event-resolved output z w.r.t. model
     * parameters p
     * @param ie event index
     * @param t current time
     * @param x current state
     * @param p parameter vector
     * @param k constant vector
     * @param h Heaviside vector
     * @param ip parameter index w.r.t. which the derivative is requested
     */
    virtual void fdzdp(
        realtype* dzdp, int ie, realtype t, realtype const* x,
        realtype const* p, realtype const* k, realtype const* h, int ip
    );

    /**
     * @brief Model-specific implementation of fdzdx
     * @param dzdx partial derivative of event-resolved output z w.r.t. model
     * states x
     * @param ie event index
     * @param t current time
     * @param x current state
     * @param p parameter vector
     * @param k constant vector
     * @param h Heaviside vector
     */
    virtual void fdzdx(
        realtype* dzdx, int ie, realtype t, realtype const* x,
        realtype const* p, realtype const* k, realtype const* h
    );

    /**
     * @brief Model-specific implementation of fdrzdp
     * @param drzdp partial derivative of root output rz w.r.t. model parameters
     * p
     * @param ie event index
     * @param t current time
     * @param x current state
     * @param p parameter vector
     * @param k constant vector
     * @param h Heaviside vector
     * @param ip parameter index w.r.t. which the derivative is requested
     */
    virtual void fdrzdp(
        realtype* drzdp, int ie, realtype t, realtype const* x,
        realtype const* p, realtype const* k, realtype const* h, int ip
    );

    /**
     * @brief Model-specific implementation of fdrzdx
     * @param drzdx partial derivative of root output rz w.r.t. model states x
     * @param ie event index
     * @param t current time
     * @param x current state
     * @param p parameter vector
     * @param k constant vector
     * @param h Heaviside vector
     */
    virtual void fdrzdx(
        realtype* drzdx, int ie, realtype t, realtype const* x,
        realtype const* p, realtype const* k, realtype const* h
    );

    /**
     * @brief Model-specific implementation of fdeltax (MATLAB-only)
     * @param deltax state update
     * @param t current time
     * @param x current state
     * @param p parameter vector
     * @param k constant vector
     * @param h Heaviside vector
     * @param ie event index
     * @param xdot new model right hand side
     * @param xdot_old previous model right hand side
     */
    virtual void fdeltax(
        realtype* deltax, realtype t, realtype const* x, realtype const* p,
        realtype const* k, realtype const* h, int ie, realtype const* xdot,
        realtype const* xdot_old
    );

    /**
     * @brief Model-specific implementation of fdeltax (Python-only)
     * @param deltax state update
     * @param t current time
     * @param x current state
     * @param p parameter vector
     * @param k constant vector
     * @param h Heaviside vector
     * @param ie event index
     * @param xdot new model right hand side
     * @param xdot_old previous model right hand side
     * @param x_old pre-event state
     */
    virtual void fdeltax(
        realtype* deltax, realtype t, realtype const* x, realtype const* p,
        realtype const* k, realtype const* h, int ie, realtype const* xdot,
        realtype const* xdot_old, realtype const* x_old
    );

    /**
     * @brief Model-specific implementation of fdeltasx (MATLAB-only)
     * @param deltasx sensitivity update
     * @param t current time
     * @param x current state
     * @param p parameter vector
     * @param k constant vector
     * @param h Heaviside vector
     * @param w repeating elements vector
     * @param ip sensitivity index
     * @param ie event index
     * @param xdot new model right hand side
     * @param xdot_old previous model right hand side
     * @param sx state sensitivity
     * @param stau event-time sensitivity
     * @param tcl total abundances for conservation laws
     */
    virtual void fdeltasx(
        realtype* deltasx, realtype t, realtype const* x, realtype const* p,
        realtype const* k, realtype const* h, realtype const* w, int ip, int ie,
        realtype const* xdot, realtype const* xdot_old, realtype const* sx,
        realtype const* stau, realtype const* tcl
    );

    /**
     * @brief Model-specific implementation of fdeltasx (Python-only)
     * @param deltasx sensitivity update
     * @param t current time
     * @param x current state
     * @param p parameter vector
     * @param k constant vector
     * @param h Heaviside vector
     * @param w repeating elements vector
     * @param ip sensitivity index
     * @param ie event index
     * @param xdot new model right hand side
     * @param xdot_old previous model right hand side
     * @param sx state sensitivity
     * @param stau event-time sensitivity
     * @param tcl total abundances for conservation laws
     * @param x_old pre-event state
     */
    virtual void fdeltasx(
        realtype* deltasx, realtype t, realtype const* x, realtype const* p,
        realtype const* k, realtype const* h, realtype const* w, int ip, int ie,
        realtype const* xdot, realtype const* xdot_old, realtype const* sx,
        realtype const* stau, realtype const* tcl, realtype const* x_old
    );

    /**
     * @brief Model-specific implementation of fdeltaxB
     * @param deltaxB adjoint state update
     * @param t current time
     * @param x current state
     * @param p parameter vector
     * @param k constant vector
     * @param h Heaviside vector
     * @param ie event index
     * @param xdot new model right hand side
     * @param xdot_old previous model right hand side
     * @param x_old pre-event state
     * @param xB current adjoint state
     * @param xBdot right hand side of adjoint state
     * @param tcl total abundances for conservation laws
     */
    virtual void fdeltaxB(
<<<<<<< HEAD
        realtype* deltaxB, realtype const t, realtype const* x,
        realtype const* p, realtype const* k, realtype const* h, int ie,
        realtype const* xdot, realtype const* xdot_old, realtype const* x_old,
        realtype const* xB, realtype const* xBdot, realtype const* tcl
=======
        realtype* deltaxB, realtype t, realtype const* x, realtype const* p,
        realtype const* k, realtype const* h, int ie, realtype const* xdot,
        realtype const* xdot_old, realtype const* xB
>>>>>>> 77d4e9d7
    );

    /**
     * @brief Model-specific implementation of fdeltaqB
     * @param deltaqB sensitivity update
     * @param t current time
     * @param x current state
     * @param p parameter vector
     * @param k constant vector
     * @param h Heaviside vector
     * @param ip sensitivity index
     * @param ie event index
     * @param xdot new model right hand side
     * @param xdot_old previous model right hand side
     * @param x_old pre-event state
     * @param xB adjoint state
     * @param xBdot right hand side of adjoint state
     */
    virtual void fdeltaqB(
<<<<<<< HEAD
        realtype* deltaqB, realtype const t, realtype const* x,
        realtype const* p, realtype const* k, realtype const* h, int ip, int ie,
        realtype const* xdot, realtype const* xdot_old, realtype const* x_old,
        realtype const* xB, realtype const* xBdot
=======
        realtype* deltaqB, realtype t, realtype const* x, realtype const* p,
        realtype const* k, realtype const* h, int ip, int ie,
        realtype const* xdot, realtype const* xdot_old, realtype const* xB
>>>>>>> 77d4e9d7
    );

    /**
     * @brief Model-specific implementation of fsigmay
     * @param sigmay standard deviation of measurements
     * @param t current time
     * @param p parameter vector
     * @param k constant vector
     * @param y model output at timepoint t
     */
    virtual void fsigmay(
        realtype* sigmay, realtype t, realtype const* p, realtype const* k,
        realtype const* y
    );

    /**
     * @brief Model-specific implementation of fdsigmaydp
     * @param dsigmaydp partial derivative of standard deviation of measurements
     * @param t current time
     * @param p parameter vector
     * @param k constant vector
     * @param y model output at timepoint t
     * @param ip sensitivity index
     */
    virtual void fdsigmaydp(
        realtype* dsigmaydp, realtype t, realtype const* p, realtype const* k,
        realtype const* y, int ip
    );
    /**
     * @brief Model-specific implementation of fsigmay
     * @param dsigmaydy partial derivative of standard deviation of measurements
     * w.r.t. model outputs
     * @param t current time
     * @param p parameter vector
     * @param k constant vector
     * @param y model output at timepoint t
     */
    virtual void fdsigmaydy(
        realtype* dsigmaydy, realtype t, realtype const* p, realtype const* k,
        realtype const* y
    );

    /**
     * @brief Model-specific implementation of fsigmaz
     * @param sigmaz standard deviation of event measurements
     * @param t current time
     * @param p parameter vector
     * @param k constant vector
     */
    virtual void
    fsigmaz(realtype* sigmaz, realtype t, realtype const* p, realtype const* k);

    /**
     * @brief Model-specific implementation of fsigmaz
     * @param dsigmazdp partial derivative of standard deviation of event
     * measurements
     * @param t current time
     * @param p parameter vector
     * @param k constant vector
     * @param ip sensitivity index
     */
    virtual void fdsigmazdp(
        realtype* dsigmazdp, realtype t, realtype const* p, realtype const* k,
        int ip
    );

    /**
     * @brief Model-specific implementation of fJy
     * @param nllh negative log-likelihood for measurements y
     * @param iy output index
     * @param p parameter vector
     * @param k constant vector
     * @param y model output at timepoint
     * @param sigmay measurement standard deviation at timepoint
     * @param my measurements at timepoint
     */
    virtual void
    fJy(realtype* nllh, int iy, realtype const* p, realtype const* k,
        realtype const* y, realtype const* sigmay, realtype const* my);

    /**
     * @brief Model-specific implementation of fJz
     * @param nllh negative log-likelihood for event measurements z
     * @param iz event output index
     * @param p parameter vector
     * @param k constant vector
     * @param z model event output at timepoint
     * @param sigmaz event measurement standard deviation at timepoint
     * @param mz event measurements at timepoint
     */
    virtual void
    fJz(realtype* nllh, int iz, realtype const* p, realtype const* k,
        realtype const* z, realtype const* sigmaz, realtype const* mz);

    /**
     * @brief Model-specific implementation of fJrz
     * @param nllh regularization for event measurements z
     * @param iz event output index
     * @param p parameter vector
     * @param k constant vector
     * @param z model event output at timepoint
     * @param sigmaz event measurement standard deviation at timepoint
     */
    virtual void fJrz(
        realtype* nllh, int iz, realtype const* p, realtype const* k,
        realtype const* z, realtype const* sigmaz
    );

    /**
     * @brief Model-specific implementation of fdJydy
     * @param dJydy partial derivative of time-resolved measurement negative
     * log-likelihood Jy
     * @param iy output index
     * @param p parameter vector
     * @param k constant vector
     * @param y model output at timepoint
     * @param sigmay measurement standard deviation at timepoint
     * @param my measurement at timepoint
     */
    virtual void fdJydy(
        realtype* dJydy, int iy, realtype const* p, realtype const* k,
        realtype const* y, realtype const* sigmay, realtype const* my
    );

    /**
     * @brief Model-specific implementation of fdJydy colptrs
     * @param dJydy sparse matrix to which colptrs will be written
     * @param index ytrue index
     */
    virtual void fdJydy_colptrs(SUNMatrixWrapper& dJydy, int index);

    /**
     * @brief Model-specific implementation of fdJydy rowvals
     * @param dJydy sparse matrix to which rowvals will be written
     * @param index `ytrue` index
     */
    virtual void fdJydy_rowvals(SUNMatrixWrapper& dJydy, int index);

    /**
     * @brief Model-specific implementation of fdJydsigma
     * @param dJydsigma Sensitivity of time-resolved measurement negative
     * log-likelihood Jy w.r.t. standard deviation sigmay
     * @param iy output index
     * @param p parameter vector
     * @param k constant vector
     * @param y model output at timepoint
     * @param sigmay measurement standard deviation at timepoint
     * @param my measurement at timepoint
     */
    virtual void fdJydsigma(
        realtype* dJydsigma, int iy, realtype const* p, realtype const* k,
        realtype const* y, realtype const* sigmay, realtype const* my
    );

    /**
     * @brief Model-specific implementation of fdJzdz
     * @param dJzdz partial derivative of event measurement negative
     * log-likelihood Jz
     * @param iz event output index
     * @param p parameter vector
     * @param k constant vector
     * @param z model event output at timepoint
     * @param sigmaz event measurement standard deviation at timepoint
     * @param mz event measurement at timepoint
     */
    virtual void fdJzdz(
        realtype* dJzdz, int iz, realtype const* p, realtype const* k,
        realtype const* z, realtype const* sigmaz, realtype const* mz
    );

    /**
     * @brief Model-specific implementation of fdJzdsigma
     * @param dJzdsigma Sensitivity of event measurement negative log-likelihood
     * Jz w.r.t. standard deviation sigmaz
     * @param iz event output index
     * @param p parameter vector
     * @param k constant vector
     * @param z model event output at timepoint
     * @param sigmaz event measurement standard deviation at timepoint
     * @param mz event measurement at timepoint
     */
    virtual void fdJzdsigma(
        realtype* dJzdsigma, int iz, realtype const* p, realtype const* k,
        realtype const* z, realtype const* sigmaz, realtype const* mz
    );

    /**
     * @brief Model-specific implementation of fdJrzdz
     * @param dJrzdz partial derivative of event penalization Jrz
     * @param iz event output index
     * @param p parameter vector
     * @param k constant vector
     * @param rz model root output at timepoint
     * @param sigmaz event measurement standard deviation at timepoint
     */
    virtual void fdJrzdz(
        realtype* dJrzdz, int iz, realtype const* p, realtype const* k,
        realtype const* rz, realtype const* sigmaz
    );

    /**
     * @brief Model-specific implementation of fdJrzdsigma
     * @param dJrzdsigma Sensitivity of event penalization Jrz w.r.t. standard
     * deviation sigmaz
     * @param iz event output index
     * @param p parameter vector
     * @param k constant vector
     * @param rz model root output at timepoint
     * @param sigmaz event measurement standard deviation at timepoint
     */
    virtual void fdJrzdsigma(
        realtype* dJrzdsigma, int iz, realtype const* p, realtype const* k,
        realtype const* rz, realtype const* sigmaz
    );

    /**
     * @brief Model-specific implementation of fw
     * @param w Recurring terms in xdot
     * @param t timepoint
     * @param x vector with the states
     * @param p parameter vector
     * @param k constants vector
     * @param h Heaviside vector
     * @param tcl total abundances for conservation laws
     * @param spl spline value vector
     * @param include_static Whether to (re-)evaluate only dynamic expressions
     * (false) or also static expressions (true).
     * Dynamic expressions are those that depend directly or indirectly on time,
     * static expressions are those that don't.
     */
    virtual void
    fw(realtype* w, realtype t, realtype const* x, realtype const* p,
       realtype const* k, realtype const* h, realtype const* tcl,
       realtype const* spl, bool include_static = true);

    /**
     * @brief Model-specific sparse implementation of dwdp
     * @param dwdp Recurring terms in xdot, parameter derivative
     * @param t timepoint
     * @param x vector with the states
     * @param p parameter vector
     * @param k constants vector
     * @param h Heaviside vector
     * @param w vector with helper variables
     * @param tcl total abundances for conservation laws
     * @param stcl sensitivities of total abundances for conservation laws
     * @param spl spline value vector
     * @param sspl sensitivities of spline values vector w.r.t. parameters \f$ p
     * \f$
     * @param include_static Whether to (re-)evaluate only dynamic expressions
     * (false) or also static expressions (true).
     * Dynamic expressions are those that depend directly or indirectly on time,
     * static expressions are those that don't.
     */
    virtual void fdwdp(
        realtype* dwdp, realtype t, realtype const* x, realtype const* p,
        realtype const* k, realtype const* h, realtype const* w,
        realtype const* tcl, realtype const* stcl, realtype const* spl,
        realtype const* sspl, bool include_static = true
    );

    /**
     * @brief Model-specific implementation for dwdp, column pointers
     * @param dwdp sparse matrix to which colptrs will be written
     */
    virtual void fdwdp_colptrs(SUNMatrixWrapper& dwdp);

    /**
     * @brief Model-specific implementation for dwdp, row values
     * @param dwdp sparse matrix to which rowvals will be written
     */
    virtual void fdwdp_rowvals(SUNMatrixWrapper& dwdp);

    /**
     * @brief Model-specific implementation of dwdx, data part
     * @param dwdx Recurring terms in xdot, state derivative
     * @param t timepoint
     * @param x vector with the states
     * @param p parameter vector
     * @param k constants vector
     * @param h Heaviside vector
     * @param w vector with helper variables
     * @param tcl total abundances for conservation laws
     * @param spl spline value vector
     * @param include_static Whether to (re-)evaluate only dynamic expressions
     * (false) or also static expressions (true).
     * Dynamic expressions are those that depend directly or indirectly on time,
     * static expressions are those that don't.
     */
    virtual void fdwdx(
        realtype* dwdx, realtype t, realtype const* x, realtype const* p,
        realtype const* k, realtype const* h, realtype const* w,
        realtype const* tcl, realtype const* spl, bool include_static = true
    );

    /**
     * @brief Model-specific implementation for dwdx, column pointers
     * @param dwdx sparse matrix to which colptrs will be written
     */
    virtual void fdwdx_colptrs(SUNMatrixWrapper& dwdx);

    /**
     * @brief Model-specific implementation for dwdx, row values
     * @param dwdx sparse matrix to which rowvals will be written
     */
    virtual void fdwdx_rowvals(SUNMatrixWrapper& dwdx);

    /**
     * @brief Model-specific implementation of fdwdw, no w chainrule (Py)
     * @param dwdw partial derivative w wrt w
     * @param t timepoint
     * @param x Vector with the states
     * @param p parameter vector
     * @param k constants vector
     * @param h Heaviside vector
     * @param w vector with helper variables
     * @param tcl Total abundances for conservation laws
     * @param include_static Whether to (re-)evaluate only dynamic expressions
     * (false) or also static expressions (true).
     * Dynamic expressions are those that depend directly or indirectly on time,
     * static expressions are those that don't.
     */
    virtual void fdwdw(
        realtype* dwdw, realtype t, realtype const* x, realtype const* p,
        realtype const* k, realtype const* h, realtype const* w,
        realtype const* tcl, bool include_static = true
    );

    /**
     * @brief Model-specific implementation of fdwdw, colptrs part
     * @param dwdw sparse matrix to which colptrs will be written
     */
    virtual void fdwdw_colptrs(SUNMatrixWrapper& dwdw);

    /**
     * @brief Model-specific implementation of fdwdw, rowvals part
     * @param dwdw sparse matrix to which rowvals will be written
     */
    virtual void fdwdw_rowvals(SUNMatrixWrapper& dwdw);

    /**
     * @brief Compute dx_rdata / dx_solver
     * @param dx_rdatadx_solver dx_rdata / dx_solver
     * @param p parameter vector
     * @param k constant vector
     * @param x State variables with conservation laws applied
     * @param tcl Total abundances for conservation laws
     */
    virtual void fdx_rdatadx_solver(
        realtype* dx_rdatadx_solver, realtype const* x, realtype const* tcl,
        realtype const* p, realtype const* k
    );

    /**
     * @brief Model-specific implementation of fdx_rdatadx_solver, colptrs part
     * @param dxrdatadxsolver sparse matrix to which colptrs will be written
     */
    virtual void fdx_rdatadx_solver_colptrs(SUNMatrixWrapper& dxrdatadxsolver);

    /**
     * @brief Model-specific implementation of fdx_rdatadx_solver, rowvals part
     * @param dxrdatadxsolver sparse matrix to which rowvals will be written
     */
    virtual void fdx_rdatadx_solver_rowvals(SUNMatrixWrapper& dxrdatadxsolver);

    /**
     * @brief Compute dx_rdata / dp
     * @param dx_rdatadp dx_rdata / dp
     * @param p parameter vector
     * @param k constant vector
     * @param x State variables with conservation laws applied
     * @param tcl Total abundances for conservation laws
     * @param ip Sensitivity index
     */
    virtual void fdx_rdatadp(
        realtype* dx_rdatadp, realtype const* x, realtype const* tcl,
        realtype const* p, realtype const* k, int ip
    );

    /**
     * @brief Compute dx_rdata / dtcl
     * @param dx_rdatadtcl dx_rdata / dtcl
     * @param p parameter vector
     * @param k constant vector
     * @param x State variables with conservation laws applied
     * @param tcl Total abundances for conservation laws
     */
    virtual void fdx_rdatadtcl(
        realtype* dx_rdatadtcl, realtype const* x, realtype const* tcl,
        realtype const* p, realtype const* k
    );

    /**
     * @brief Model-specific implementation of fdx_rdatadtcl, colptrs part
     * @param dx_rdatadtcl sparse matrix to which colptrs will be written
     */
    virtual void fdx_rdatadtcl_colptrs(SUNMatrixWrapper& dx_rdatadtcl);

    /**
     * @brief Model-specific implementation of fdx_rdatadtcl, rowvals part
     * @param dx_rdatadtcl sparse matrix to which rowvals will be written
     */
    virtual void fdx_rdatadtcl_rowvals(SUNMatrixWrapper& dx_rdatadtcl);

    /**
     * @brief Compute dtotal_cl / dp
     * @param dtotal_cldp dtotal_cl / dp
     * @param x_rdata State variables with conservation laws applied
     * @param p parameter vector
     * @param k constant vector
     * @param ip Sensitivity index
     */
    virtual void fdtotal_cldp(
        realtype* dtotal_cldp, realtype const* x_rdata, realtype const* p,
        realtype const* k, int const ip
    );

    /**
     * @brief Compute dtotal_cl / dx_rdata
     * @param dtotal_cldx_rdata dtotal_cl / dx_rdata
     * @param x_rdata State variables with conservation laws applied
     * @param p parameter vector
     * @param k constant vector
     * @param tcl Total abundances for conservation laws
     */
    virtual void fdtotal_cldx_rdata(
        realtype* dtotal_cldx_rdata, realtype const* x_rdata, realtype const* p,
        realtype const* k, realtype const* tcl
    );

    /**
     * @brief Model-specific implementation of fdtotal_cldx_rdata, colptrs part
     * @param dtotal_cldx_rdata sparse matrix to which colptrs will be written
     */
    virtual void
    fdtotal_cldx_rdata_colptrs(SUNMatrixWrapper& dtotal_cldx_rdata);

    /**
     * @brief Model-specific implementation of fdtotal_cldx_rdata, rowvals part
     * @param dtotal_cldx_rdata sparse matrix to which rowvals will be written
     */
    virtual void
    fdtotal_cldx_rdata_rowvals(SUNMatrixWrapper& dtotal_cldx_rdata);

    /**
     * @brief Model-specific implementation of spline creation
     * @param p parameter vector
     * @param k constants vector
     * @return Vector of splines used in the model
     */
    virtual std::vector<HermiteSpline>
    fcreate_splines(realtype const* p, realtype const* k);

    /**
     * @brief Model-specific implementation the parametric derivatives
     * of spline node values
     * @param dspline_valuesdp vector to which derivatives will be written
     * @param p parameter vector
     * @param k constants vector
     * @param ip Sensitivity index
     */
    virtual void fdspline_valuesdp(
        realtype* dspline_valuesdp, realtype const* p, realtype const* k, int ip
    );

    /**
     * @brief Model-specific implementation the parametric derivatives
     * of slopevalues at spline nodes
     * @param dspline_slopesdp vector to which derivatives will be written
     * @param p parameter vector
     * @param k constants vector
     * @param ip Sensitivity index
     */
    virtual void fdspline_slopesdp(
        realtype* dspline_slopesdp, realtype const* p, realtype const* k, int ip
    );
};

} // namespace amici

#endif // AMICI_ABSTRACT_MODEL_H<|MERGE_RESOLUTION|>--- conflicted
+++ resolved
@@ -623,16 +623,10 @@
      * @param tcl total abundances for conservation laws
      */
     virtual void fdeltaxB(
-<<<<<<< HEAD
-        realtype* deltaxB, realtype const t, realtype const* x,
-        realtype const* p, realtype const* k, realtype const* h, int ie,
-        realtype const* xdot, realtype const* xdot_old, realtype const* x_old,
-        realtype const* xB, realtype const* xBdot, realtype const* tcl
-=======
         realtype* deltaxB, realtype t, realtype const* x, realtype const* p,
         realtype const* k, realtype const* h, int ie, realtype const* xdot,
-        realtype const* xdot_old, realtype const* xB
->>>>>>> 77d4e9d7
+        realtype const* xdot_old, realtype const* x_old, realtype const* xB,
+        realtype const* xBdot, realtype const* tcl
     );
 
     /**
@@ -652,16 +646,10 @@
      * @param xBdot right hand side of adjoint state
      */
     virtual void fdeltaqB(
-<<<<<<< HEAD
-        realtype* deltaqB, realtype const t, realtype const* x,
-        realtype const* p, realtype const* k, realtype const* h, int ip, int ie,
+        realtype* deltaqB, realtype t, realtype const* x, realtype const* p,
+        realtype const* k, realtype const* h, int ip, int ie,
         realtype const* xdot, realtype const* xdot_old, realtype const* x_old,
         realtype const* xB, realtype const* xBdot
-=======
-        realtype* deltaqB, realtype t, realtype const* x, realtype const* p,
-        realtype const* k, realtype const* h, int ip, int ie,
-        realtype const* xdot, realtype const* xdot_old, realtype const* xB
->>>>>>> 77d4e9d7
     );
 
     /**
