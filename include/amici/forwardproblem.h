--- conflicted
+++ resolved
@@ -340,20 +340,18 @@
      */
     std::vector<AmiVector> x_disc_;
 
-<<<<<<< HEAD
-    /** array of old state vectors (dimension nx) for all so far encountered
-     * discontinuities, extended as needed (dimension dynamic) */
+    /**
+     * array of pre-event state vectors (dimension nx) for all so far
+     * encountered discontinuities, (extended as needed;
+     * after event processing, same dimension as discs_)
+     */
     std::vector<AmiVector> x_old_disc_;
 
-    /** array of differential state vectors (dimension nx) for all so far
-     * encountered discontinuities, extended as needed (dimension dynamic) */
-=======
     /**
      * array of post-event differential state vectors (dimension nx) for all so
      * far encountered discontinuities, (extended as needed; after event
      * processing, same dimension as discs_)
      */
->>>>>>> 2bb869bc
     std::vector<AmiVector> xdot_disc_;
 
     /**
