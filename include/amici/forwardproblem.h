--- conflicted
+++ resolved
@@ -25,18 +25,21 @@
      * @brief Constructor.
      * @param time
      * @param root_info
+     * @param x_pre
      * @param xdot_pre
      * @param x_post
      * @param xdot_post
      */
     explicit Discontinuity(
         realtype time, std::vector<int> const& root_info = std::vector<int>(),
+        AmiVector const& x_pre = AmiVector(),
         AmiVector const& xdot_pre = AmiVector(),
         AmiVector const& x_post = AmiVector(),
         AmiVector const& xdot_post = AmiVector()
     )
         : time(time)
         , x_post(x_post)
+        , x_pre(x_pre)
         , xdot_post(xdot_post)
         , xdot_pre(xdot_pre)
         , root_info(root_info) {}
@@ -46,6 +49,9 @@
 
     /** Post-event state vector (dimension nx). */
     AmiVector x_post;
+
+    /** Pre-event state vector (dimension nx). */
+    AmiVector x_pre;
 
     /** Post-event differential state vectors (dimension nx). */
     AmiVector xdot_post;
@@ -265,23 +271,10 @@
     void handle_event(bool initial_event, ExpData const* edata);
 
     /**
-<<<<<<< HEAD
-     * @brief Accessor for x_old_disc
-     * @return x_old_disc
-     */
-    std::vector<AmiVector> const& getStatesBeforeDiscontinuities() const {
-        return x_old_disc_;
-    }
-
-    /**
-     * @brief Accessor for xdot_disc
-     * @return xdot_disc
-=======
      * @brief Store pre-event model state
      *
      * @param seflag Secondary event flag
      * @param initial_event initial event flag
->>>>>>> 21bf970c
      */
     void store_pre_event_state(bool seflag, bool initial_event);
 
@@ -544,24 +537,11 @@
     void handlePresimulation();
 
     /**
-<<<<<<< HEAD
-     * array of pre-event state vectors (dimension nx) for all so far
-     * encountered discontinuities, (extended as needed;
-     * after event processing, same dimension as discs_)
-     */
-    std::vector<AmiVector> x_old_disc_;
-
-    /**
-     * array of post-event differential state vectors (dimension nx) for all so
-     * far encountered discontinuities, (extended as needed; after event
-     * processing, same dimension as discs_)
-=======
      * @brief Handle the main simulation.
      *
      * Simulation starts at `Model::t0()`.
      * During this period, events are processed and data points are
      * handled.
->>>>>>> 21bf970c
      */
     void handleMainSimulation();
 
