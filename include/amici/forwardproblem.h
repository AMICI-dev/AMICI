#ifndef AMICI_FORWARDPROBLEM_H
#define AMICI_FORWARDPROBLEM_H

#include "amici/defines.h"
#include "amici/edata.h"
#include "amici/misc.h"
#include "amici/model.h"
#include "amici/solver.h"
#include "amici/steadystateproblem.h"
#include "amici/vector.h"

#include <optional>
#include <vector>
namespace amici {
class ExpData;
class Solver;
class SteadystateProblem;
class FinalStateStorer;

/**
 * @brief Data structure to store some state of a simulation at a discontinuity.
 */
struct Discontinuity {
    /**
     * @brief Constructor.
     * @param time
     * @param root_info
     * @param xdot_pre
     * @param x_post
     * @param xdot_post
     */
    explicit Discontinuity(
        realtype time, std::vector<int> const& root_info = std::vector<int>(),
        AmiVector const& xdot_pre = AmiVector(),
        AmiVector const& x_post = AmiVector(),
        AmiVector const& xdot_post = AmiVector()
    )
        : time(time)
        , x_post(x_post)
        , xdot_post(xdot_post)
        , xdot_pre(xdot_pre)
        , root_info(root_info) {}

    /** Time of discontinuity. */
    realtype time;

    /** Post-event state vector (dimension nx). */
    AmiVector x_post;

    /** Post-event differential state vectors (dimension nx). */
    AmiVector xdot_post;

    /** Pre-event differential state vectors (dimension nx). */
    AmiVector xdot_pre;

    /**
     * @brief Array of flags indicating which root has been found.
     *
     * Array of length nr (ne) with the indices of the user functions gi found
     * to have a root. For i = 0, ..., nr: 1 or -1 if gi has a root, and = 0
     * if not. See CVodeGetRootInfo for details.
     */
    std::vector<int> root_info;
};

/**
<<<<<<< HEAD
 * @brief The FwdSimWorkspace class is used to store temporary simulation
 * state during forward simulations.
 */
struct FwdSimWorkspace {
    /**
     * @brief Constructor
     * @param model The model for which to set up the workspace.
     * @param solver The solver for which to set up this workspace.
     */
    FwdSimWorkspace(
        gsl::not_null<Model*> const& model, gsl::not_null<Solver*> solver
    )
        : x(model->nx_solver, solver->getSunContext())
        , x_old(model->nx_solver, solver->getSunContext())
        , dx(model->nx_solver, solver->getSunContext())
        , xdot(model->nx_solver, solver->getSunContext())
        , xdot_old(model->nx_solver, solver->getSunContext())
        , sx(model->nx_solver, model->nplist(), solver->getSunContext())
        , sdx(model->nx_solver, model->nplist(), solver->getSunContext())
        , stau(model->nplist())
        , roots_found(model->ne, 0)
        , rval_tmp(gsl::narrow<decltype(rval_tmp)::size_type>(model->ne), 0.0)
        , nroots(gsl::narrow<decltype(nroots)::size_type>(model->ne), 0)
        , rootvals(gsl::narrow<decltype(rootvals)::size_type>(model->ne), 0.0)

    {};

    /** state vector (dimension: nx_solver) */
    AmiVector x;

    /** old state vector (dimension: nx_solver) */
    AmiVector x_old;

    /** differential state vector (dimension: nx_solver) */
    AmiVector dx;

    /** time derivative state vector (dimension: nx_solver) */
    AmiVector xdot;

    /** old time derivative state vector (dimension: nx_solver) */
    AmiVector xdot_old;

    /** sensitivity state vector array (dimension: nx_cl x nplist, row-major) */
    AmiVectorArray sx;

    /** differential sensitivity state vector array
     * (dimension: nx_cl x nplist, row-major) */
    AmiVectorArray sdx;

    /** sensitivity of the event timepoint (dimension: nplist) */
    std::vector<realtype> stau;

    /**
     * @brief Array of flags indicating which root has been found.
     *
     * Array of length nr (ne) with the indices of the user functions gi found
     * to have a root. For i = 0, . . . ,nr 1 or -1 if gi has a root, and = 0
     * if not. See CVodeGetRootInfo for details.
     */
    std::vector<int> roots_found;

    /** Timepoint, at which the last root was found */
    realtype tlastroot{0.0};

    /** Events that are waiting to be handled at the current timepoint. */
    EventQueue pending_events;

    /** temporary rootval storage to check crossing in secondary event
     * (dimension: ne) */
    std::vector<realtype> rval_tmp;

    /** array of number of found roots for a certain event type
     * (dimension: ne) */
    std::vector<int> nroots;

    /** array of values of the root function (dimension: ne) */
    std::vector<realtype> rootvals;
};

/**
 * @brief The PeriodResult class stores the result of a simulation period.
 */
struct PeriodResult {

    /** Discontinuities encountered so far (dimension: dynamic) */
    std::vector<Discontinuity> discs;
    /** array of number of found roots for a certain event type
     * (dimension: ne) */
    std::vector<int> nroots;

    /** simulation states history at timepoints */
    std::map<realtype, SimulationState> timepoint_states_;

    /** simulation state history at events */
    std::vector<SimulationState> event_states_;

    /** simulation state after initialization*/
    SimulationState initial_state_;

    /** simulation state after simulation */
    SimulationState final_state_;
};

/**
 * @brief The EventHandlingSimulator class runs a forward simulation
 * and processes events, measurements or output timepoints in general.
 */
class EventHandlingSimulator {
  public:
    /**
     * @brief EventHandlingSimulator
     * @param model The model to simulate.
     * @param solver The solver to use for the simulation.
     * @param ws The workspace to use for the simulation.
     * @param dJzdx State-derivative of event likelihood
     * (dimension nJ x nx x nMaxEvent, ordering =?)
     */
    EventHandlingSimulator(
        gsl::not_null<Model*> model, gsl::not_null<Solver*> solver,
        gsl::not_null<FwdSimWorkspace*> ws,
        gsl::not_null<std::vector<realtype>*> dJzdx
    )
        : model_(model)
        , solver_(solver)
        , ws_(ws)
        , dJzdx_(dJzdx) {};

    /**
     * @brief run Run the simulation.
     *
     * It will run the simulation from the initial time of this period
     * to the final timepoint of this period, handling events
     * and data points as they occur.
     *
     * Expects the model and the solver to be set up, and `ws` to be initialized
     * for this period.
     *
     * @param t The initial time of this period.
     * @param edata Any experimental data associated with this simulation.
     * `nullptr` if no experimental data is associated with this
     * period.
     * @param timepoints The output timepoints or measurement timepoints of
     * this period. This must contain at least the final timepoint of this
     * period.
     */
    void
    run(realtype t, ExpData const* edata,
        std::vector<amici::realtype> const& timepoints);

    /**
     * @brief Returns maximal event index for which the timepoint is available
     * @return index
     */
    [[nodiscard]] int get_root_counter() const {
        return gsl::narrow<int>(result.discs.size()) - 1;
    }

    /**
     * @brief Returns maximal event index for which simulations are available
     * @return index
     */
    [[nodiscard]] int get_event_counter() const {
        return gsl::narrow<int>(result.event_states_.size()) - 1;
    }

    /**
     * @brief Creates a carbon copy of the current simulation state variables
     * @return state
     */
    SimulationState get_simulation_state();

    /** Results for the current simulation period. */
    PeriodResult result;

    /** The current time. */
    realtype t_;

    /** Time index in the current list of timepoints */
    int it_;

  private:
    /**
     * @brief Execute everything necessary for the handling of events
     *
     * @param initial_event initial event flag
     * @param edata experimental data
     */
    void handle_event(bool initial_event, ExpData const* edata);

    /**
     * @brief Store pre-event model state
     *
     * @param seflag Secondary event flag
     * @param initial_event initial event flag
     */
    void store_pre_event_state(bool seflag, bool initial_event);

    /**
     * @brief Check for, and if applicable, handle any secondary events
     * @return the number of secondary events found
     */
    int detect_secondary_events();

    /**
     * @brief Extract output information for events
     */
    void store_event(amici::ExpData const* edata);

    /**
     * @brief Execute everything necessary for the handling of data points
     *
     * @param t measurement timepoint
     */
    void handle_datapoint(realtype t);

    /**
     * @brief fills events at final timepoint if necessary
     *
     * @param nmaxevent maximal number of events
     * @param edata experimental data
     */
    void fill_events(int nmaxevent, ExpData const* edata) {
        if (!std::ranges::any_of(ws_->nroots, [nmaxevent](int curNRoots) {
                return curNRoots < nmaxevent;
            }))
            return;

        result.discs.emplace_back(t_);
        store_event(edata);
    }

    /** Initial time of the current period. */
    realtype t0_;

    /** The model to simulate. */
    Model* model_;

    /** The solver to use for the simulation. */
    Solver* solver_;

    /** The workspace to use for the simulation. */
    gsl::not_null<FwdSimWorkspace*> ws_;

    /** state derivative of event likelihood
     * (dimension nJ x nx x nMaxEvent, ordering =?) */
    std::vector<realtype>* dJzdx_ = nullptr;
};
=======
 * @brief Compute the number of roots for each root function from a vector of
 * discontinuities.
 * @param discs Encountered discontinuities.
 * @param ne Number of root functions (ne).
 * @param nmaxevents Maximum number of events to track (nmaxevents).
 * @return The number of roots for each root function.
 */
std::vector<int> compute_nroots(std::vector<Discontinuity> const& discs, int ne, int nmaxevents);
>>>>>>> c385f815

/**
 * @brief The ForwardProblem class groups all functions for solving the
 * forward problem.
 */
class ForwardProblem {
  public:
    /**
     * @brief Constructor
     * @param edata pointer to ExpData instance
     * @param model pointer to Model instance
     * @param solver pointer to Solver instance
     * problem, pass nullptr for no initialization
     */
    ForwardProblem(
        ExpData const* edata, gsl::not_null<Model*> model,
        gsl::not_null<Solver*> solver
    );

    ~ForwardProblem() = default;

    /** allow FinalStateStorer to access private members and functions */
    friend ::amici::FinalStateStorer;

    /**
     * @brief Solve the forward problem.
     *
     * If forward sensitivities are enabled this will also compute
     * sensitivities.
     */
    void workForwardProblem();

    /**
     * @brief Computes adjoint updates dJydx according to the provided model
     * and ExpData.
     * @param model Model instance
     * @param edata experimental data
     * @return dJydx
     */
    std::vector<realtype> getAdjointUpdates(Model& model, ExpData const& edata);

    /**
     * @brief Accessor for t
     * @return t
     */
    [[nodiscard]] realtype getTime() const { return t_; }

    /**
     * @brief Accessor for sx
     * @return sx
     */
    [[nodiscard]] AmiVectorArray const& getStateSensitivity() const {
        return ws_.sx;
    }

    /**
<<<<<<< HEAD
     * @brief Accessor for nroots
     * @return nroots
     */
    [[nodiscard]] std::vector<int> const& getNumberOfRoots() const {
        return main_simulator_.result.nroots;
    }

    /**
=======
>>>>>>> c385f815
     * @brief Get information on the discontinuities encountered so far.
     * @return The vector of discontinuities.
     */
    [[nodiscard]] std::vector<Discontinuity> const& getDiscontinuities() const {
        return main_simulator_.result.discs;
    }

    /**
     * @brief Accessor for dJzdx
     * @return dJzdx
     */
    [[nodiscard]] std::vector<realtype> const& getDJzdx() const {
        return dJzdx_;
    }

    /**
     * @brief Accessor for it
     * @return it
     */
    [[nodiscard]] int getCurrentTimeIteration() const { return it_; }

    /**
     * @brief Returns final time point for which simulations are available
     * @return time point
     */
    [[nodiscard]] realtype getFinalTime() const {
        return main_simulator_.result.final_state_.t;
    }

    /**
     * @brief Returns maximal event index for which simulations are available
     * @return index
     */
    [[nodiscard]] int getEventCounter() const {
        return main_simulator_.get_event_counter();
    }

    /**
     * @brief Retrieves the carbon copy of the simulation state variables at
     * the specified timepoint index
     * @param it timepoint index
     * @return state
     */
    [[nodiscard]] SimulationState const&
    getSimulationStateTimepoint(int it) const {
        if (model->getTimepoint(it) == main_simulator_.result.initial_state_.t)
            return getInitialSimulationState();
        auto map_iter = main_simulator_.result.timepoint_states_.find(
            model->getTimepoint(it)
        );
        Ensures(map_iter != main_simulator_.result.timepoint_states_.end());
        return map_iter->second;
    };

    /**
     * @brief Retrieves the carbon copy of the simulation state variables at
     * the specified event index
     * @param iroot event index
     * @return SimulationState
     */
    [[nodiscard]] SimulationState const&
    getSimulationStateEvent(int iroot) const {
        return main_simulator_.result.event_states_.at(iroot);
    };

    /**
     * @brief Retrieves the carbon copy of the simulation state variables at the
     * initial timepoint
     * @return SimulationState
     */
    [[nodiscard]] SimulationState const& getInitialSimulationState() const {
        return main_simulator_.result.initial_state_;
    };

    /**
     * @brief Retrieves the carbon copy of the simulation state variables at the
     * final timepoint (or when the simulation failed)
     * @return SimulationState
     */
    [[nodiscard]] SimulationState const& getFinalSimulationState() const {
        return main_simulator_.result.final_state_;
    };

    /**
     * @brief Return the preequilibration SteadystateProblem.
     * @return The preequilibration SteadystateProblem, if any.
     */
    [[nodiscard]] SteadystateProblem* getPreequilibrationProblem() {
        if (preeq_problem_.has_value())
            return &*preeq_problem_;
        return nullptr;
    }

    /**
     * @brief Return the preequilibration SteadystateProblem.
     * @return The preequilibration SteadystateProblem, if any.
     */
    [[nodiscard]] SteadystateProblem const* getPreequilibrationProblem() const {
        if (preeq_problem_.has_value())
            return &*preeq_problem_;
        return nullptr;
    }

    /**
     * @brief Return the postequilibration SteadystateProblem.
     * @return The postequilibration SteadystateProblem, if any.
     */
    [[nodiscard]] SteadystateProblem* getPostequilibrationProblem() {
        if (posteq_problem_.has_value())
            return &*posteq_problem_;
        return nullptr;
    }

    /**
     * @brief Return the postequilibration SteadystateProblem.
     * @return The postequilibration SteadystateProblem, if any.
     */
    [[nodiscard]] SteadystateProblem const*
    getPostequilibrationProblem() const {
        if (posteq_problem_.has_value())
            return &*posteq_problem_;
        return nullptr;
    }

    /** pointer to model instance */
    Model* model;

    /** pointer to solver instance */
    Solver* solver;

    /** pointer to experimental data instance */
    ExpData const* edata;

  private:
    /**
     * @brief Handle preequilibration if necessary.
     *
     * Preequilibration starts at `Model::t0()`.
     *
     * So far, no event handling takes place during preequilibration.
     */
    void handlePreequilibration();

    /**
     * @brief Handle pre-simulation if required.
     *
     * Pre-simulation starts at `Model::t0() - ExpData::t_presim`.
     *
     * So far, no event handling takes place during presimulation.
     */
    void handlePresimulation();

    /**
     * @brief Handle the main simulation.
     *
     * Simulation starts at `Model::t0()`.
     * During this period, events are processed and data points are
     * handled.
     */
    void handleMainSimulation();

    /**
     * @brief Handle postequilibration if necessary.
     *
     * Postequilibration starts after the last finite output timepoint
     * or the last event timepoint that is known a priori, whichever is later.
     *
     * So far, no event handling takes place during postequilibration.
     * This also includes the processing of event observables.
     */
    void handlePostequilibration();

    /** state derivative of event likelihood
     * (dimension nJ x nx x nMaxEvent, ordering =?) */
    std::vector<realtype> dJzdx_;

    /** current time */
    realtype t_;

    /** flag to indicate whether solver was preeinitialized via preequilibration
     */
    bool preequilibrated_{false};

    /** current iteration number for time index */
    int it_ = 0;

    /** Whether the current model/data requires presimulation. */
    bool uses_presimulation_{false};

    /** The preequilibration steady-state problem, if any. */
    std::optional<SteadystateProblem> preeq_problem_;

    /** The postequilibration steady-state problem, if any. */
    std::optional<SteadystateProblem> posteq_problem_;

    FwdSimWorkspace ws_;
    EventHandlingSimulator main_simulator_;
    EventHandlingSimulator pre_simulator_;
};

/**
 * @brief stores the stimulation state when it goes out of scope
 */
class FinalStateStorer : public ContextManager {
  public:
    /**
     * @brief constructor, attaches problem pointer
     * @param fwd problem from which the simulation state is to be stored
     */
    explicit FinalStateStorer(ForwardProblem* fwd)
        : fwd_(fwd) {}

    FinalStateStorer& operator=(FinalStateStorer const& other) = delete;

    /**
     * @brief destructor, stores simulation state
     */
    ~FinalStateStorer() noexcept(false) {
        if (fwd_) {
            try {
                // This may throw in `CVodeSolver::getSens`
                // due to https://github.com/LLNL/sundials/issues/82.
                // Therefore, this dtor must be `noexcept(false)` to avoid
                // program termination.
                fwd_->main_simulator_.result.final_state_
                    = fwd_->main_simulator_.get_simulation_state();
                // if there is an associated output timepoint, also store it in
                // timepoint_states if it's not present there.
                // this may happen if there is an error just at
                // (or indistinguishably before) an output timepoint
                auto final_time = fwd_->getFinalTime();
                auto const timepoints = fwd_->model->getTimepoints();
                if (!fwd_->main_simulator_.result.timepoint_states_.contains(
                        final_time
                    )
                    && std::ranges::find(timepoints, final_time)
                           != timepoints.cend()) {
                    fwd_->main_simulator_.result.timepoint_states_[final_time]
                        = fwd_->main_simulator_.result.final_state_;
                }
            } catch (std::exception const&) {
                // We must not throw in case we are already in the stack
                // unwinding phase due to some other active exception, otherwise
                // this will also lead to termination.
                //
                // In case there is another active exception,
                // `fwd_->{final_state_,timepoint_states_}` won't be set,
                // and we assume that they are either not accessed anymore, or
                // that there is appropriate error handling in place.
                if (!std::uncaught_exceptions()) {
                    throw;
                }
            }
        }
    }

  private:
    ForwardProblem* fwd_;
};

} // namespace amici

#endif // AMICI_FORWARDPROBLEM_H<|MERGE_RESOLUTION|>--- conflicted
+++ resolved
@@ -64,7 +64,16 @@
 };
 
 /**
-<<<<<<< HEAD
+ * @brief Compute the number of roots for each root function from a vector of
+ * discontinuities.
+ * @param discs Encountered discontinuities.
+ * @param ne Number of root functions (ne).
+ * @param nmaxevents Maximum number of events to track (nmaxevents).
+ * @return The number of roots for each root function.
+ */
+std::vector<int> compute_nroots(std::vector<Discontinuity> const& discs, int ne, int nmaxevents);
+
+/**
  * @brief The FwdSimWorkspace class is used to store temporary simulation
  * state during forward simulations.
  */
@@ -312,16 +321,7 @@
      * (dimension nJ x nx x nMaxEvent, ordering =?) */
     std::vector<realtype>* dJzdx_ = nullptr;
 };
-=======
- * @brief Compute the number of roots for each root function from a vector of
- * discontinuities.
- * @param discs Encountered discontinuities.
- * @param ne Number of root functions (ne).
- * @param nmaxevents Maximum number of events to track (nmaxevents).
- * @return The number of roots for each root function.
- */
-std::vector<int> compute_nroots(std::vector<Discontinuity> const& discs, int ne, int nmaxevents);
->>>>>>> c385f815
+
 
 /**
  * @brief The ForwardProblem class groups all functions for solving the
@@ -378,17 +378,6 @@
     }
 
     /**
-<<<<<<< HEAD
-     * @brief Accessor for nroots
-     * @return nroots
-     */
-    [[nodiscard]] std::vector<int> const& getNumberOfRoots() const {
-        return main_simulator_.result.nroots;
-    }
-
-    /**
-=======
->>>>>>> c385f815
      * @brief Get information on the discontinuities encountered so far.
      * @return The vector of discontinuities.
      */
