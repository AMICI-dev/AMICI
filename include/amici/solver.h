--- conflicted
+++ resolved
@@ -178,11 +178,11 @@
     void setSensitivityMethod(SensitivityMethod sensi_meth);
 
     /**
-<<<<<<< HEAD
      * @brief Disable forward sensitivity integration (used in steady state sim)
      */
     void switchForwardSensisOff() const;
-=======
+
+    /**
      * @brief Check if the Newton solver in used in the adjoin problem.
      * @return
      */
@@ -194,7 +194,6 @@
      * @param newton_solver_backward
      */
     void setNewtonSolverBackward(bool newton_solver_backward);
->>>>>>> f8fbf3f6
 
     /**
      * @brief Get maximum number of allowed Newton steps for steady state
