--- conflicted
+++ resolved
@@ -965,7 +965,6 @@
     int getMaxConvFails() const;
 
     /**
-<<<<<<< HEAD
      * @brief Set constraints on the model state.
      *
      * See
@@ -982,7 +981,8 @@
     std::vector<realtype> getConstraints() const {
         return constraints_.getVector();
     }
-=======
+
+    /**
      * @brief Set the maximum step size
      * @param max_step_size maximum step size. `0.0` means no limit.
      */
@@ -993,7 +993,6 @@
      * @return maximum step size
      */
     realtype getMaxStepSize() const;
->>>>>>> ddffa93f
 
     /**
      * @brief Serialize Solver (see boost::serialization::serialize)
