--- conflicted
+++ resolved
@@ -234,11 +234,9 @@
 
     void apply_max_conv_fails() const override;
 
-<<<<<<< HEAD
     void apply_constraints() const override;
-=======
+
     void apply_max_step_size() const override;
->>>>>>> ddffa93f
 };
 
 } // namespace amici
