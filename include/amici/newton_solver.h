#ifndef amici_newton_solver_h
#define amici_newton_solver_h

#include "amici/vector.h"
#include "amici/defines.h"
#include "amici/sundials_matrix_wrapper.h"
#include "amici/sundials_linsol_wrapper.h"

#include <memory>

namespace amici {

class Model;
class Solver;
class AmiVector;

/**
 * @brief The NewtonSolver class sets up the linear solver for the Newton
 * method.
 */

class NewtonSolver {

  public:
    /**
     * @brief Initializes all members with the provided objects
     *
     * @param t pointer to time variable
     * @param x pointer to state variables
     * @param model pointer to the model object
     */
    NewtonSolver(realtype *t, AmiVector *x, Model *model);

    /**
     * @brief Factory method to create a NewtonSolver based on linsolType
     *
     * @param t pointer to time variable
     * @param x pointer to state variables
     * @param simulationSolver solver with settings
     * @param model pointer to the model object
     * @return solver NewtonSolver according to the specified linsolType
     */
    static std::unique_ptr<NewtonSolver> getSolver(
    realtype *t, AmiVector *x, Solver &simulationSolver, Model *model);

    /**
     * @brief Computes the solution of one Newton iteration
     *
     * @param ntry integer newton_try integer start number of Newton solver
     * (1 or 2)
     * @param nnewt integer number of current Newton step
     * @param delta containing the RHS of the linear system, will be
     * overwritten by solution to the linear system
     */
    void getStep(int ntry, int nnewt, AmiVector &delta);

    /**
     * @brief Computes steady state sensitivities
     *
     * @param sx pointer to state variable sensitivities
     */
    void computeNewtonSensis(AmiVectorArray &sx);
    
    /**
     * @brief Accessor for numlinsteps
     *
     * @return numlinsteps
     */
    const std::vector<int> &getNumLinSteps() const {
        return numlinsteps;
    }

    /**
<<<<<<< HEAD
     * @brief Writes the Jacobian for the Newton iteration and passes it to the linear
=======
     * Writes the Jacobian (J) for the Newton iteration and passes it to the linear
>>>>>>> f8fbf3f6
     * solver
     *
     * @param ntry integer newton_try integer start number of Newton solver
     * (1 or 2)
     * @param nnewt integer number of current Newton step
     */
    virtual void prepareLinearSystem(int ntry, int nnewt) = 0;

    /**
<<<<<<< HEAD
     * @brief Solves the linear system for the Newton step
=======
     * Writes the Jacobian (JB) for the Newton iteration and passes it to the linear
     * solver
     *
     * @param ntry integer newton_try integer start number of Newton solver
     * (1 or 2)
     * @param nnewt integer number of current Newton step
     */
    virtual void prepareLinearSystemB(int ntry, int nnewt) = 0;

    /**
     * Solves the linear system for the Newton step
>>>>>>> f8fbf3f6
     *
     * @param rhs containing the RHS of the linear system, will be
     * overwritten by solution to the linear system
     */
    virtual void solveLinearSystem(AmiVector &rhs) = 0;

    virtual ~NewtonSolver() = default;

    /** maximum number of allowed linear steps per Newton step for steady state
     * computation */
    int maxlinsteps = 0;
    /** maximum number of allowed Newton steps for steady state computation */
    int maxsteps = 0;
    /** absolute tolerance */
    double atol = 1e-16;
    /** relative tolerance */
    double rtol = 1e-8;
    /** damping factor flag */
    NewtonDampingFactorMode dampingFactorMode = NewtonDampingFactorMode::on;
    /** damping factor lower bound */
    double dampingFactorLowerBound = 1e-8;

  protected:
    /** time variable */
    realtype *t;
    /** pointer to the model object */
    Model *model;
    /** right hand side AmiVector */
    AmiVector xdot;
    /** current state */
    AmiVector *x;
    /** current state time derivative (DAE) */
    AmiVector dx;
<<<<<<< HEAD
    
    /** history of number of linear steps */
    std::vector<int> numlinsteps;
=======
    /** current adjoint state */
    AmiVector xB;
    /** current adjoint state time derivative (DAE) */
    AmiVector dxB;
>>>>>>> f8fbf3f6
};

/**
 * @brief The NewtonSolverDense provides access to the dense linear solver for
 * the Newton method.
 */

class NewtonSolverDense : public NewtonSolver {

  public:
    /**
     * @brief Constructor, initializes all members with the provided objects
     * and initializes temporary storage objects
     *
     * @param t pointer to time variable
     * @param x pointer to state variables
     * @param model pointer to the model object
     */

    NewtonSolverDense(realtype *t, AmiVector *x, Model *model);
    ~NewtonSolverDense() override;

    /**
     * @brief Solves the linear system for the Newton step
     *
     * @param rhs containing the RHS of the linear system, will be
     * overwritten by solution to the linear system
     */
    void solveLinearSystem(AmiVector &rhs) override;

    /**
<<<<<<< HEAD
     * @brief Writes the Jacobian for the Newton iteration and passes it to the linear
=======
     * Writes the Jacobian (J) for the Newton iteration and passes it to the linear
>>>>>>> f8fbf3f6
     * solver
     *
     * @param ntry integer newton_try integer start number of Newton solver
     * (1 or 2)
     * @param nnewt integer number of current Newton step
     */
    void prepareLinearSystem(int ntry, int nnewt) override;

    /**
     * Writes the Jacobian (JB) for the Newton iteration and passes it to the linear
     * solver
     *
     * @param ntry integer newton_try integer start number of Newton solver
     * (1 or 2)
     * @param nnewt integer number of current Newton step
     */
    void prepareLinearSystemB(int ntry, int nnewt) override;

  private:
    /** temporary storage of Jacobian */
    SUNMatrixWrapper Jtmp;

    /** dense linear solver */
    SUNLinearSolver linsol = nullptr;
};

/**
 * @brief The NewtonSolverSparse provides access to the sparse linear solver for
 * the Newton method.
 */

class NewtonSolverSparse : public NewtonSolver {

  public:
    /**
     * @brief Constructor, initializes all members with the provided objects,
     * initializes temporary storage objects and the klu solver
     *
     * @param t pointer to time variable
     * @param x pointer to state variables
     * @param model pointer to the model object
     */
    NewtonSolverSparse(realtype *t, AmiVector *x, Model *model);
    ~NewtonSolverSparse() override;

    /**
     * @brief Solves the linear system for the Newton step
     *
     * @param rhs containing the RHS of the linear system, will be
     * overwritten by solution to the linear system
     */
    void solveLinearSystem(AmiVector &rhs) override;

    /**
<<<<<<< HEAD
     * @brief Writes the Jacobian for the Newton iteration and passes it to the linear
=======
     * Writes the Jacobian (J) for the Newton iteration and passes it to the linear
>>>>>>> f8fbf3f6
     * solver
     *
     * @param ntry integer newton_try integer start number of Newton solver
     * (1 or 2)
     * @param nnewt integer number of current Newton step
     */
    void prepareLinearSystem(int ntry, int nnewt) override;

    /**
     * Writes the Jacobian (JB) for the Newton iteration and passes it to the linear
     * solver
     *
     * @param ntry integer newton_try integer start number of Newton solver
     * (1 or 2)
     * @param nnewt integer number of current Newton step
     */
    void prepareLinearSystemB(int ntry, int nnewt) override;

  private:
    /** temporary storage of Jacobian */
    SUNMatrixWrapper Jtmp;

    /** sparse linear solver */
    SUNLinearSolver linsol = nullptr;
};

/**
 * @brief The NewtonSolverIterative provides access to the iterative linear
 * solver for the Newton method.
 */

class NewtonSolverIterative : public NewtonSolver {

  public:
    /**
     * @brief Constructor, initializes all members with the provided objects
     * @param t pointer to time variable
     * @param x pointer to state variables
     * @param model pointer to the model object
     */
    NewtonSolverIterative(realtype *t, AmiVector *x, Model *model);
    ~NewtonSolverIterative() override = default;

    /**
     * @brief Solves the linear system for the Newton step by passing it to
     * linsolveSPBCG
     *
     * @param rhs containing the RHS of the linear system, will be
     * overwritten by solution to the linear system
     */
    void solveLinearSystem(AmiVector &rhs) override;

    /**
     * Writes the Jacobian (J) for the Newton iteration and passes it to the linear
     * solver.
     * Also wraps around getSensis for iterative linear solver.
     *
     * @param ntry integer newton_try integer start number of Newton solver
     * (1 or 2)
     * @param nnewt integer number of current Newton step
     */
    void prepareLinearSystem(int ntry, int nnewt) override;

    /**
     * Writes the Jacobian (JB) for the Newton iteration and passes it to the linear
     * solver.
     * Also wraps around getSensis for iterative linear solver.
     *
     * @param ntry integer newton_try integer start number of Newton solver
     * (1 or 2)
     * @param nnewt integer number of current Newton step
     */
    void prepareLinearSystemB(int ntry, int nnewt) override;

    /**
     * Iterative linear solver created from SPILS BiCG-Stab.
     * Solves the linear system within each Newton step if iterative solver is
     * chosen.
     *
     * @param ntry integer newton_try integer start number of Newton solver
     * (1 or 2)
     * @param nnewt integer number of current Newton step
     * @param ns_delta Newton step
     */
    void linsolveSPBCG(int ntry, int nnewt, AmiVector &ns_delta);

  private:
    /** number of tries  */
    int newton_try = 0;
    /** number of iterations  */
    int i_newton = 0;
    /** ???  */
    AmiVector ns_p;
    /** ???  */
    AmiVector ns_h;
    /** ???  */
    AmiVector ns_t;
    /** ???  */
    AmiVector ns_s;
    /** ???  */
    AmiVector ns_r;
    /** ???  */
    AmiVector ns_rt;
    /** ???  */
    AmiVector ns_v;
    /** ???  */
    AmiVector ns_Jv;
    /** ???  */
    AmiVector ns_tmp;
    /** ???  */
    AmiVector ns_Jdiag;
    /** temporary storage of Jacobian */
    SUNMatrixWrapper ns_J;
};


} // namespace amici

#endif // NEWTON_SOLVER<|MERGE_RESOLUTION|>--- conflicted
+++ resolved
@@ -71,12 +71,8 @@
     }
 
     /**
-<<<<<<< HEAD
-     * @brief Writes the Jacobian for the Newton iteration and passes it to the linear
-=======
-     * Writes the Jacobian (J) for the Newton iteration and passes it to the linear
->>>>>>> f8fbf3f6
-     * solver
+     * @brief Writes the Jacobian for the Newton iteration and passes it to the
+     * linear solver
      *
      * @param ntry integer newton_try integer start number of Newton solver
      * (1 or 2)
@@ -85,9 +81,6 @@
     virtual void prepareLinearSystem(int ntry, int nnewt) = 0;
 
     /**
-<<<<<<< HEAD
-     * @brief Solves the linear system for the Newton step
-=======
      * Writes the Jacobian (JB) for the Newton iteration and passes it to the linear
      * solver
      *
@@ -98,8 +91,7 @@
     virtual void prepareLinearSystemB(int ntry, int nnewt) = 0;
 
     /**
-     * Solves the linear system for the Newton step
->>>>>>> f8fbf3f6
+     * @brief Solves the linear system for the Newton step
      *
      * @param rhs containing the RHS of the linear system, will be
      * overwritten by solution to the linear system
@@ -133,16 +125,12 @@
     AmiVector *x;
     /** current state time derivative (DAE) */
     AmiVector dx;
-<<<<<<< HEAD
-    
     /** history of number of linear steps */
     std::vector<int> numlinsteps;
-=======
     /** current adjoint state */
     AmiVector xB;
     /** current adjoint state time derivative (DAE) */
     AmiVector dxB;
->>>>>>> f8fbf3f6
 };
 
 /**
@@ -174,12 +162,8 @@
     void solveLinearSystem(AmiVector &rhs) override;
 
     /**
-<<<<<<< HEAD
-     * @brief Writes the Jacobian for the Newton iteration and passes it to the linear
-=======
-     * Writes the Jacobian (J) for the Newton iteration and passes it to the linear
->>>>>>> f8fbf3f6
-     * solver
+     * @brief Writes the Jacobian for the Newton iteration and passes it to the
+     * linear solver
      *
      * @param ntry integer newton_try integer start number of Newton solver
      * (1 or 2)
@@ -233,12 +217,8 @@
     void solveLinearSystem(AmiVector &rhs) override;
 
     /**
-<<<<<<< HEAD
-     * @brief Writes the Jacobian for the Newton iteration and passes it to the linear
-=======
-     * Writes the Jacobian (J) for the Newton iteration and passes it to the linear
->>>>>>> f8fbf3f6
-     * solver
+     * @brief Writes the Jacobian for the Newton iteration and passes it to the
+     * linear solver
      *
      * @param ntry integer newton_try integer start number of Newton solver
      * (1 or 2)
