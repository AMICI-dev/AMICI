--- conflicted
+++ resolved
@@ -23,31 +23,17 @@
      * @brief Initializes solver according to the dimensions in the provided
      * model
      *
-<<<<<<< HEAD
-     * @param model pointer to the model object
+     * @param model the model object
+     * @param linsol_type type of linear solver to use
      * @param sunctx SUNDIALS context
      */
-    explicit NewtonSolver(Model const& model, SUNContext sunctx);
-
-    /**
-     * @brief Factory method to create a NewtonSolver based on linsolType
-     *
-     * @param simulationSolver solver with settings
-     * @param model pointer to the model instance
-     * @return NewtonSolver according to the specified linsolType
-     */
-    static std::unique_ptr<NewtonSolver>
-    getSolver(Solver const& simulationSolver, Model const& model);
-=======
-     * @param model the model object
-     * @param linsol_type type of linear solver to use
-     */
-    explicit NewtonSolver(Model const& model, LinearSolver linsol_type);
+    explicit NewtonSolver(
+        Model const& model, LinearSolver linsol_type, SUNContext sunctx
+    );
 
     NewtonSolver(NewtonSolver const&) = delete;
 
     NewtonSolver& operator=(NewtonSolver const& other) = delete;
->>>>>>> f66f0b06
 
     /**
      * @brief Computes the solution of one Newton iteration
@@ -122,90 +108,6 @@
     /** dummy differential adjoint state, used as dummy argument when computing
      * JB */
     AmiVector dxB_;
-<<<<<<< HEAD
-};
-
-/**
- * @brief The NewtonSolverDense provides access to the dense linear solver for
- * the Newton method.
- */
-
-class NewtonSolverDense : public NewtonSolver {
-
-  public:
-    /**
-     * @brief constructor for sparse solver
-     *
-     * @param model model instance that provides problem dimensions
-     * @param sunctx SUNDIALS context
-     */
-    explicit NewtonSolverDense(Model const& model, SUNContext sunctx);
-
-    NewtonSolverDense(NewtonSolverDense const&) = delete;
-
-    NewtonSolverDense& operator=(NewtonSolverDense const& other) = delete;
-
-    ~NewtonSolverDense() override;
-
-    void solveLinearSystem(AmiVector& rhs) override;
-
-    void
-    prepareLinearSystem(Model& model, SimulationState const& state) override;
-
-    void
-    prepareLinearSystemB(Model& model, SimulationState const& state) override;
-
-    void reinitialize() override;
-
-    bool is_singular(Model& model, SimulationState const& state) const override;
-
-  private:
-    /** temporary storage of Jacobian */
-    SUNMatrixWrapper Jtmp_;
-
-    /** dense linear solver */
-    SUNLinearSolver linsol_{nullptr};
-};
-
-/**
- * @brief The NewtonSolverSparse provides access to the sparse linear solver for
- * the Newton method.
- */
-
-class NewtonSolverSparse : public NewtonSolver {
-
-  public:
-    /**
-     * @brief constructor for dense solver
-     *
-     * @param model model instance that provides problem dimensions
-     * @param sunctx SUNDIALS context
-     */
-    explicit NewtonSolverSparse(Model const& model, SUNContext sunctx);
-
-    NewtonSolverSparse(NewtonSolverSparse const&) = delete;
-
-    NewtonSolverSparse& operator=(NewtonSolverSparse const& other) = delete;
-
-    ~NewtonSolverSparse() override;
-
-    void solveLinearSystem(AmiVector& rhs) override;
-
-    void
-    prepareLinearSystem(Model& model, SimulationState const& state) override;
-
-    void
-    prepareLinearSystemB(Model& model, SimulationState const& state) override;
-
-    bool is_singular(Model& model, SimulationState const& state) const override;
-
-    void reinitialize() override;
-
-  private:
-    /** temporary storage of Jacobian */
-    SUNMatrixWrapper Jtmp_;
-=======
->>>>>>> f66f0b06
 
     /** linear solver */
     std::unique_ptr<SUNLinSolWrapper> linsol_;
