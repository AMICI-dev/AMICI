--- conflicted
+++ resolved
@@ -223,7 +223,6 @@
     likelihood,
 };
 
-<<<<<<< HEAD
 /** boundary conditions for splines */
 enum class SplineBoundaryCondition {
     given                 = -1,
@@ -242,14 +241,6 @@
     periodic        =  3,
 };
 
-/**
- * Type for function to process warnings or error messages.
- */
-using outputFunctionType = std::function<void(std::string const& identifier,
-                                              std::string const& message)>;
-
-=======
->>>>>>> 995b03f2
 // clang-format on
 
 } // namespace amici
