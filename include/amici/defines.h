--- conflicted
+++ resolved
@@ -5,12 +5,8 @@
 namespace amici {
 
 #define _USE_MATH_DEFINES
-<<<<<<< HEAD
 #ifdef M_PI
-=======
-#ifndef M_PI
 /** pi definition from MATH_DEFINES */
->>>>>>> 8419cf5a
 constexpr double pi = M_PI;
 #else
 /** MS definition of PI and other constants */
