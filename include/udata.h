#ifndef _MY_UDATA
#define _MY_UDATA
#include "include/amici_defines.h"

#include <cmath>

class Model;

/** @brief struct that stores all user provided data */
class UserData {

  public:
    /**
     * @brief Default constructor for testing and serialization
     */
    UserData();

    int unscaleParameters(const Model *model, double *bufferUnscaled) const;

    virtual ~UserData();

    /* Options */

    /** maximal number of events to track */
    int nmaxevent;

    /** positivity flag */
    double *qpositivex;

    /** parameter selection and reordering */
    int *plist;
    /** number of parameters in plist */
    int nplist;

    /** number of timepoints */
    int nt;

    /** parameter array */
    double *p;

    /** constants array */
    double *k;

    /** parameter transformation of p */
    AMICI_parameter_scaling pscale;

    /** starting time */
    double tstart;
    /** timepoints */
    double *ts;

    /** scaling of parameters */
    double *pbar;
    /** scaling of states */
    double *xbar;

    /** flag indicating whether sensitivities are supposed to be computed */
    AMICI_sensi_order sensi;
    /** absolute tolerances for integration */
    double atol;
    /** relative tolerances for integration */
    double rtol;
    /** maximum number of allowed integration steps */
    int maxsteps;

    /** maximum number of allowed Newton steps for steady state computation */
    int newton_maxsteps;
    /** maximum number of allowed linear steps per Newton step for steady state
     * computation */
    int newton_maxlinsteps;
    /** Preequilibration of model via NEwton solver? */
    int newton_preeq;
    /** Which preconditioner is to be used in the case of iterative linear
     * Newton solvers */
    int newton_precon;

    /** internal sensitivity method */
    /*!
     * a flag used to select the sensitivity solution method. Its value can be
     * CV SIMULTANEOUS or CV STAGGERED. Only applies for Forward Sensitivities.
     */
    int ism;

    /** method for sensitivity computation */
    AMICI_sensi_meth sensi_meth;

    /** linear solver specification */
    int linsol;

    /** interpolation type */
    /*!
     * specifies the interpolation type for the forward problem solution which
     * is then used for the backwards problem. can be either CV_POLYNOMIAL or
     * CV_HERMITE
     */
    int interpType;

    /** linear multistep method */
    /*!
     * specifies the linear multistep method and may be one of two possible
     * values: CV ADAMS or CV BDF.
     */
    int lmm;

    /** nonlinear solver */
    /*!
     * specifies the type of nonlinear solver iteration and may be either CV
     * NEWTON or CV FUNCTIONAL.
     */
    int iter;

    /** flag controlling stability limit detection */
    booleantype stldet;

    /** state initialisation */
    double *x0data;

    /** sensitivity initialisation */
    double *sx0data;

    /** state ordering */
    int ordering;
<<<<<<< HEAD
    
    /** function to print the contents of the UserData object */
    void print();

protected:
    /** function to initialize the UserData member variables */
=======

    void print();

  protected:
>>>>>>> 4d4ae54c
    void init();
};

#endif /* _MY_UDATA */<|MERGE_RESOLUTION|>--- conflicted
+++ resolved
@@ -120,19 +120,11 @@
 
     /** state ordering */
     int ordering;
-<<<<<<< HEAD
     
     /** function to print the contents of the UserData object */
     void print();
 
-protected:
-    /** function to initialize the UserData member variables */
-=======
-
-    void print();
-
   protected:
->>>>>>> 4d4ae54c
     void init();
 };
 
