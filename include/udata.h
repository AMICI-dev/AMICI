--- conflicted
+++ resolved
@@ -5,77 +5,6 @@
 #include <sundials/sundials_math.h>  /* definition of ABS */
 #include <sundials/sundials_config.h>
 
-<<<<<<< HEAD
-#define qpositivex udata->am_qpositivex
-
-#define plist udata->am_plist
-#define np udata->am_np
-#define ny udata->am_ny
-#define nytrue udata->am_nytrue
-#define nx udata->am_nx
-#define nxtrue udata->am_nxtrue
-#define nz udata->am_nz
-#define nztrue udata->am_nztrue
-#define ne udata->am_ne
-#define nt udata->am_nt
-#define nw udata->am_nw
-#define ndwdx udata->am_ndwdx
-#define ndwdp udata->am_ndwdp
-#define nnz udata->am_nnz
-#define nmaxevent udata->am_nmaxevent
-#define ng udata->am_ng
-
-#define p udata->am_p
-#define k udata->am_k
-
-#define tstart udata->am_tstart
-#define ts udata->am_ts
-
-#define pbar udata->am_pbar
-#define xbar udata->am_xbar
-
-#define idlist udata->am_idlist
-
-#define sensi udata->am_sensi
-#define atol udata->am_atol
-#define rtol udata->am_rtol
-#define maxsteps udata->am_maxsteps
-
-#define ism udata->am_ism
-#define sensi_meth udata->am_sensi_meth
-
-#define linsol udata->am_linsol
-#define interpType udata->am_interpType
-
-#define lmm udata->am_lmm
-#define iter udata->am_iter
-
-#define stldet udata->am_stldet
-
-#define ubw udata->am_ubw
-#define lbw udata->am_lbw
-
-#define b_x0 udata->am_bx0
-#define x0data udata->am_x0data
-#define b_sx0 udata->am_bsx0
-#define sx0data udata->am_sx0data
-
-#define ordering udata->am_ordering
-
-#define tmp_J udata->am_J
-#define tmp_dxdotdp udata->am_dxdotdp
-#define w_tmp udata->am_w
-#define dwdx_tmp udata->am_dwdx
-#define dwdp_tmp udata->am_dwdp
-#define M_tmp udata->am_M
-#define dfdx_tmp udata->am_dfdx
-#define stau_tmp udata->am_stau
-
-#define z2event udata->am_z2event
-#define h udata->am_h
-
-=======
->>>>>>> ca0f1ee9
 #ifndef _MY_UDATA
 #define _MY_UDATA
 
