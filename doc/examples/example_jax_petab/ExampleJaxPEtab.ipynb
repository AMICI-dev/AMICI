--- conflicted
+++ resolved
@@ -28,10 +28,6 @@
    "cell_type": "code",
    "id": "c71c96da0da3144a",
    "metadata": {},
-<<<<<<< HEAD
-   "outputs": [],
-=======
->>>>>>> f005fac9
    "source": [
     "from amici.petab.petab_import import import_petab_problem\n",
     "import petab.v1 as petab\n",
@@ -70,10 +66,6 @@
    "cell_type": "code",
    "id": "ccecc9a29acc7b73",
    "metadata": {},
-<<<<<<< HEAD
-   "outputs": [],
-=======
->>>>>>> f005fac9
    "source": [
     "from amici.jax import JAXProblem, run_simulations\n",
     "\n",
@@ -96,7 +88,6 @@
    "cell_type": "code",
    "id": "596b86e45e18fe3d",
    "metadata": {},
-<<<<<<< HEAD
    "outputs": [],
    "source": [
     "# Define the simulation condition\n",
@@ -105,14 +96,6 @@
     "# Access the results for the specified condition\n",
     "results[simulation_condition]"
    ]
-=======
-   "source": [
-    "# Access the results\n",
-    "results"
-   ],
-   "outputs": [],
-   "execution_count": null
->>>>>>> f005fac9
   },
   {
    "cell_type": "markdown",
@@ -128,10 +111,6 @@
    "cell_type": "code",
    "id": "f4f5ff705a3f7402",
    "metadata": {},
-<<<<<<< HEAD
-   "outputs": [],
-=======
->>>>>>> f005fac9
    "source": [
     "import jax\n",
     "\n",
@@ -156,10 +135,6 @@
    "cell_type": "code",
    "id": "72f1ed397105e14a",
    "metadata": {},
-<<<<<<< HEAD
-   "outputs": [],
-=======
->>>>>>> f005fac9
    "source": [
     "%matplotlib inline\n",
     "import matplotlib.pyplot as plt\n",
@@ -211,10 +186,6 @@
    "cell_type": "code",
    "id": "7950774a3e989042",
    "metadata": {},
-<<<<<<< HEAD
-   "outputs": [],
-=======
->>>>>>> f005fac9
    "source": [
     "llh, results = run_simulations(jax_problem, simulation_conditions=tuple())\n",
     "results"
@@ -236,10 +207,6 @@
    "cell_type": "code",
    "id": "3d278a3d21e709d",
    "metadata": {},
-<<<<<<< HEAD
-   "outputs": [],
-=======
->>>>>>> f005fac9
    "source": [
     "from dataclasses import FrozenInstanceError\n",
     "import jax\n",
@@ -275,10 +242,6 @@
    "cell_type": "code",
    "id": "e47748376059628b",
    "metadata": {},
-<<<<<<< HEAD
-   "outputs": [],
-=======
->>>>>>> f005fac9
    "source": [
     "# Update the parameters and create a new JAXProblem instance\n",
     "jax_problem = jax_problem.update_parameters(jax_problem.parameters + noise)\n",
@@ -306,10 +269,6 @@
    "cell_type": "code",
    "id": "7033d09cc81b7f69",
    "metadata": {},
-<<<<<<< HEAD
-   "outputs": [],
-=======
->>>>>>> f005fac9
    "source": [
     "try:\n",
     "    # Attempt to compute the gradient of the run_simulations function\n",
@@ -330,10 +289,6 @@
    "cell_type": "code",
    "id": "a6704182200e6438",
    "metadata": {},
-<<<<<<< HEAD
-   "outputs": [],
-=======
->>>>>>> f005fac9
    "source": [
     "import equinox as eqx\n",
     "\n",
@@ -353,10 +308,6 @@
    "cell_type": "code",
    "id": "c00c1581d7173d7a",
    "metadata": {},
-<<<<<<< HEAD
-   "outputs": [],
-=======
->>>>>>> f005fac9
    "source": [
     "grad.parameters"
    ],
@@ -373,10 +324,6 @@
    "cell_type": "code",
    "id": "f7c17f7459d0151f",
    "metadata": {},
-<<<<<<< HEAD
-   "outputs": [],
-=======
->>>>>>> f005fac9
    "source": [
     "grad"
    ],
@@ -393,18 +340,10 @@
    "cell_type": "code",
    "id": "3badd4402cf6b8c6",
    "metadata": {},
-<<<<<<< HEAD
    "outputs": [],
    "source": [
     "grad._measurements[simulation_condition]"
    ]
-=======
-   "source": [
-    "grad._my"
-   ],
-   "outputs": [],
-   "execution_count": null
->>>>>>> f005fac9
   },
   {
    "cell_type": "markdown",
@@ -416,10 +355,6 @@
    "cell_type": "code",
    "id": "1a91aff44b93157",
    "metadata": {},
-<<<<<<< HEAD
-   "outputs": [],
-=======
->>>>>>> f005fac9
    "source": [
     "import jax.numpy as jnp\n",
     "import diffrax\n",
@@ -533,10 +468,6 @@
    "cell_type": "code",
    "id": "58ebdc110ea7457e",
    "metadata": {},
-<<<<<<< HEAD
-   "outputs": [],
-=======
->>>>>>> f005fac9
    "source": [
     "from time import time\n",
     "\n",
@@ -553,10 +484,6 @@
    "cell_type": "code",
    "id": "e1242075f7e0faf",
    "metadata": {},
-<<<<<<< HEAD
-   "outputs": [],
-=======
->>>>>>> f005fac9
    "source": [
     "# Measure the time taken for the first function call (including compilation)\n",
     "start = time()\n",
@@ -575,10 +502,6 @@
    "cell_type": "code",
    "id": "27181f367ccb1817",
    "metadata": {},
-<<<<<<< HEAD
-   "outputs": [],
-=======
->>>>>>> f005fac9
    "source": [
     "%%timeit\n",
     "run_simulations(\n",
@@ -599,10 +522,6 @@
    "cell_type": "code",
    "id": "5b8d3a6162a3ae55",
    "metadata": {},
-<<<<<<< HEAD
-   "outputs": [],
-=======
->>>>>>> f005fac9
    "source": [
     "%%timeit \n",
     "gradfun(\n",
@@ -623,10 +542,6 @@
    "cell_type": "code",
    "id": "d733a450635a749b",
    "metadata": {},
-<<<<<<< HEAD
-   "outputs": [],
-=======
->>>>>>> f005fac9
    "source": [
     "from amici.petab import simulate_petab\n",
     "import amici\n",
