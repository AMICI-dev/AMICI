# -*- coding: utf-8 -*-
#
# Configuration file for the Sphinx documentation builder.
#
# This file does only contain a selection of the most common options. For a
# full list see the documentation:
# http://www.sphinx-doc.org/en/stable/config

import os
import re
import subprocess
import sys
import typing

import exhale.deploy
import exhale_multiproject_monkeypatch
import mock
from exhale import configs as exhale_configs
from sphinx.transforms.post_transforms import ReferencesResolver

# need to import before setting typing.TYPE_CHECKING=True, fails otherwise
import pandas as pd
<<<<<<< HEAD

# BEGIN Monkeypatch exhale
exhale_multiproject_monkeypatch, pd  # to avoid removal of unused import
=======

exhale_multiproject_monkeypatch, pd  # to avoid removal of unused import

# BEGIN Monkeypatch exhale
>>>>>>> cc49dd45
from exhale.deploy import _generate_doxygen as exhale_generate_doxygen


def my_exhale_generate_doxygen(doxygen_input):
    """Monkey-patch exhale for post-processing doxygen output"""

    # run mtocpp_post
    doxy_xml_dir = exhale_configs._doxygen_xml_output_directory
    if 'matlab' in doxy_xml_dir:
        print('Running mtocpp_post on ', doxy_xml_dir)
        mtocpp_post = os.path.join(amici_dir, 'ThirdParty', 'mtocpp-master',
                                   'build', 'mtocpp_post')
        subprocess.run([mtocpp_post, doxy_xml_dir])

    # let exhale do its job
    exhale_generate_doxygen(doxygen_input)


exhale.deploy._generate_doxygen = my_exhale_generate_doxygen
# END Monkeypatch exhale


# BEGIN Monkeypatch breathe
from breathe.renderer.sphinxrenderer import \
    DomainDirectiveFactory as breathe_DomainDirectiveFactory

old_breathe_DomainDirectiveFactory_create = \
    breathe_DomainDirectiveFactory.create


def my_breathe_DomainDirectiveFactory_create(domain: str, args):
    if domain != 'mat':
        return old_breathe_DomainDirectiveFactory_create(domain, args)

    from sphinxcontrib.matlab import MATLABDomain, MatClassmember

    matlab_classes = {k: (v, k) for k, v in MATLABDomain.directives.items()}
    matlab_classes['variable'] = (MatClassmember, 'attribute')
    cls, name = matlab_classes[args[0]]
    return cls(domain + ':' + name, *args[1:])


breathe_DomainDirectiveFactory.create = \
    my_breathe_DomainDirectiveFactory_create


# END Monkeypatch breathe


def install_mtocpp():
    """Install mtocpp (Matlab doxygen filter)"""
    cmd = os.path.join(amici_dir, 'scripts', 'downloadAndBuildMtocpp.sh')
    ret = subprocess.run(cmd, shell=True,
                         stdout=subprocess.PIPE, stderr=subprocess.STDOUT)
    if ret.returncode != 0:
        print(ret.stdout.decode('utf-8'))
        raise RuntimeError('downloadAndBuildMtocpp.sh failed')


def install_amici_deps_rtd():
    """Install AMICI dependencies and set up environment for use on RTD"""

    # cblas -- manually install ubuntu deb package
    cblas_root = os.path.join(amici_dir, 'ThirdParty', 'libatlas-base-dev',
                              'usr')

    if os.path.isdir(cblas_root):
        # If this exists, it means this has been run before. On RTD, sphinx is
        #  being run several times and we don't want to reinstall dependencies
        #  every time.
        return

    cblas_inc_dir = os.path.join(cblas_root, "include", "x86_64-linux-gnu")
    cblas_lib_dir = os.path.join(cblas_root, "lib", "x86_64-linux-gnu")
    cmd = (f"cd '{os.path.join(amici_dir, 'ThirdParty')}' "
           "&& apt download libatlas-base-dev && mkdir libatlas-base-dev "
           "&& cd libatlas-base-dev "
           "&& ar x ../libatlas-base-dev_3.10.3-8ubuntu7_amd64.deb "
           "&& tar -xJf data.tar.xz "
           f"&& ln -s {cblas_inc_dir}/cblas-atlas.h {cblas_inc_dir}/cblas.h "
           )
    subprocess.run(cmd, shell=True, check=True)
    os.environ['BLAS_CFLAGS'] = f'-I{cblas_inc_dir}'
    os.environ['BLAS_LIBS'] = (f'-L{cblas_lib_dir}/atlas -L{cblas_lib_dir} '
                               '-lcblas -latlas -lblas -lm')

    # build swig4.0
    subprocess.run(os.path.join(amici_dir, 'scripts',
                                'downloadAndBuildSwig.sh'), check=True)

    # add swig to path
    swig_dir = os.path.join(amici_dir, 'ThirdParty', 'swig-4.0.2', 'install',
                            'bin')
    os.environ['SWIG'] = os.path.join(swig_dir, 'swig')


def install_doxygen():
    """Get a more recent doxygen"""
    version = '1.9.1'
    doxygen_exe = os.path.join(amici_dir, 'ThirdParty',
                               f'doxygen-{version}', 'bin', 'doxygen')
    # to create a symlink to doxygen in a location that is already on PATH
    some_dir_on_path = os.environ['PATH'].split(os.pathsep)[0]
    cmd = (
        f"cd '{os.path.join(amici_dir, 'ThirdParty')}' "
        f"&& wget 'https://doxygen.nl/files/"
        f"doxygen-{version}.linux.bin.tar.gz' "
        f"&& tar -xzf doxygen-{version}.linux.bin.tar.gz "
        f"&& ln -s '{doxygen_exe}' '{some_dir_on_path}'"
    )
    subprocess.run(cmd, shell=True, check=True)
    assert os.path.islink(os.path.join(some_dir_on_path, 'doxygen'))
    # verify it's available
    res = subprocess.run(['doxygen', '--version'],
                         check=False, capture_output=True)
    print(res.stdout.decode(), res.stderr.decode())
    assert version in res.stdout.decode()


# -- Path setup --------------------------------------------------------------

# If extensions (or modules to document with autodoc) are in another directory,
# add these directories to sys.path here. If the directory is relative to the
# documentation root, use os.path.abspath to make it absolute, like shown here.

amici_dir = os.path.dirname(os.path.dirname(os.path.abspath(__file__)))

# -- RTD custom build --------------------------------------------------------

# only execute those commands when running from RTD
if 'READTHEDOCS' in os.environ and os.environ['READTHEDOCS']:
    install_amici_deps_rtd()
    install_doxygen()

# Required for matlab doxygen processing
install_mtocpp()

# Install AMICI if not already present
typing.TYPE_CHECKING = True

try:
    import amici
except ModuleNotFoundError:
    subprocess.run([
        'python', '-m', 'pip', 'install', '--verbose', '-e',
        os.path.join(amici_dir, 'python', 'sdist')
    ], check=True)

    from importlib import invalidate_caches

    invalidate_caches()

    sys.path.insert(0, amici_dir)
    sys.path.insert(0, os.path.join(amici_dir, 'python', 'sdist'))

    import amici

typing.TYPE_CHECKING = False


# -- Project information -----------------------------------------------------
# The short X.Y version
version = amici.__version__
# The full version, including alpha/beta/rc tags
release = version

project = 'AMICI'
copyright = '2020, The AMICI developers'
author = 'The AMICI developers'
title = 'AMICI Documentation'

# -- Mock out some problematic modules-------------------------------------

# Note that for sub-modules, all parent modules must be listed explicitly.
autodoc_mock_imports = ['_amici', 'amici._amici']
for mod_name in autodoc_mock_imports:
    sys.modules[mod_name] = mock.MagicMock()

# -- General configuration ---------------------------------------------------

# If your documentation needs a minimal Sphinx version, state it here.
#
# needs_sphinx = '1.0'

# Add any Sphinx extension module names here, as strings. They can be
# extensions coming with Sphinx (named 'sphinx.ext.*') or your custom
# ones.
extensions = [
    'readthedocs_ext.readthedocs',
    # Required, e.g. for PEtab-derived classes where the base class has non-rst
    #  docstrings
    'sphinx.ext.napoleon',
    'sphinx.ext.autodoc',
    'sphinx.ext.doctest',
    'sphinx.ext.coverage',
    'sphinx.ext.intersphinx',
    'sphinx.ext.autosummary',
    'sphinx.ext.viewcode',
    'sphinx.ext.mathjax',
    'sphinxcontrib.matlab',
    'nbsphinx',
    'IPython.sphinxext.ipython_console_highlighting',
    'recommonmark',
    'sphinx_autodoc_typehints',
    'hoverxref.extension',
    'breathe',
    'exhale',
]

intersphinx_mapping = {
    'pysb': ('https://pysb.readthedocs.io/en/stable/', None),
    'petab': ('https://petab.readthedocs.io/en/stable/', None),
    'pandas': ('https://pandas.pydata.org/docs/', None),
    'numpy': ('https://numpy.org/devdocs/', None),
    'sympy': ('https://docs.sympy.org/latest/', None),
    'python': ('https://docs.python.org/3', None),
}

# Add any paths that contain templates here, relative to this directory.
templates_path = ['_templates']

# The suffix(es) of source filenames.
# You can specify multiple suffix as a list of string:
#
# source_suffix = ['.rst', '.md']
source_suffix = ['.rst', '.md']

# The master toctree document.
master_doc = 'index'

# The language for content autogenerated by Sphinx. Refer to documentation
# for a list of supported languages.
#
# This is also used if you do content translation via gettext catalogs.
# Usually you set "language" from the command line for these cases.
language = None

# List of patterns, relative to source directory, that match files and
# directories to ignore when looking for source files.
# This pattern also affects html_static_path and html_extra_path .
exclude_patterns = [
    '_build',
    'Thumbs.db',
    '.DS_Store',
    '**.ipynb_checkpoints',
    'numpy.py',
    'INSTALL.md',
    'MATLAB_.md',
    'CPP_.md',
    'gfx'
]

# The name of the Pygments (syntax highlighting) style to use.
pygments_style = 'sphinx'

# If true, `todo` and `todoList` produce output, else they produce nothing.
todo_include_todos = False

# sphinx-autodoc-typehints
typehints_fully_qualified = True
typehints_document_rtype = True
set_type_checking_flag = True

# hoverxref
hoverxref_auto_ref = True
hoverxref_roles = ['term']
hoverxref_domains = ['py']
hoverxref_role_types = {
    'hoverxref': 'tooltip',
    'ref': 'tooltip',
    'term': 'tooltip',
    'obj': 'tooltip',
    'func': 'tooltip',
    'mod': 'tooltip',
    'meth': 'tooltip',
    'class': 'tooltip',
}

# breathe settings
breathe_projects = {
    "AMICI_Matlab": "./_doxyoutput_amici_matlab/xml",
    "AMICI_CPP": "./_doxyoutput_amici_cpp/xml",
}

breathe_default_project = "AMICI_CPP"
breathe_domain_by_extension = {
    "m": "mat",
    "h": "cpp",
    "cpp": "cpp",
}

# exhale settings
exhale_args = {
    "rootFileName": "library_root.rst",
    "doxygenStripFromPath": "..",
    "createTreeView": True,
    # TIP: if using the sphinx-bootstrap-theme, you need
    # "treeViewIsBootstrap": True,
    "exhaleExecutesDoxygen": True,
    "verboseBuild": True,
}

mtocpp_filter = os.path.join(amici_dir, 'matlab', 'mtoc',
                             'config', 'mtocpp_filter.sh')
exhale_projects_args = {
    "AMICI_CPP": {
        "exhaleDoxygenStdin": "\n".join([
            "INPUT = ../include",
            "BUILTIN_STL_SUPPORT    = YES",
            "PREDEFINED            += EXHALE_DOXYGEN_SHOULD_SKIP_THIS",
            "EXCLUDE += ../include/amici/interface_matlab.h",
            "EXCLUDE += ../include/amici/returndata_matlab.h",
            "EXCLUDE += ../include/amici/spline.h",
            # amici::log collides with amici::${some_enum}::log
            #  potentially fixed in
            #  https://github.com/svenevs/exhale/commit/c924df2e139a09fbacd07587779c55fd0ee4e00b
            #  and can be un-excluded after the next exhale release
            "EXCLUDE += ../include/amici/symbolic_functions.h",
        ]),
        "containmentFolder": "_exhale_cpp_api",
        "rootFileTitle": "AMICI C++ API",
        "afterTitleDescription":
            "AMICI C++ library functions",
    },
    # Third Party Project Includes
    "AMICI_Matlab": {
        "exhaleDoxygenStdin": "\n".join([
            "INPUT = ../matlab",
            "EXTENSION_MAPPING = .m=C++",
            "FILTER_PATTERNS = "
            f"*.m={mtocpp_filter}",
            "EXCLUDE += ../matlab/examples",
            "EXCLUDE += ../matlab/mtoc",
            "EXCLUDE += ../matlab/SBMLimporter",
            "EXCLUDE += ../matlab/auxiliary",
            "EXCLUDE += ../matlab/tests",
            "PREDEFINED += EXHALE_DOXYGEN_SHOULD_SKIP_THIS",
        ]),
        "containmentFolder": "_exhale_matlab_api",
        "rootFileTitle": "AMICI Matlab API",
        "afterTitleDescription":
            "AMICI Matlab library functions",
        "lexerMapping": {r'.*\.m$': 'matlab'}
    },
}
# -- Options for HTML output -------------------------------------------------

# The theme to use for HTML and HTML Help pages.  See the documentation for
# a list of builtin themes.
#
html_theme = 'sphinx_rtd_theme'

# Theme options are theme-specific and customize the look and feel of a theme
# further.  For a list of options available for each theme, see the
# documentation.
#
# html_theme_options = {}

# Add any paths that contain custom static files (such as style sheets) here,
# relative to this directory. They are copied after the builtin static files,
# so a file named "default.css" will overwrite the builtin "default.css".
# html_static_path = ['_static']
html_favicon = "gfx/logo.png"

# Custom sidebar templates, must be a dictionary that maps document names
# to template names.
#
# The default sidebars (for documents that don't match any pattern) are
# defined by theme itself.  Builtin themes are using these templates by
# default: ``['localtoc.html', 'relations.html', 'sourcelink.html',
# 'searchbox.html']``.
#
# html_sidebars = {}


# -- Options for HTMLHelp output ---------------------------------------------

# Output file base name for HTML help builder.
htmlhelp_basename = 'AMICIdoc'

# -- Options for LaTeX output ------------------------------------------------

latex_elements = {
    # The paper size ('letterpaper' or 'a4paper').
    #
    # 'papersize': 'letterpaper',

    # The font size ('10pt', '11pt' or '12pt').
    #
    # 'pointsize': '10pt',

    # Additional stuff for the LaTeX preamble.
    #
    # 'preamble': '',

    # Latex figure (float) alignment
    #
    # 'figure_align': 'htbp',
}

# Grouping the document tree into LaTeX files. List of tuples
# (source start file, target name, title,
#  author, documentclass [howto, manual, or own class]).
latex_documents = [
    (master_doc, 'AMICI.tex', title,
     author, 'manual'),
]

# -- Options for manual page output ------------------------------------------

# One entry per manual page. List of tuples
# (source start file, name, description, authors, manual section).
man_pages = [
    (master_doc, 'amici', title,
     [author], 1)
]

# -- Options for Texinfo output ----------------------------------------------

# Grouping the document tree into Texinfo files. List of tuples
# (source start file, target name, title, author,
#  dir menu entry, description, category)
texinfo_documents = [
    (master_doc, 'AMICI', title,
     author, 'AMICI', 'Advanced Multilanguage Interface for CVODES and IDAS.',
     'Miscellaneous'),
]

# Custom processing routines for docstrings and signatures

typemaps = {
    'std::vector< amici::realtype,std::allocator< amici::realtype > >':
        'DoubleVector',
    'std::vector< double,std::allocator< double > >':
        'DoubleVector',
    'std::vector< int,std::allocator< int > >':
        'IntVector',
    'std::vector< amici::ParameterScaling,std::allocator< '
    'amici::ParameterScaling >': 'ParameterScalingVector',
    'std::vector< std::string,std::allocator< std::string > >':
        'StringVector',
    'std::vector< bool,std::allocator< bool > >':
        'BoolVector',
    'std::map< std::string,amici::realtype,std::less< std::string >,'
    'std::allocator< std::pair< std::string const,amici::realtype > > >':
        'StringDoubleMap',
    'std::vector< amici::ExpData *,std::allocator< amici::ExpData * > >':
        'ExpDataPtrVector',
    'std::vector< std::unique_ptr< amici::ReturnData >,std::allocator< '
    'std::unique_ptr< amici::ReturnData > > >':
        'Iterable[ReturnData]',
    'std::unique_ptr< amici::ExpData >':
        'ExpData',
    'std::unique_ptr< amici::ReturnData >':
        'ReturnData',
    'std::unique_ptr< amici::Solver >':
        'Solver',
    'amici::realtype':
        'float',
}

vector_types = {
    'IntVector': ':class:`int`',
    'BoolVector': ':class:`bool`',
    'DoubleVector': ':class:`float`',
    'StringVector': ':class:`str`',
    'ExpDataPtrVector': ':class:`amici.amici.ExpData`',
}


def process_docstring(app, what, name, obj, options, lines):
    # only apply in the amici.amici module
    if len(name.split('.')) < 2 or name.split('.')[1] != 'amici':
        return

    # add custom doc to swig generated classes
    if len(name.split('.')) == 3 and name.split('.')[2] in \
            ['IntVector', 'BoolVector', 'DoubleVector', 'StringVector',
             'ExpDataPtrVector']:
        cname = name.split('.')[2]
        lines.append(
            f'Swig-Generated class templating common python '
            f'types including :class:`Iterable` '
            f'[{vector_types[cname]}] '
            f'and '
            f':class:`numpy.array` [{vector_types[cname]}] to facilitate'
            ' interfacing with C++ bindings.'
        )
        return

    if name == 'amici.amici.StringDoubleMap':
        lines.append(
            'Swig-Generated class templating :class:`Dict` '
            '[:class:`str`, :class:`float`] to  facilitate'
            ' interfacing with C++ bindings.'
        )
        return

    if name == 'amici.amici.ParameterScalingVector':
        lines.append(
            'Swig-Generated class, which, in contrast to other Vector '
            'classes, does not allow for simple interoperability with common '
            'python types, but must be created using '
            ':func:`amici.amici.parameterScalingFromIntVector`'
        )
        return

    if len(name.split('.')) == 3 and name.split('.')[2] in \
            ['ExpDataPtr', 'ReturnDataPtr', 'ModelPtr', 'SolverPtr']:
        cname = name.split('.')[2]
        lines.append(
            f'Swig-Generated class that implements smart pointers to '
            f'{cname.replace("Ptr", "")} as objects.'
        )
        return

    # add linebreaks before argument/return definitions
    lines_clean = []

    while len(lines):
        line = lines.pop(0)

        if re.match(r':(type|rtype|param|return)', line) and \
                len(lines_clean) and lines_clean[-1] != '':
            lines_clean.append('')

        lines_clean.append(line)
    lines.extend(lines_clean)

    for i in range(len(lines)):
        # fix types
        for old, new in typemaps.items():
            lines[i] = lines[i].replace(old, new)
        lines[i] = re.sub(
            r'amici::(Model|Solver|ExpData) ',
            r':class:`amici\.amici\.\1\`',
            lines[i]
        )
        lines[i] = re.sub(
            r'amici::(runAmiciSimulation[s]?)',
            r':func:`amici\.amici\.\1`',
            lines[i]
        )


def fix_typehints(sig: str) -> str:
    # cleanup types
    if not isinstance(sig, str):
        return sig

    for old, new in typemaps.items():
        sig = sig.replace(old, new)
    sig = sig.replace('void', 'None')
    sig = sig.replace('amici::realtype', 'float')
    sig = sig.replace('std::string', 'str')
    sig = sig.replace('double', 'float')
    sig = sig.replace('long', 'int')
    sig = sig.replace('char const *', 'str')
    sig = sig.replace('amici::', '')
    sig = sig.replace('sunindextype', 'int')
    sig = sig.replace('H5::H5File', 'object')

    # remove const
    sig = sig.replace(' const ', r' ')
    sig = re.sub(r' const$', r'', sig)

    # remove pass by reference
    sig = re.sub(r' &(,|\))', r'\1', sig)
    sig = re.sub(r' &$', r'', sig)

    # turn gsl_spans and pointers int Iterables
    sig = re.sub(r'([\w.]+) \*', r'Iterable[\1]', sig)
    sig = re.sub(r'gsl::span< ([\w.]+) >', r'Iterable[\1]', sig)

    # fix garbled output
    sig = sig.replace(' >', '')
    return sig


def process_signature(app, what: str, name: str, obj, options, signature,
                      return_annotation):
    if signature is None:
        return

    # only apply in the amici.amici module
    if name.split('.')[1] != 'amici':
        return

    signature = fix_typehints(signature)
    if hasattr(obj, '__annotations__'):
        for ann in obj.__annotations__:
            obj.__annotations__[ann] = fix_typehints(obj.__annotations__[ann])

    return signature, return_annotation


# this code fixes references in symlinked md files in documentation folder
# link replacements must be in env.domains['std'].labels
doclinks = {
    'documentation/development': '/development.md',
    'documentation/CI': '/ci.md',
    'documentation/code_review_guide': '/code_review_guide.md',
}


def process_missing_ref(app, env, node, contnode):
    if not any(link in node['reftarget'] for link in doclinks):
        return  # speedup futile processing

    for old, new in doclinks.items():
        node['reftarget'] = node['reftarget'].replace(old, new)
    cnode = node[0]
    if 'refuri' in cnode:
        for old, new in doclinks.items():
            cnode['refuri'] = cnode['refuri'].replace(old, new)

    refdoc = node.get('refdoc', env.docname)
    resolver = ReferencesResolver(env.get_doctree(refdoc))
    result = resolver.resolve_anyref(refdoc, node, cnode)
    return result


def skip_member(app, what, name, obj, skip, options):
    ignored = ['AbstractModel', 'CVodeSolver', 'IDASolver', 'Model_ODE',
               'Model_DAE', 'ConditionContext', 'checkSigmaPositivity',
               'createGroup', 'createGroup', 'equals', 'printErrMsgIdAndTxt',
               'wrapErrHandlerFn', 'printWarnMsgIdAndTxt',
               'AmiciApplication', 'writeReturnData',
               'writeReturnDataDiagnosis', 'attributeExists', 'locationExists',
               'createAndWriteDouble1DDataset',
               'createAndWriteDouble2DDataset',
               'createAndWriteDouble3DDataset',
               'createAndWriteInt1DDataset', 'createAndWriteInt2DDataset',
               'createAndWriteInt3DDataset', 'getDoubleDataset1D',
               'getDoubleDataset2D', 'getDoubleDataset3D', 'getIntDataset1D',
               'getIntScalarAttribute', 'getDoubleScalarAttribute',
               'stdVec2ndarray', 'SwigPyIterator', 'thisown']

    if name in ignored:
        return True

    if name.startswith('_') and name != '__init__':
        return True

    # ignore various functions for std::vector<> types
    if re.match(r'^<function [\w]+Vector\.', str(obj)):
        return True

    # ignore various functions for smart pointer types
    if re.match(r'^<function [\w]+Ptr\.', str(obj)):
        return True

    # ignore various functions for StringDoubleMap
    if str(obj).startswith('<function StringDoubleMap'):
        return True

    return None


def setup(app: 'sphinx.application.Sphinx'):
    app.connect('autodoc-process-docstring', process_docstring, priority=0)
    app.connect('autodoc-process-signature', process_signature, priority=0)
    app.connect('missing-reference', process_missing_ref, priority=0)
    app.connect('autodoc-skip-member', skip_member, priority=0)
    app.config.intersphinx_mapping = intersphinx_mapping
    app.config.autosummary_generate = True
    app.config.autodoc_mock_imports = autodoc_mock_imports<|MERGE_RESOLUTION|>--- conflicted
+++ resolved
@@ -20,16 +20,10 @@
 
 # need to import before setting typing.TYPE_CHECKING=True, fails otherwise
 import pandas as pd
-<<<<<<< HEAD
+
+exhale_multiproject_monkeypatch, pd  # to avoid removal of unused import
 
 # BEGIN Monkeypatch exhale
-exhale_multiproject_monkeypatch, pd  # to avoid removal of unused import
-=======
-
-exhale_multiproject_monkeypatch, pd  # to avoid removal of unused import
-
-# BEGIN Monkeypatch exhale
->>>>>>> cc49dd45
 from exhale.deploy import _generate_doxygen as exhale_generate_doxygen
 
 
