--- conflicted
+++ resolved
@@ -25,7 +25,8 @@
     std::swap(A_, other.A_);
 }
 
-SUNLinSolWrapper& SUNLinSolWrapper::operator=(SUNLinSolWrapper&& other) noexcept {
+SUNLinSolWrapper& SUNLinSolWrapper::operator=(SUNLinSolWrapper&& other
+) noexcept {
     std::swap(solver_, other.solver_);
     std::swap(A_, other.A_);
     return *this;
@@ -44,15 +45,9 @@
     return res;
 }
 
-<<<<<<< HEAD
-void SUNLinSolWrapper::setup(SUNMatrix A) const {
-    auto res = SUNLinSolSetup(solver_, A);
-    if (res != SUN_SUCCESS)
-=======
 void SUNLinSolWrapper::setup() const {
     auto res = SUNLinSolSetup(solver_, A_.get());
-    if (res != SUNLS_SUCCESS)
->>>>>>> be02a6ec
+    if (res != SUN_SUCCESS)
         throw AmiException("Solver setup failed with code %d", res);
 }
 
@@ -167,55 +162,35 @@
         );
 }
 
-<<<<<<< HEAD
-SUNLinSolBand::SUNLinSolBand(N_Vector x, SUNMatrix A)
+SUNLinSolBand::SUNLinSolBand(N_Vector x, SUNMatrixWrapper A)
     : SUNLinSolWrapper(SUNLinSol_Band(x, A, x->sunctx)) {
-=======
-SUNLinSolBand::SUNLinSolBand(N_Vector x, SUNMatrixWrapper A)
-    : SUNLinSolWrapper(SUNLinSol_Band(x, A)) {
->>>>>>> be02a6ec
     if (!solver_)
         throw AmiException("Failed to create solver.");
 }
 
 SUNLinSolBand::SUNLinSolBand(AmiVector const& x, int ubw, int lbw)
-<<<<<<< HEAD
-    : A_(SUNMatrixWrapper(x.getLength(), ubw, lbw, x.get_ctx())) {
+    : SUNLinSolWrapper(
+          nullptr, SUNMatrixWrapper(x.getLength(), ubw, lbw, x.get_ctx())
+      ) {
     solver_
         = SUNLinSol_Band(const_cast<N_Vector>(x.getNVector()), A_, x.get_ctx());
-=======
-    : SUNLinSolWrapper(nullptr, SUNMatrixWrapper(x.getLength(), ubw, lbw)) {
-    solver_ = SUNLinSol_Band(const_cast<N_Vector>(x.getNVector()), A_);
->>>>>>> be02a6ec
     if (!solver_)
         throw AmiException("Failed to create solver.");
 }
 
 SUNLinSolDense::SUNLinSolDense(AmiVector const& x)
-<<<<<<< HEAD
-    : A_(SUNMatrixWrapper(x.getLength(), x.getLength(), x.get_ctx())) {
+    : SUNLinSolWrapper(
+          nullptr, SUNMatrixWrapper(x.getLength(), x.getLength(), x.get_ctx())
+      ) {
     solver_ = SUNLinSol_Dense(
         const_cast<N_Vector>(x.getNVector()), A_, x.get_ctx()
     );
-=======
-    : SUNLinSolWrapper(
-          nullptr, SUNMatrixWrapper(x.getLength(), x.getLength())
-      ) {
-    solver_ = SUNLinSol_Dense(const_cast<N_Vector>(x.getNVector()), A_);
->>>>>>> be02a6ec
-    if (!solver_)
-        throw AmiException("Failed to create solver.");
-}
-
-<<<<<<< HEAD
-SUNMatrix SUNLinSolDense::getMatrix() const { return A_.get(); }
-
-SUNLinSolKLU::SUNLinSolKLU(N_Vector x, SUNMatrix A)
+    if (!solver_)
+        throw AmiException("Failed to create solver.");
+}
+
+SUNLinSolKLU::SUNLinSolKLU(N_Vector x, SUNMatrixWrapper A)
     : SUNLinSolWrapper(SUNLinSol_KLU(x, A, x->sunctx)) {
-=======
-SUNLinSolKLU::SUNLinSolKLU(N_Vector x, SUNMatrixWrapper A)
-    : SUNLinSolWrapper(SUNLinSol_KLU(x, A)) {
->>>>>>> be02a6ec
     if (!solver_)
         throw AmiException("Failed to create solver.");
 }
@@ -223,20 +198,14 @@
 SUNLinSolKLU::SUNLinSolKLU(
     AmiVector const& x, int nnz, int sparsetype, StateOrdering ordering
 )
-<<<<<<< HEAD
-    : A_(SUNMatrixWrapper(
-          x.getLength(), x.getLength(), nnz, sparsetype, x.get_ctx()
-      )) {
-    solver_ = SUNLinSol_KLU(
-        const_cast<N_Vector>(x.getNVector()), A_, A_.get()->sunctx
-    );
-=======
     : SUNLinSolWrapper(
           nullptr,
-          SUNMatrixWrapper(x.getLength(), x.getLength(), nnz, sparsetype)
+          SUNMatrixWrapper(
+              x.getLength(), x.getLength(), nnz, sparsetype, x.get_ctx()
+          )
       ) {
-    solver_ = SUNLinSol_KLU(const_cast<N_Vector>(x.getNVector()), A_);
->>>>>>> be02a6ec
+    solver_
+        = SUNLinSol_KLU(const_cast<N_Vector>(x.getNVector()), A_, x.get_ctx());
     if (!solver_)
         throw AmiException("Failed to create solver.");
 
