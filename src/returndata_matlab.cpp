#include "returndata_matlab.h"

ReturnDataMatlab::ReturnDataMatlab(const UserData *udata, const Model *model)
    : ReturnData(udata, model) {
        /**
         * @brief initialises the returnData struct, initialises the fields and copies
         * model dimensions from the udata struct
         * @param[in] udata pointer to the user data struct @type UserData
         * @param[in] model pointer to model specification object @type Model
         */
    mxsol = NULL;
    freeFieldsOnDestruction = false;
    initFields();
    copyFromUserData(udata);
}

void ReturnDataMatlab::initFields() {
<<<<<<< HEAD
    /**
     * @brief initialises sol object with the corresponding fields
     */
    const int numFields = 38;
=======
    const int numFields = 35;
>>>>>>> 9981d94a
    const char *field_names_sol[numFields] = {"status",
                                              "llh",
                                              "sllh",
                                              "s2llh",
                                              "chi2",
                                              "t",
                                              "x",
                                              "sx",
                                              "y",
                                              "sy",
                                              "sigmay",
                                              "ssigmay",
                                              "z",
                                              "sz",
                                              "sigmaz",
                                              "ssigmaz",
                                              "rz",
                                              "srz",
                                              "s2rz",
                                              "xdot",
                                              "J",
                                              "numsteps",
                                              "numrhsevals",
                                              "numerrtestfails",
                                              "numnonlinsolvconvfails",
                                              "order",
                                              "numstepsB",
                                              "numrhsevalsB",
                                              "numerrtestfailsB",
                                              "numnonlinsolvconvfailsB",
                                              "xss",
                                              "newton_status",
                                              "newton_numsteps",
                                              "newton_numlinsteps",
                                              "newton_time"};

    mxsol = mxCreateStructMatrix(1, 1, numFields, field_names_sol);

    ReturnData::initFields();
}

void ReturnDataMatlab::initField1(double **fieldPointer, const char *fieldName,
                                  int dim) {
    /**
     * @brief initialise vector and attach to the field
     * @param fieldPointer pointer of the field to which the vector will be attached
     * @param fieldName Name of the field to which the vector will be attached
     * @param dim number of elements in the vector
     */
    mxArray *array = mxCreateDoubleMatrix(dim, 1, mxREAL);
    *fieldPointer = mxGetPr(array);
    mxSetField(mxsol, 0, fieldName, array);

    array = mxGetField(mxsol, 0, fieldName);
    if (status && array == NULL)
        *status = AMICI_ERROR_RDATA;
}

void ReturnDataMatlab::initField2(double **fieldPointer, const char *fieldName,
                                  int dim1, int dim2) {
    /**
     * @brief initialise matrix and attach to the field
     * @param fieldPointer pointer of the field to which the matrix will be attached
     * @param fieldName Name of the field to which the matrix will be attached
     * @param dim1 number of rows in the matrix
     * @param dim2 number of columns in the matrix
     */
    mxArray *array = mxCreateDoubleMatrix(dim1, dim2, mxREAL);
    *fieldPointer = mxGetPr(array);
    mxSetField(mxsol, 0, fieldName, array);

    array = mxGetField(mxsol, 0, fieldName);
    if (status && array == NULL)
        *status = AMICI_ERROR_RDATA;
}

void ReturnDataMatlab::initField3(double **fieldPointer, const char *fieldName,
                                  int dim1, int dim2, int dim3) {
    /**
     * @brief initialise 3D tensor and attach to the field
     * @param fieldPointer pointer of the field to which the tensor will be attached
     * @param fieldName Name of the field to which the tensor will be attached
     * @param dim1 number of rows in the tensor
     * @param dim2 number of columns in the tensor
     * @param dim3 number of elements in the third dimension of the tensor
     */
    mwSize dims[] = {(mwSize)(dim1), (mwSize)(dim2), (mwSize)(dim3)};
    mxArray *array = mxCreateNumericArray(3, dims, mxDOUBLE_CLASS, mxREAL);
    *fieldPointer = mxGetPr(array);
    mxSetField(mxsol, 0, fieldName, array);

    array = mxGetField(mxsol, 0, fieldName);
    if (status && array == NULL)
        *status = AMICI_ERROR_RDATA;
}

void ReturnDataMatlab::initField4(double **fieldPointer, const char *fieldName,
                                  int dim1, int dim2, int dim3, int dim4) {
    /**
     * @brief initialise 4D tensor and attach to the field
     * @param fieldPointer pointer of the field to which the tensor will be attached
     * @param fieldName Name of the field to which the tensor will be attached
     * @param dim1 number of rows in the tensor
     * @param dim2 number of columns in the tensor
     * @param dim3 number of elements in the third dimension of the tensor
     * @param dim4 number of elements in the fourth dimension of the tensor
     */
    mwSize dims[] = {(mwSize)(dim1), (mwSize)(dim2), (mwSize)(dim3),
                     (mwSize)(dim4)};
    mxArray *array = mxCreateNumericArray(4, dims, mxDOUBLE_CLASS, mxREAL);
    *fieldPointer = mxGetPr(array);
    mxSetField(mxsol, 0, fieldName, array);

    array = mxGetField(mxsol, 0, fieldName);
    if (status && array == NULL)
        *status = AMICI_ERROR_RDATA;
}<|MERGE_RESOLUTION|>--- conflicted
+++ resolved
@@ -15,14 +15,10 @@
 }
 
 void ReturnDataMatlab::initFields() {
-<<<<<<< HEAD
     /**
      * @brief initialises sol object with the corresponding fields
      */
-    const int numFields = 38;
-=======
     const int numFields = 35;
->>>>>>> 9981d94a
     const char *field_names_sol[numFields] = {"status",
                                               "llh",
                                               "sllh",
