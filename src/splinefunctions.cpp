--- conflicted
+++ resolved
@@ -704,17 +704,12 @@
     int i_node;
     realtype len;
 
-    /* Are we past the last node? Extrapolate! */
     if (t > nodes_[n_nodes() - 1]) {
-<<<<<<< HEAD
         /* Are we past the last node? Extrapolate! */
-=======
->>>>>>> bcdbad3e
         switch (lastNodeEP_) {
             case SplineExtrapolation:noExtrapolation:
                 throw AmiException("Trying to evaluate spline sensitivity "
                     "after last spline node, but spline has been specified "
-<<<<<<< HEAD
                     "to not allow extrapolation.");
 
             case SplineExtrapolation::constant:
@@ -774,50 +769,6 @@
             /* no equidistant spacing: we need to iterate */
             while (nodes_[i_node + 1] < t)
                 i_node++;
-=======
-                    "not to allow extrapolation.");
-
-            case SplineExtrapolation::constant:
-                return coefficients_extrapolate_sensi[4 * ip + 2];
-
-            case SplineExtrapolation::linear:
-                return coefficients_extrapolate_sensi[4 * ip + 2] +
-                   t * coefficients_extrapolate_sensi[4 * ip + 3];
-
-            case SplineExtrapolation::polynomial:
-                /* Evaluate last interpolation polynomial */
-                i_node = n_nodes() - 2;
-                len = nodes_[i_node + 1] - nodes_[i_node];
-                return evaluatePolynomial(
-                    (t - nodes_[i_node]) / len,
-                    &(coefficients_sensi[ip * (n_nodes() - 1) * 4 + i_node * 4])
-                );
-
-            case SplineExtrapolation::periodic:
-                len = nodes_[n_nodes() - 1] - nodes_[0];
-                return getSensitivity(
-                    nodes_[0] + std::fmod(t - nodes_[0], len),
-                    ip
-                );
-        }
-    }
-
-
-    /* Are we before the first node? Extrapolate! */
-    if (t < nodes_[0]) {
-        switch (firstNodeEP_) {
-            case SplineExtrapolation:noExtrapolation:
-                throw AmiException("Trying to evaluate spline sensitivity "
-                    "before first spline node, but spline has been specified "
-                    "not to allow extrapolation.");
-
-            case SplineExtrapolation::constant:
-                return coefficients_extrapolate_sensi[4 * ip];
-
-            case SplineExtrapolation::linear:
-                return coefficients_extrapolate_sensi[4 * ip] +
-                   t * coefficients_extrapolate_sensi[4 * ip + 1];
->>>>>>> bcdbad3e
 
             case SplineExtrapolation::polynomial:
                 /* Evaluate last interpolation polynomial */
@@ -835,11 +786,8 @@
                 );
         }
 
-<<<<<<< HEAD
         return evaluatePolynomial((t - nodes_[i_node]) / len,
             &(coefficients_sensi[ip * (n_nodes() - 1) * 4 + i_node * 4]));
-=======
->>>>>>> bcdbad3e
     }
 
     /* Get the spline interval which we need */
