/**
 * @file   amici.cpp
 * @brief  core routines for integration
 */


#include <stdio.h>
#include <stdlib.h>
#include <string.h>
#include <assert.h>
#define _USE_MATH_DEFINES /* MS definition of PI and other constants */
#include <math.h>
#ifndef M_PI /* define PI if we still have no definition */
#define M_PI 3.14159265358979323846
#endif

#include "wrapfunctions.h" /* user functions */
#include <include/amici.h> /* amici functions */
#include <include/symbolic_functions.h>

#include <include/edata_accessors.h>
#include <include/udata_accessors.h>
#include <include/rdata_accessors.h>
#include <include/tdata_accessors.h>

/**
 * @ brief initialise matrix and attach to the field
 * @ param FIELD name of the field to which the matrix will be attached
 * @ param D1 number of rows in the matrix
 * @ param D2 number of columns in the matrix
 */
#ifndef AMICI_WITHOUT_MATLAB
#define initField2(FIELD,D1,D2) \
mxArray *mx ## FIELD; \
mx ## FIELD = mxCreateDoubleMatrix(D1,D2,mxREAL); \
FIELD ## data = mxGetPr(mx ## FIELD); \
mxSetField(mxsol,0,#FIELD,mx ## FIELD)
#else
#define initField2(FIELD,D1,D2) \
double *mx ## FIELD; \
mx ## FIELD = new double[D1 * D2](); \
FIELD ## data = mx ## FIELD;
#endif

/**
 * @ brief initialise 3D tensor and attach to the field
 * @ param FIELD name of the field to which the tensor will be attached
 * @ param D1 number of rows in the tensor
 * @ param D2 number of columns in the tensor
 * @ param D3 number of elements in the third dimension of the tensor
 */
#ifndef AMICI_WITHOUT_MATLAB
#define initField3(FIELD,D1,D2,D3) \
mxArray *mx ## FIELD; \
dims ## FIELD[0]=D1; \
dims ## FIELD[1]=D2; \
dims ## FIELD[2]=D3; \
mx ## FIELD = mxCreateNumericArray(3,dims ## FIELD,mxDOUBLE_CLASS,mxREAL); \
FIELD ## data = mxGetPr(mx ## FIELD); \
mxSetField(mxsol,0,#FIELD,mx ## FIELD)
#else
#define initField3(FIELD,D1,D2,D3) \
double *mx ## FIELD; \
dims ## FIELD[0]=D1; \
dims ## FIELD[1]=D2; \
dims ## FIELD[2]=D3; \
mx ## FIELD = new double[D1 * D2 * D3](); \
FIELD ## data = mx ## FIELD;
#endif

/**
 * @ brief initialise 4D tensor and attach to the field
 * @ param FIELD name of the field to which the tensor will be attached
 * @ param D1 number of rows in the tensor
 * @ param D2 number of columns in the tensor
 * @ param D3 number of elements in the third dimension of the tensor
 * @ param D4 number of elements in the fourth dimension of the tensor
 */
#ifndef AMICI_WITHOUT_MATLAB
#define initField4(FIELD,D1,D2,D3,D4) \
mxArray *mx ## FIELD; \
dims ## FIELD[0]=D1; \
dims ## FIELD[1]=D2; \
dims ## FIELD[2]=D3; \
dims ## FIELD[3]=D4; \
mx ## FIELD = mxCreateNumericArray(4,dims ## FIELD,mxDOUBLE_CLASS,mxREAL); \
FIELD ## data = mxGetPr(mx ## FIELD); \
mxSetField(mxsol,0,#FIELD,mx ## FIELD)
#else
#define initField4(FIELD,D1,D2,D3,D4) \
double *mx ## FIELD; \
dims ## FIELD[0]=D1; \
dims ## FIELD[1]=D2; \
dims ## FIELD[2]=D3; \
dims ## FIELD[3]=D4; \
mx ## FIELD = new double[D1 * D2 * D3 * D4](); \
FIELD ## data = mx ## FIELD;
#endif

/**
 * @ brief extract information from a property of a matlab class (scalar)
 * @ param OPTION name of the property
 * @ param TYPE class to which the information should be cast
 */
#ifndef AMICI_WITHOUT_MATLAB
#define readOptionScalar(OPTION,TYPE) \
if(mxGetProperty(prhs[3],0,#OPTION)){ \
OPTION = (TYPE)mxGetScalar(mxGetProperty(prhs[3],0,#OPTION)); \
} else { \
warnMsgIdAndTxt("AMICI:mex:OPTION","Provided options are not of class amioption!"); \
return(NULL); \
}
#endif

/**
 * @ brief extract information from a property of a matlab class (matrix)
 * @ param OPTION name of the property
 */
#ifndef AMICI_WITHOUT_MATLAB
#define readOptionData(OPTION) \
if(mxGetProperty(prhs[3],0,#OPTION)){ \
OPTION = (double *) mxGetData(mxGetProperty(prhs[3],0,#OPTION)); \
} else { \
warnMsgIdAndTxt("AMICI:mex:OPTION","Provided options are not of class amioption!"); \
return(NULL); \
}
#endif

#ifdef AMICI_WITHOUT_MATLAB
    typedef double mxArray;
    void unscaleParameters(UserData *udata);
    void applyChainRuleFactorToSimulationResults(const UserData *udata, ReturnData *rdata);
#endif

/** return value for successful execution */
#define AMI_SUCCESS               0



#ifndef AMICI_WITHOUT_MATLAB
UserData *setupUserData(const mxArray *prhs[]) {
    /**
     * @brief setupUserData extracts information from the matlab call and returns the corresponding UserData struct
     * @param[in] prhs: pointer to the array of input arguments @type mxArray
     * @return udata: struct containing all provided user data @type UserData
     */

    UserData *udata; /* returned udata *struct */
    realtype *plistdata; /* input for plist */

    int ip;

    /* User udata structure */
    udata = new UserData();
    if(udata==NULL) return NULL;

    init_modeldims(udata);

    /* time */

    if (!prhs[0]) {
        errMsgIdAndTxt("AMICI:mex:tout","No time vector provided!");
    }
    ts = mxGetPr(prhs[0]);

    nt = (int) mxGetM(prhs[0]) * mxGetN(prhs[0]);

    /* parameters */

    if (!prhs[1]) {
        errMsgIdAndTxt("AMICI:mex:theta","No parameter vector provided!");
    }
    p = mxGetPr(prhs[1]);

    /* constants */

    if (!prhs[2]) {
        errMsgIdAndTxt("AMICI:mex:kappa","No constant vector provided!");
    }
    k = mxGetPr(prhs[2]);

    if (!prhs[3]) {
        errMsgIdAndTxt("AMICI:mex:options","No options provided!");
    }
<<<<<<< HEAD

    np = (int) mxGetM(prhs[4]) * mxGetN(prhs[4]);

=======
    
    nplist = (int) mxGetM(prhs[4]) * mxGetN(prhs[4]);
    
>>>>>>> 41255384
    /* plist */
    if (!prhs[4]) {
        errMsgIdAndTxt("AMICI:mex:plist","No parameter list provided!");
    }

    if(prhs[4]) {
        plistdata = mxGetPr(prhs[4]);
    }
<<<<<<< HEAD

    plist = new int[np]();
    for (ip=0; ip<np; ip++) {
=======
    
    plist = new int[nplist]();
    for (ip=0; ip<nplist; ip++) {
>>>>>>> 41255384
        plist[ip] = (int)plistdata[ip];
    }

    readOptionScalar(nmaxevent,int)
    readOptionScalar(tstart,double)
    readOptionScalar(atol,double)
    readOptionScalar(rtol,double)
    readOptionScalar(maxsteps,int)
    readOptionScalar(lmm,int)
    readOptionScalar(iter,int)
    readOptionScalar(interpType,int)
    readOptionScalar(linsol,int)
    readOptionScalar(stldet,booleantype)

    if(mxGetProperty(prhs[3],0,"id")){ \
        idlist = (double *) mxGetData(mxGetProperty(prhs[3],0,"id")); \
    } else { \
        warnMsgIdAndTxt("AMICI:mex:OPTION","Provided options are not of class amioption!"); \
        return(NULL); \
    }

    readOptionData(z2event)
    readOptionData(qpositivex)
    readOptionScalar(sensi,int)
    readOptionScalar(ism,int)
    readOptionScalar(sensi_meth,int)
    readOptionScalar(ordering,int)

    /* pbar */
    if (!prhs[5]) {
        errMsgIdAndTxt("AMICI:mex:pbar","No parameter scales provided!");
    }

    pbar = mxGetPr(prhs[5]);

    /* xscale */
    if (!prhs[6]) {
        errMsgIdAndTxt("AMICI:mex:xscale","No state scales provided!");
    }

    xbar = mxGetPr(prhs[6]);

    /* Check, if initial states and sensitivities are passed by user or must be calculated */
    if (!prhs[7]) {
        b_x0 = FALSE;
        b_sx0 = FALSE;
    } else {
        if(mxGetField(prhs[7], 0 ,"x0")) {
            x0data = mxGetPr(mxGetField(prhs[7], 0 ,"x0"));
            if ((mxGetM(mxGetField(prhs[7], 0 ,"x0")) * mxGetN(mxGetField(prhs[7], 0 ,"x0")))>0) {
                /* check dimensions */
                if(mxGetN(mxGetField(prhs[7], 0 ,"x0")) != 1) { errMsgIdAndTxt("AMICI:mex:x0","Number of rows in x0 field must be equal to 1!"); }
                if(mxGetM(mxGetField(prhs[7], 0 ,"x0")) != nx) { errMsgIdAndTxt("AMICI:mex:x0","Number of columns in x0 field does not agree with number of model states!"); }
                b_x0 = TRUE;
            } else {
                b_x0 = FALSE;
            }
        } else {
            b_x0 = FALSE;
        }

        if(mxGetField(prhs[7], 0 ,"sx0")) {
            sx0data = mxGetPr(mxGetField(prhs[7], 0 ,"sx0"));
            if ((mxGetM(mxGetField(prhs[7], 0 ,"sx0")) * mxGetN(mxGetField(prhs[7], 0 ,"sx0")))>0) {
                /* check dimensions */
                if(mxGetN(mxGetField(prhs[7], 0 ,"sx0")) != nplist) { errMsgIdAndTxt("AMICI:mex:sx0","Number of rows in sx0 field does not agree with number of model parameters!"); }
                if(mxGetM(mxGetField(prhs[7], 0 ,"sx0")) != nx) { errMsgIdAndTxt("AMICI:mex:sx0","Number of columns in sx0 field does not agree with number of model states!"); }
                b_sx0 = TRUE;
            } else {
                b_sx0 = FALSE;
            }
        } else {
            b_sx0 = FALSE;
        }
    }


    if (nx>0) {
        /* initialise temporary jacobian storage */
        tmp_J = SparseNewMat(nx,nx,nnz,CSC_MAT);
        M_tmp = new realtype[nx*nx]();
        dfdx_tmp = new realtype[nx*nx]();
    }
    if (sensi>0) {
        /* initialise temporary dxdotdp storage */
        tmp_dxdotdp = new realtype[nx*nplist]();
    }
    if (ne>0) {
        /* initialise temporary stau storage */
        stau_tmp = new realtype[nplist]();
    }

    w_tmp = new realtype[nw]();
    dwdx_tmp = new realtype[ndwdx]();
    dwdp_tmp = new realtype[ndwdp]();

    return(udata);
}
#endif

/* ------------------------------------------------------------------------------------- */
/* ------------------------------------------------------------------------------------- */
/* ------------------------------------------------------------------------------------- */

#ifndef AMICI_WITHOUT_MATLAB
ReturnData *setupReturnData(mxArray *plhs[], UserData *udata, double *pstatus) {
    /**
     * setupReturnData initialises the return data struct
     * @param[in] plhs user input @type mxArray
     * @param[in] udata pointer to the user data struct @type UserData
     * @param[out] pstatus pointer to the flag indicating the execution status @type double
     * @return rdata: return data struct @type ReturnData
     */
    ReturnData *rdata; /* returned rdata struct */

    mxArray *mxsol;

    const char *field_names_sol[] = {"status","llh","sllh","s2llh","chi2","t","numsteps","numrhsevals","order","numstepsS","numrhsevalsS","rz","z","x","y","srz","sz","sx","sy","s2rz","sigmay","ssigmay","sigmaz","ssigmaz","xdot","J","dydp","dydx","dxdotdp"};
    mxArray *mxstatus;

    mxArray *mxts;

    mwSize dimssx[] = {0,0,0};
    mwSize dimssy[] = {0,0,0};
    mwSize dimssz[] = {0,0,0};
    mwSize dimssrz[] = {0,0,0};
    mwSize dimss2rz[] = {0,0,0,0};
    mwSize dimsssigmay[] = {0,0,0};
    mwSize dimsssigmaz[] = {0,0,0};


    /* Return rdata structure */
    rdata = (ReturnData*) mxMalloc(sizeof *rdata);
    if (rdata == NULL) return(NULL);

    llhdata = sllhdata = s2llhdata = chi2data = numstepsdata = numrhsevalsdata = orderdata = numstepsSdata =
            numrhsevalsSdata = rzdata = zdata = xdata = ydata = srzdata = szdata = sxdata = sydata = s2rzdata =
            sigmaydata = ssigmaydata = sigmazdata = ssigmazdata = xdotdata = Jdata = dydpdata = dydxdata =
            dxdotdpdata = tsdata = 0;

    mxsol = mxCreateStructMatrix(1,1,29,field_names_sol);

    plhs[0] = mxsol;


    mxstatus = mxCreateDoubleMatrix(1,1,mxREAL);

    mxSetPr(mxstatus,pstatus);
    mxSetField(mxsol,0,"status",mxstatus);

    initField2(llh,1,1);
    initField2(chi2,1,1);
    /*initField2(g,ng,1);
     initField2(r,ng,1);*/

    mxts = mxCreateDoubleMatrix(nt,1,mxREAL);
    tsdata = mxGetPr(mxts);
    mxSetField(mxsol,0,"t",mxts);

    initField2(numsteps,nt,1);
    initField2(numrhsevals,nt,1);
    initField2(order,nt,1);
    if(sensi>0){
        initField2(numstepsS,nt,1);
        initField2(numrhsevalsS,nt,1);
    }
    if((nz>0) & (ne>0)){
        initField2(z,nmaxevent,nz);
        initField2(rz,nmaxevent,nz);
        initField2(sigmaz,nmaxevent,nz);
    }
    if(nx>0) {
        initField2(x,nt,nx);
        initField2(xdot,1,nx);
        initField2(J,nx,nx);
    }
    if(ny>0) {
        initField2(y,nt,ny);
        initField2(sigmay,nt,ny);
        if (sensi_meth == AMI_SS) {
            initField2(dydp,ny,nplist);
            initField2(dydx,ny,nx);
            initField2(dxdotdp,nx,nplist);
        }
    }
    if(sensi>0) {
        initField2(sllh,nplist,1);
        if (sensi_meth == AMI_FSA) {
            initField3(sx,nt,nx,nplist);
            if(ny>0) {
                initField3(sy,nt,ny,nplist);
                initField3(ssigmay,nt,ny,nplist);
            }
            if((nz>0) & (ne>0)){
                initField3(srz,nmaxevent,nz,nplist);
                if(sensi>1){
                    initField4(s2rz,nmaxevent,nz,nplist,nplist);
                }
                initField3(sz,nmaxevent,nz,nplist);
                initField3(ssigmaz,nmaxevent,nz,nplist);
            }
        }
        if (sensi_meth == AMI_ASA) {
            if(ny>0) {
                initField3(ssigmay,nt,ny,nplist);
            }
            if((nz>0) & (ne>0)){
                initField3(ssigmaz,nmaxevent,nz,nplist);
            }
        }
        if(sensi>1) {
            if (ng>1) {
                initField2(s2llh,nplist,(ng-1));
            }
        }
    }

    return(rdata);
}
#endif

/* ------------------------------------------------------------------------------------- */
/* ------------------------------------------------------------------------------------- */
/* ------------------------------------------------------------------------------------- */

#ifndef AMICI_WITHOUT_MATLAB
ExpData *setupExpData(const mxArray *prhs[], UserData *udata) {
    /**
     * setupExpData initialises the experimental data struct
     * @param[in] prhs user input @type *mxArray
     * @param[in] udata pointer to the user data struct @type UserData
     * @return edata: experimental data struct @type ExpData
     */

    int nmyt = 0, nmyy = 0, nysigmat = 0, nysigmay = 0; /* integers with problem dimensionality */
    int nmzt = 0, nmzy = 0, nzsigmat = 0, nzsigmay = 0; /* integers with problem dimensionality */

    char *errmsg;
    errmsg = new char[200]();

    ExpData *edata; /* returned rdata struct */


    /* Return edata structure */
    edata = new ExpData();
    if (edata == NULL) return(NULL);

    if ((mxGetM(prhs[8]) == 0 && mxGetN(prhs[8]) == 0) || !prhs[8]) {
        b_expdata = FALSE;
        if(sensi>0 && sensi_meth == AMI_ASA) {
            errMsgIdAndTxt("AMICI:mex:data","No data provied!");
            return NULL;
        }
    } else {
        b_expdata = TRUE;
        if (mxGetProperty(prhs[8], 0 ,"Y")) {
            my = mxGetPr(mxGetProperty(prhs[8], 0 ,"Y"));
            nmyy = (int) mxGetN(mxGetProperty(prhs[8], 0 ,"Y"));
            nmyt = (int) mxGetM(mxGetProperty(prhs[8], 0 ,"Y"));
        } else {
            errMsgIdAndTxt("AMICI:mex:data:Y","Field Y not specified as field in data struct!");
            return NULL;
        }

        if (mxGetProperty(prhs[8], 0 ,"Sigma_Y")) {
            ysigma = mxGetPr(mxGetProperty(prhs[8], 0 ,"Sigma_Y"));
            nysigmay = (int) mxGetN(mxGetProperty(prhs[8], 0 ,"Sigma_Y"));
            nysigmat = (int) mxGetM(mxGetProperty(prhs[8], 0 ,"Sigma_Y"));
        } else {
            errMsgIdAndTxt("AMICI:mex:data:Sigma_Y","Field Sigma_Y not specified as field in data struct!");
            return NULL;
        }
        if (mxGetProperty(prhs[8], 0 ,"Z")) {
            mz = mxGetPr(mxGetProperty(prhs[8], 0 ,"Z"));
            nmzy = (int) mxGetN(mxGetProperty(prhs[8], 0 ,"Z"));
            nmzt = (int) mxGetM(mxGetProperty(prhs[8], 0 ,"Z"));
        } else {
            errMsgIdAndTxt("AMICI:mex:data:Z","Field Z not specified as field in data struct!");
            return NULL;
        }

        if (mxGetProperty(prhs[8], 0 ,"Sigma_Z")) {
            zsigma = mxGetPr(mxGetProperty(prhs[8], 0 ,"Sigma_Z"));
            nzsigmay = (int) mxGetN(mxGetProperty(prhs[8], 0 ,"Sigma_Z"));
            nzsigmat = (int) mxGetM(mxGetProperty(prhs[8], 0 ,"Sigma_Z"));
        } else {
            errMsgIdAndTxt("AMICI:mex:data:Sigma_Z","Field Sigma_Z not specified as field in data struct!");
            return NULL;
        }

        if (nmyt != nt) {
            sprintf(errmsg,"Number of time-points in data matrix does (%i) not match provided time vector (%i)",nmyt,nt);
            errMsgIdAndTxt("AMICI:mex:data:nty",errmsg);
            return NULL;
        }

        if (nysigmat != nt) {
            sprintf(errmsg,"Number of time-points in data-sigma matrix (%i) does not match provided time vector (%i)",nysigmat,nt);
            errMsgIdAndTxt("AMICI:mex:data:ntsdy",errmsg);
            return NULL;
        }

        if (nmyy != nytrue) {
            sprintf(errmsg,"Number of observables in data matrix (%i) does not match model ny (%i)",nmyy,nytrue);
            errMsgIdAndTxt("AMICI:mex:data:nyy",errmsg);
            return NULL;
        }

        if (nysigmay != nytrue) {
            sprintf(errmsg,"Number of observables in data-sigma matrix (%i) does not match model ny (%i)",nysigmay,nytrue);
            errMsgIdAndTxt("AMICI:mex:data:nysdy",errmsg);
            return NULL;
        }

        if (nmzt != nmaxevent) {
            sprintf(errmsg,"Number of time-points in event matrix (%i) does not match provided nmaxevent (%i)",nmzt,nmaxevent);
            errMsgIdAndTxt("AMICI:mex:data:nmaxeventnz",errmsg);
            return NULL;
        }

        if (nzsigmat != nmaxevent) {
            sprintf(errmsg,"Number of time-points in event-sigma matrix (%i) does not match provided nmaxevent (%i)",nzsigmat,nmaxevent);
            errMsgIdAndTxt("AMICI:mex:data:nmaxeventnsdz",errmsg);
            return NULL;
        }

        if (nmzy != nztrue) {
            sprintf(errmsg,"Number of events in event matrix (%i) does not match provided nz (%i)",nmzy,nztrue);
            errMsgIdAndTxt("AMICI:mex:data:nenz",errmsg);
            return NULL;
        }

        if (nzsigmay != nztrue) {
            sprintf(errmsg,"Number of events in event-sigma matrix (%i) does not match provided nz (%i)",nzsigmay,nztrue);
            errMsgIdAndTxt("AMICI:mex:data:nensdz",errmsg);
            return NULL;
        }
    }

    delete[] errmsg;

    return(edata);
}
#endif
/* ------------------------------------------------------------------------------------- */
/* ------------------------------------------------------------------------------------- */
/* ------------------------------------------------------------------------------------- */

void *setupAMI(int *status, UserData *udata, TempData *tdata) {
    /**
     * @brief setupAMIs initialises the ami memory object
     * @param[out] status flag indicating success of execution @type *int
     * @param[in] udata pointer to the user data struct @type UserData
     * @param[in] tdata pointer to the temporary data struct @type TempData
     * @return ami_mem pointer to the cvodes/idas memory block
     */
    void *ami_mem; /* pointer to ami memory block */
    bool error_corr = TRUE;

    t = tstart;

    g = new realtype[ng]();
    r = new realtype[ng]();

    if (nx > 0) {
        /* allocate temporary objects */
        x = N_VNew_Serial(nx);
        x_old = N_VNew_Serial(nx);
        dx = N_VNew_Serial(nx); /* only needed for idas */
        dx_old = N_VNew_Serial(nx); /* only needed for idas */
        xdot = N_VNew_Serial(nx);
        xdot_old = N_VNew_Serial(nx);
        Jtmp = NewDenseMat(nx,nx);

        if(ne>0) rootsfound = new int[ne]();
        if(ne>0) rootvals= new realtype[ne]();
        if(ne>0) rootidx = new int[nmaxevent*ne*ne]();
        if(ne>0) nroots = new int[ne]();
        if(ne>0) discs = new realtype[nmaxevent*ne]();
        if(ne>0) h = new realtype[ne]();
        if(ne>0) h_tmp = new realtype[ne]();

        if(ne>0) deltax = new realtype[nx]();
        if(ne>0) deltasx = new realtype[nx*nplist]();
        if(ne>0) deltaxB = new realtype[nx]();
<<<<<<< HEAD
        if(ne>0) deltaqB = new realtype[ng*np]();

=======
        if(ne>0) deltaqB = new realtype[ng*nplist]();
        
>>>>>>> 41255384
        if(ny>0) sigma_y = new realtype[ny]();
        if(ne>0) sigma_z = new realtype[nz]();


        /* initialise states */
        if (x == NULL) return(NULL);
        if(!b_x0) {
            *status = fx0(x, udata);
            if (*status != AMI_SUCCESS) return(NULL);
        } else {
            int ix;
            x_tmp = NV_DATA_S(x);
            for (ix=0; ix<nx; ix++) {
                x_tmp[ix] = x0data[ix];
            }
        }
        *status = fdx0(x, dx, udata); /* only needed for idas */
        if (*status != AMI_SUCCESS) return(NULL);

        /* initialise heaviside variables */
        initHeaviside(status,udata,tdata);

    }

    /* Create AMIS object */
    if (lmm>2||lmm<1) {
        errMsgIdAndTxt("AMICI:mex:lmm","Illegal value for lmm!");
    }
    if (iter>2||iter<1) {
        errMsgIdAndTxt("AMICI:mex:iter","Illegal value for iter!");
    }
    ami_mem = AMICreate(lmm, iter);
    if (ami_mem == NULL) return(NULL);

    /* Initialize AMIS solver*/
    *status = wrap_init(ami_mem, x, dx, tstart);
    if (*status != AMI_SUCCESS) return(NULL);

    /* Specify integration tolerances */
    *status = AMISStolerances(ami_mem, RCONST(rtol), RCONST(atol));
    if(*status != AMI_SUCCESS) return(NULL);

    /* Set optional inputs */
    *status = AMISetErrHandlerFn(ami_mem);
    if(*status != AMI_SUCCESS) return(NULL);

    /* attaches userdata*/
    *status = AMISetUserData(ami_mem, udata);
    if(*status != AMI_SUCCESS) return(NULL);

    /* specify maximal number of steps */
    *status = AMISetMaxNumSteps(ami_mem, maxsteps);
    if(*status != AMI_SUCCESS) return(NULL);

    /* activates stability limit detection */
    *status = AMISetStabLimDet(ami_mem, stldet);
    if(*status != AMI_SUCCESS) return(NULL);

    if (ne>0) {
        /* activates root detection */
        *status = wrap_RootInit(ami_mem, udata);
        if(*status != AMI_SUCCESS) return(NULL);
    }

    /* Attach linear solver module */
    switch (linsol) {

            /* DIRECT SOLVERS */

        case AMI_DENSE:
            *status = AMIDense(ami_mem, nx);
            if (*status != AMI_SUCCESS) return(NULL);

            *status = wrap_SetDenseJacFn(ami_mem);
            if (*status != AMI_SUCCESS) return(NULL);

            break;

        case AMI_BAND:
            *status = AMIBand(ami_mem, nx, ubw, lbw);
            if (*status != AMI_SUCCESS) return(NULL);

            *status = wrap_SetBandJacFn(ami_mem);
            if (*status != AMI_SUCCESS) return(NULL);

            break;

        case AMI_LAPACKDENSE:
            errMsgIdAndTxt("AMICI:mex:lapack","Solver currently not supported!");
            /* *status = CVLapackDense(ami_mem, nx);
             if (*status != AMI_SUCCESS) return;

             *status = wrap_SetDenseJacFn(ami_mem);
             if (*status != AMI_SUCCESS) return;

             break;*/

        case AMI_LAPACKBAND:

            errMsgIdAndTxt("AMICI:mex:lapack","Solver currently not supported!");
            /* *status = CVLapackBand(ami_mem, nx);
             if (*status != AMI_SUCCESS) return;

             *status = wrap_SetBandJacFn(ami_mem);
             if (*status != AMI_SUCCESS) return;

             break;*/

        case AMI_DIAG:
            *status = AMIDiag(ami_mem);
            if (*status != AMI_SUCCESS) return(NULL);

            break;

            /* ITERATIVE SOLVERS */

        case AMI_SPGMR:
            *status = AMISpgmr(ami_mem, PREC_NONE, 5);
            if (*status != AMI_SUCCESS) return(NULL);

            *status = wrap_SetJacTimesVecFn(ami_mem);
            if (*status != AMI_SUCCESS) return(NULL);

            break;

        case AMI_SPBCG:
            *status = AMISpbcg(ami_mem, PREC_NONE, 5);
            if (*status != AMI_SUCCESS) return(NULL);

            *status = wrap_SetJacTimesVecFn(ami_mem);
            if (*status != AMI_SUCCESS) return(NULL);

            break;

        case AMI_SPTFQMR:
            *status = AMISptfqmr(ami_mem, PREC_NONE, 5);
            if (*status != AMI_SUCCESS) return(NULL);

            *status = wrap_SetJacTimesVecFn(ami_mem);
            if (*status != AMI_SUCCESS) return(NULL);

            break;

            /* SPARSE SOLVERS */

        case AMI_KLU:
            *status = AMIKLU(ami_mem, nx, nnz, CSC_MAT);
            if (*status != AMI_SUCCESS) return(NULL);

            *status = wrap_SetSparseJacFn(ami_mem);
            if (*status != AMI_SUCCESS) return(NULL);

            *status = AMIKLUSetOrdering(ami_mem, ordering);
            if (*status != AMI_SUCCESS) return(NULL);

            break;

        default:
            errMsgIdAndTxt("AMICI:mex:solver","Invalid choice of solver!");
            break;
    }

    if ( sensi >= 1) {

        dydx = new realtype[ny*nx]();
        dydp = new realtype[ny*nplist]();
        dgdp = new realtype[ng*nplist*nytrue]();
        dgdx = new realtype[ng*nxtrue*nt]();
        dgdy = new realtype[nytrue*ng*ny]();
        if (ne > 0) {
            dzdp = new realtype[nz*nplist]();
            dzdx = new realtype[nz*nx]();
        }
        drdp = new realtype[ng*nplist*nztrue*nmaxevent]();
        drdx = new realtype[ng*nx*nztrue*nmaxevent]();
<<<<<<< HEAD

        dsigma_ydp = new realtype[ny*np]();
        if(ne>0) dsigma_zdp = new realtype[nz*np]();

=======
        
        dsigma_ydp = new realtype[ny*nplist]();
        if(ne>0) dsigma_zdp = new realtype[nz*nplist]();
        
>>>>>>> 41255384
        if (sensi_meth == AMI_FSA) {

            if(nx>0) {

                /* allocate some more temporary storage */
<<<<<<< HEAD

                NVsx = N_VCloneVectorArray_Serial(np, x);
                sdx = N_VCloneVectorArray_Serial(np, x);
=======
                
                NVsx = N_VCloneVectorArray_Serial(nplist, x);
                sdx = N_VCloneVectorArray_Serial(nplist, x);
>>>>>>> 41255384
                if (NVsx == NULL) return(NULL);
                if (sdx == NULL) return(NULL);

                /* initialise sensitivities, this can either be user provided or come from the model definition */

                if(!b_sx0) {
                    *status = fsx0(NVsx, x, dx, udata);
                    if (*status != AMI_SUCCESS) return(NULL);
                } else {
                    int ip;
                    for (ip=0; ip<nplist; ip++) {
                        sx_tmp = NV_DATA_S(NVsx[plist[ip]]);
                        int ix;
                        for (ix=0; ix<nx; ix++) {
                            sx_tmp[ix] = sx0data[ix + nx*plist[ip]];
                        }
                    }
                }
                *status = fsdx0(sdx, x, dx, udata);
                if (*status != AMI_SUCCESS) return(NULL);

                /* Activate sensitivity calculations */

                *status = wrap_SensInit1(ami_mem, NVsx, sdx, udata);
                if (*status != AMI_SUCCESS) return(NULL);

                /* Set sensitivity analysis optional inputs */
                *status = AMISetSensParams(ami_mem, p, pbar, plist);
                if (*status != AMI_SUCCESS) return(NULL);

                *status = AMISetSensErrCon(ami_mem, error_corr);
                if (*status != AMI_SUCCESS) return(NULL);

                *status = AMISensEEtolerances(ami_mem);
                if (*status != AMI_SUCCESS) return(NULL);
            }
        }

        if (sensi_meth == AMI_ASA) {

            if(nx>0) {
                /* Allocate space for the adjoint computation */

                which = 0;

                if(ne>0) x_disc = N_VCloneVectorArray_Serial(ne*nmaxevent, x);
                if(ne>0) xdot_disc = N_VCloneVectorArray_Serial(ne*nmaxevent, x);
                if(ne>0) xdot_old_disc = N_VCloneVectorArray_Serial(ne*nmaxevent, x);

                *status = AMIAdjInit(ami_mem, maxsteps, interpType);
                if (*status != AMI_SUCCESS) return(NULL);
<<<<<<< HEAD

                llhS0 = new realtype[ng*np]();
=======
                
                llhS0 = new realtype[ng*nplist]();
>>>>>>> 41255384
            }
        }



    }

    id = N_VNew_Serial(nx);
    id_tmp = NV_DATA_S(id);
    memcpy(id_tmp,idlist,nx*sizeof(realtype));

    *status = AMISetId(ami_mem, id);
    if (*status != AMI_SUCCESS) return(NULL);

    *status = AMISetSuppressAlg(ami_mem, TRUE);
    if (*status != AMI_SUCCESS) return(NULL);


    return(ami_mem);
}

/* ------------------------------------------------------------------------------------- */
/* ------------------------------------------------------------------------------------- */
/* ------------------------------------------------------------------------------------- */

void setupAMIB(int *status,void *ami_mem, UserData *udata, TempData *tdata) {
    /**
     * setupAMIB initialises the AMI memory object for the backwards problem
     * @param[out] status flag indicating success of execution @type *int
     * @param[in] ami_mem pointer to the solver memory object of the forward problem
     * @param[in] udata pointer to the user data struct @type UserData
     * @param[in] tdata pointer to the temporary data struct @type TempData
     * @return ami_mem pointer to the cvodes/idas memory block for the backward problem
     */
    int ix;

    xB = N_VNew_Serial(nx);
    xB_old = N_VNew_Serial(nx);

    dxB = N_VNew_Serial(nx);
<<<<<<< HEAD

    xQB = N_VNew_Serial(ng*np);
    xQB_old = N_VNew_Serial(ng*np);

=======
    
    xQB = N_VNew_Serial(ng*nplist);
    xQB_old = N_VNew_Serial(ng*nplist);
    
>>>>>>> 41255384
    /* write initial conditions */
    if (xB == NULL) return;
    xB_tmp = NV_DATA_S(xB);
    memset(xB_tmp,0,sizeof(realtype)*nx);
    for (ix=0; ix<nx; ix++) {
        xB_tmp[ix] += dgdx[nt-1+ix*nt];
    }
    /*for (ix=0; ix<nxtrue; ix++) {
     for (ig=0; ig<ng; ig++) {
     xB_tmp[ix+ig*nxtrue] += dgdx[nt-1+ix*nt+ig*nxtrue*nt];
     }
     }*/

    if (dxB == NULL) return;
    dxB_tmp = NV_DATA_S(dxB);
    memset(dxB_tmp,0,sizeof(realtype)*nx);

    if (xQB == NULL) return;
    xQB_tmp = NV_DATA_S(xQB);
<<<<<<< HEAD
    memset(xQB_tmp,0,sizeof(realtype)*ng*np);

=======
    memset(xQB_tmp,0,sizeof(realtype)*ng*nplist);
    
>>>>>>> 41255384
    /* create backward problem */
    if (lmm>2||lmm<1) {
        errMsgIdAndTxt("AMICI:mex:lmm","Illegal value for lmm!");
    }
    if (iter>2||iter<1) {
        errMsgIdAndTxt("AMICI:mex:iter","Illegal value for iter!");
    }

    /* allocate memory for the backward problem */
    *status = AMICreateB(ami_mem, lmm, iter, &which);
    if (*status != AMI_SUCCESS) return;


    /* initialise states */
    *status = wrap_binit(ami_mem, which, xB, dxB, t);
    if (*status != AMI_SUCCESS) return;

    /* specify integration tolerances for backward problem */
    *status = AMISStolerancesB(ami_mem, which, RCONST(rtol), RCONST(atol));
    if(*status != AMI_SUCCESS) return;

    /* Attach user data */
    *status = AMISetUserDataB(ami_mem, which, udata);
    if(*status != AMI_SUCCESS) return;

    /* Number of maximal internal steps */
    *status = AMISetMaxNumStepsB(ami_mem, which, 100*maxsteps);
    if(*status != AMI_SUCCESS) return;

    switch (linsol) {

            /* DIRECT SOLVERS */

        case AMI_DENSE:
            *status = AMIDenseB(ami_mem, which, nx);
            if (*status != AMI_SUCCESS) return;

            *status = wrap_SetDenseJacFnB(ami_mem, which);
            if (*status != AMI_SUCCESS) return;

            break;

        case AMI_BAND:
            *status = AMIBandB(ami_mem, which, nx, ubw, lbw);
            if (*status != AMI_SUCCESS) return;

            *status = wrap_SetBandJacFnB(ami_mem, which);
            if (*status != AMI_SUCCESS) return;

            break;

        case AMI_LAPACKDENSE:

            /* #if SUNDIALS_BLAS_LAPACK
             *status = CVLapackDenseB(ami_mem, which, nx);
             if (*status != AMI_SUCCESS) return;

             *status = wrap_SetDenseJacFnB(ami_mem, which);
             if (*status != AMI_SUCCESS) return;
             #else*/
            errMsgIdAndTxt("AMICI:mex:lapack","Solver currently not supported!");
            /* #endif*/
            break;

        case AMI_LAPACKBAND:


            /* #if SUNDIALS_BLAS_LAPACK
             *status = CVLapackBandB(ami_mem, which, nx, ubw, lbw);
             if (*status != AMI_SUCCESS) return;

             *status = wrap_SetBandJacFnB(ami_mem, which);
             if (*status != AMI_SUCCESS) return;
             #else*/
            errMsgIdAndTxt("AMICI:mex:lapack","Solver currently not supported!");
            /* #endif*/
            break;

        case AMI_DIAG:
            *status = AMIDiagB(ami_mem, which);
            if (*status != AMI_SUCCESS) return;

            *status = wrap_SetDenseJacFnB(ami_mem, which);
            if (*status != AMI_SUCCESS) return;

            break;

            /* ITERATIVE SOLVERS */

        case AMI_SPGMR:
            *status = AMISpgmrB(ami_mem, which, PREC_NONE, 5);
            if (*status != AMI_SUCCESS) return;

            *status = wrap_SetJacTimesVecFnB(ami_mem, which);
            if (*status != AMI_SUCCESS) return;

            break;

        case AMI_SPBCG:
            *status = AMISpbcgB(ami_mem, which, PREC_NONE, 5);
            if (*status != AMI_SUCCESS) return;

            *status = wrap_SetJacTimesVecFnB(ami_mem, which);
            if (*status != AMI_SUCCESS) return;

            break;

        case AMI_SPTFQMR:
            *status = AMISptfqmrB(ami_mem, which, PREC_NONE, 5);
            if (*status != AMI_SUCCESS) return;

            *status = wrap_SetJacTimesVecFnB(ami_mem, which);
            if (*status != AMI_SUCCESS) return;

            break;

            /* SPARSE SOLVERS */

        case AMI_KLU:
            *status = AMIKLUB(ami_mem, which, nx, nnz, CSC_MAT);
            if (*status != AMI_SUCCESS) return;

            *status = wrap_SetSparseJacFnB(ami_mem, which);
            if (*status != AMI_SUCCESS) return;

            *status = AMIKLUSetOrderingB(ami_mem, which, ordering);
            if (*status != AMI_SUCCESS) return;

            break;

        default:
            break;
    }

    /* Initialise quadrature calculation */
    *status = wrap_qbinit(ami_mem, which, xQB);
    if (*status != AMI_SUCCESS) return;

    /* Enable Quadrature Error Control */
    *status = AMISetQuadErrConB(ami_mem, which, TRUE);
    if (*status != AMI_SUCCESS) return;

    *status = AMIQuadSStolerancesB(ami_mem, which, RCONST(rtol), RCONST(atol));
    if(*status != AMI_SUCCESS) return;

    *status = AMISetStabLimDetB(ami_mem, which, stldet); /* activates stability limit detection */
    if(*status != AMI_SUCCESS) return;

}

/* ------------------------------------------------------------------------------------- */
/* ------------------------------------------------------------------------------------- */
/* ------------------------------------------------------------------------------------- */

void getDataSensisFSA(int *status, int it, void *ami_mem, UserData *udata, ReturnData *rdata, ExpData *edata, TempData *tdata) {
    /**
     * getDataSensisFSA extracts data information for forward sensitivity analysis
     *
     * @param[out] status flag indicating success of execution @type *int
     * @param[in] it index of current timepoint @type int
     * @param[in] ami_mem pointer to the solver memory block @type *void
     * @param[in] udata pointer to the user data struct @type UserData
     * @param[out] rdata pointer to the return data struct @type ReturnData
     * @param[in] edata pointer to the experimental data struct @type ExpData
     * @param[out] tdata pointer to the temporary data struct @type TempData
     * @return void
     */

    int ip;
    int iy;
    int ix;
<<<<<<< HEAD

    for(ip=0; ip < np; ip++) {
=======
    
    for(ip=0; ip < nplist; ip++) {
>>>>>>> 41255384
        if(nx>0) {
            if(ts[it] > tstart) {
                *status = AMIGetSens(ami_mem, &t, NVsx);
                if (*status != AMI_SUCCESS) return;
            }

            sx_tmp = NV_DATA_S(NVsx[ip]);
            for(ix=0; ix < nx; ix++) {
                sxdata[(ip*nx + ix)*nt + it] = sx_tmp[ix];
            }
        }
    }

    for (iy=0; iy<nytrue; iy++) {
        if(b_expdata){
            if (amiIsNaN(ysigma[iy*nt+it])) {
                *status = fdsigma_ydp(t,dsigma_ydp,udata);
                if (*status != AMI_SUCCESS) return;
            } else {
                for (ip=0; ip<nplist; ip++) {
                    dsigma_ydp[ip*ny+iy] = 0;
                }
            }
            for (ip=0; ip<nplist; ip++) {
                ssigmaydata[it + nt*(ip*ny+iy)] = dsigma_ydp[ip*ny+iy];
            }
        } else {
<<<<<<< HEAD
            for (ip=0; ip<np; ip++) {
                ssigmaydata[it + nt*(ip*ny+iy)] = 0;
=======
            for (ip=0; ip<nplist; ip++) {
                ssigmaydata[it + nt*(ip*ny+iy)] = amiGetNaN();
>>>>>>> 41255384
            }
        }
    }
    fsy(ts[it],it,sydata,dydx,dydp,NVsx,udata);
    if(b_expdata) {
        fsJy(ts[it],it,sllhdata,s2llhdata,dgdy,dgdp,ydata,sigma_y,sydata,dydp,my,udata);
    }
}

/* ------------------------------------------------------------------------------------- */
/* ------------------------------------------------------------------------------------- */
/* ------------------------------------------------------------------------------------- */

void prepDataSensis(int *status, int it, void *ami_mem, UserData *udata, ReturnData *rdata, ExpData *edata, TempData *tdata) {
    /**
     * prepDataSensis preprocesses the provided experimental data to compute sensitivities via adjoint or forward methods later on
     *
     * @param[out] status flag indicating success of execution @type *int
     * @param[in] it index of current timepoint @type int
     * @param[in] ami_mem pointer to the solver memory block @type *void
     * @param[in] udata pointer to the user data struct @type UserData
     * @param[out] rdata pointer to the return data struct @type ReturnData
     * @param[in] edata pointer to the experimental data struct @type ExpData
     * @param[out] tdata pointer to the temporary data struct @type TempData
     * @return void
     */

    int iy,ip,ig;


    *status = fdydx(ts[it],it,dydx,x,udata);
    if (*status != AMI_SUCCESS) return;
    *status = fdydp(ts[it],it,dydp,x,udata);
    if (*status != AMI_SUCCESS) return;
    if(b_expdata) {
        for (iy=0; iy<nytrue; iy++) {
            if (amiIsNaN(ysigma[iy*nt+it])) {
                *status = fdsigma_ydp(t,dsigma_ydp,udata);
                if (*status != AMI_SUCCESS) return;
            } else {
                for (ip=0; ip<nplist; ip++) {
                    dsigma_ydp[ip*ny+iy] = 0;
                }
            }
            for (ip=0; ip<nplist; ip++) {
                ssigmaydata[it + nt*(ip*ny+iy)] = dsigma_ydp[ip*ny+iy];
            }
        }
        fdJydp(ts[it],it,dgdp,ydata,x,dydp,my,sigma_y,dsigma_ydp,udata);


        if (sensi_meth == AMI_ASA) {
            for(ig=0; ig<ng; ig++) {
                for(ip=0; ip < nplist; ip++) {
                    for(iy=0; iy < nytrue; iy++) {
                        if(ig==0) {
                            if (ny>0) {
                                sllhdata[ip] -= dgdp[iy + ip*nytrue];
                            }
                        } else {
                            if (ny>0) {
                                s2llhdata[(ig-1)*nplist + ip] -= dgdp[(ig*nplist + ip)*nytrue + iy];
                            }
                        }
                    }
                }
            }
        }
        fdJydy(ts[it],it,dgdy,ydata,x,my,sigma_y,udata);
        fdJydx(ts[it],it,dgdx,ydata,x,dydx,my,sigma_y,udata);
    }
}

/* ------------------------------------------------------------------------------------- */
/* ------------------------------------------------------------------------------------- */
/* ------------------------------------------------------------------------------------- */

void getDataOutput(int *status, int it, void *ami_mem, UserData *udata, ReturnData *rdata, ExpData *edata, TempData *tdata) {
    /**
     * getDataOutput extracts output information for data-points
     *
     * @param[out] status flag indicating success of execution @type *int
     * @param[in] it index of current timepoint @type int
     * @param[in] ami_mem pointer to the solver memory block @type *void
     * @param[in] udata pointer to the user data struct @type UserData
     * @param[out] rdata pointer to the return data struct @type ReturnData
     * @param[in] edata pointer to the experimental data struct @type ExpData
     * @param[out] tdata pointer to the temporary data struct @type TempData
     * @return void
     */

    int iy;


    *status = fy(ts[it],it,ydata,x,udata);
    if (*status != AMI_SUCCESS) return;

    if(b_expdata) {
        for (iy=0; iy<nytrue; iy++) {
            /* extract the value for the standard deviation, if the data value is NaN, use
             the parameter value. Store this value in the return struct */
            if (amiIsNaN(ysigma[iy*nt+it])) {
                *status =fsigma_y(t,sigma_y,udata);
                if (*status != AMI_SUCCESS) return;

            } else {
                sigma_y[iy] = ysigma[iy*nt+it];
            }
            sigmaydata[iy*nt+it] = sigma_y[iy];
        }
        fJy(t,it,g,ydata,x,my,sigma_y,udata);
    } else {
        *status =fsigma_y(t,sigma_y,udata);
        if (*status != AMI_SUCCESS) return;
        for (iy=0; iy<nytrue; iy++) {
            sigmaydata[iy*nt+it] = sigma_y[iy];
        }
    }
    if (sensi >= 1) {
        prepDataSensis(status, it, ami_mem, udata, rdata, edata, tdata);
        if (sensi_meth == AMI_FSA) {
            getDataSensisFSA(status, it, ami_mem, udata, rdata, edata, tdata);
        }
    }
}

/* ------------------------------------------------------------------------------------- */
/* ------------------------------------------------------------------------------------- */
/* ------------------------------------------------------------------------------------- */

void getEventSensisFSA(int *status, int ie, void *ami_mem, UserData *udata, ReturnData *rdata, TempData *tdata) {
    /**
     * getEventSensisFSA extracts event information for forward sensitivity analysis
     *
     * @param[out] status flag indicating success of execution @type int
     * @param[in] ie index of event type @type int
     * @param[in] ami_mem pointer to the solver memory block @type void
     * @param[in] udata pointer to the user data struct @type UserData
     * @param[out] rdata pointer to the return data struct @type ReturnData
     * @param[out] tdata pointer to the temporary data struct @type TempData
     * @return void
     */


    *status = fsz(t,ie,nroots,szdata,x,NVsx,udata);
    if (*status != AMI_SUCCESS) return;

}

/* ------------------------------------------------------------------------------------- */
/* ------------------------------------------------------------------------------------- */
/* ------------------------------------------------------------------------------------- */

void getEventSensisFSA_tf(int *status, int ie, void *ami_mem, UserData *udata, ReturnData *rdata, TempData *tdata) {
    /**
     * getEventSensisFSA_tf extracts event information for forward sensitivity
     *     analysis for events that happen at the end of the considered interval
     *
     * @param[out] status flag indicating success of execution @type int
     * @param[in] ie index of event type @type int
     * @param[in] ami_mem pointer to the solver memory block @type void
     * @param[in] udata pointer to the user data struct @type UserData
     * @param[out] rdata pointer to the return data struct @type ReturnData
     * @param[out] tdata pointer to the temporary data struct @type TempData
     * @return void
     */


    *status = fsz_tf(t,ie,nroots,szdata,x,NVsx,udata);
    if (*status != AMI_SUCCESS) return;

    *status = fsroot(t,ie,nroots,srzdata,x,NVsx,udata);
    if (*status != AMI_SUCCESS) return;

    if(sensi>1) {
        *status = fs2root(t,ie,nroots,s2rzdata,x,NVsx,udata);
        if (*status != AMI_SUCCESS) return;
    }

}

/* ------------------------------------------------------------------------------------- */
/* ------------------------------------------------------------------------------------- */
/* ------------------------------------------------------------------------------------- */

void getEventSensisASA(int *status, int ie, void *ami_mem, UserData *udata, ReturnData *rdata, ExpData *edata, TempData *tdata) {
    /**
     * getEventSensisASA extracts event information for adjoint sensitivity analysis
     *
     * @param[out] status flag indicating success of execution @type *int
     * @param[in] ie index of event type @type int
     * @param[in] ami_mem pointer to the solver memory block @type *void
     * @param[in] udata pointer to the user data struct @type UserData
     * @param[out] rdata pointer to the return data struct @type ReturnData
     * @param[in] edata pointer to the experimental data struct @type ExpData
     * @param[out] tdata pointer to the temporary data struct @type TempData
     * @return void
     */
    int ip;
    int iz;


    for (iz=0; iz<nztrue; iz++) {
        if( z2event[iz]-1 == ie ){
            if(!amiIsNaN(mz[iz*nmaxevent+nroots[ie]])) {
                *status = fdzdp(t,ie,dzdp,x,udata);
                if (*status != AMI_SUCCESS) return;
                *status = fdzdx(t,ie,dzdx,x,udata);
                if (*status != AMI_SUCCESS) return;
                /* extract the value for the standard deviation, if the data value is NaN, use
                 the parameter value. Store this value in the return struct */
                if (amiIsNaN(zsigma[nroots[ie] + nmaxevent*iz])) {
                    *status = fsigma_z(t,ie,sigma_z,udata);
                    if (*status != AMI_SUCCESS) return;
                    *status = fdsigma_zdp(t,ie,dsigma_zdp,udata);
                    if (*status != AMI_SUCCESS) return;
                } else {
                    for (ip=0; ip<nplist; ip++) {
                        dsigma_zdp[iz+nz*ip] = 0;
                    }
                    sigma_z[iz] = zsigma[nroots[ie] + nmaxevent*iz];
                }
                sigmazdata[nroots[ie] + nmaxevent*iz] = sigma_z[iz];
                for (ip=0; ip<nplist; ip++) {
                    ssigmazdata[nroots[ie] + nmaxevent*(iz+nz*ip)] = dsigma_zdp[iz+nz*ip];
                }

                fdJzdp(t,ie,drdp,zdata,x,dzdp,mz,sigma_z,dsigma_zdp,udata,tdata);
                fdJzdx(t,ie,drdx,zdata,x,dzdx,mz,sigma_z,udata,tdata);
            }
        }
    }
}

/* ------------------------------------------------------------------------------------- */
/* ------------------------------------------------------------------------------------- */
/* ------------------------------------------------------------------------------------- */

void getEventSigma(int *status, int ie, int iz, void *ami_mem, UserData *udata, ReturnData *rdata, ExpData *edata, TempData *tdata) {
    /**
     * getEventSigma extracts fills sigma_z either from the user defined function or from user input
     *
     * @param[out] status flag indicating success of execution @type *int
     * @param[in] ie event type index @type int
     * @param[in] iz event output index @type int
     * @param[in] ami_mem pointer to the solver memory block @type *void
     * @param[in] udata pointer to the user data struct @type UserData
     * @param[out] rdata pointer to the return data struct @type ReturnData
     * @param[in] edata pointer to the experimental data struct @type ExpData
     * @param[out] tdata pointer to the temporary data struct @type TempData
     * @return void
     */

    /* extract the value for the standard deviation, if the data value is NaN, use
     the parameter value. Store this value in the return struct */
    if (amiIsNaN(zsigma[nroots[ie] + nmaxevent*iz])) {
        *status = fsigma_z(t,ie,sigma_z,udata);
        if (*status != AMI_SUCCESS) return;
    } else {
        sigma_z[iz] = zsigma[nroots[ie] + nmaxevent*iz];
    }
    sigmazdata[nroots[ie] + nmaxevent*iz] = sigma_z[iz];

}

/* ------------------------------------------------------------------------------------- */
/* ------------------------------------------------------------------------------------- */
/* ------------------------------------------------------------------------------------- */

void getEventObjective(int *status, int ie, void *ami_mem, UserData *udata, ReturnData *rdata, ExpData *edata, TempData *tdata) {
    /**
     * getEventObjective updates the objective function on the occurence of an event
     *
     * @param[out] status flag indicating success of execution @type *int
     * @param[in] ie event type index @type int
     * @param[in] ami_mem pointer to the solver memory block @type *void
     * @param[in] udata pointer to the user data struct @type UserData
     * @param[out] rdata pointer to the return data struct @type ReturnData
     * @param[in] edata pointer to the experimental data struct @type ExpData
     * @param[out] tdata pointer to the temporary data struct @type TempData
     * @return void
     */
    if(b_expdata) {
        int iz;
        for (iz=0; iz<nztrue; iz++) {
            if(z2event[iz]-1 == ie) {
                getEventSigma(status, ie, iz, ami_mem, udata, rdata, edata, tdata);
                if(!amiIsNaN(mz[iz*nmaxevent+nroots[ie]])) {
                    r[0] += 0.5*log(2*pi*pow(zsigma[nroots[ie] + nmaxevent*iz],2)) + 0.5*pow( ( zdata[nroots[ie] + nmaxevent*iz] - mz[nroots[ie] + nmaxevent*iz] )/zsigma[iz] , 2);
                    *chi2data += pow( ( zdata[nroots[ie] + nmaxevent*iz] - mz[nroots[ie] + nmaxevent*iz] )/zsigma[iz] , 2);
                }
            }
        }
    }

}

/* ------------------------------------------------------------------------------------- */
/* ------------------------------------------------------------------------------------- */
/* ------------------------------------------------------------------------------------- */

void getEventOutput(int *status, realtype *tlastroot, void *ami_mem, UserData *udata, ReturnData *rdata, ExpData *edata, TempData *tdata) {
    /**
     * getEventOutput extracts output information for events
     *
     * @param[out] status flag indicating success of execution @type *int
     * @param[in] tlastroot timepoint of last occured event @type *realtype
     * @param[in] ami_mem pointer to the solver memory block @type *void
     * @param[in] udata pointer to the user data struct @type UserData
     * @param[out] rdata pointer to the return data struct @type ReturnData
     * @param[in] edata pointer to the experimental data struct @type ExpData
     * @param[out] tdata pointer to the temporary data struct @type TempData
     * @return void
     */
    int iz;
    int ie;



    /* EVENT OUTPUT */
    for (ie=0; ie<ne; ie++){ /* only look for roots of the rootfunction not discontinuities */
        if (nroots[ie]<nmaxevent) {
            if(rootsfound[ie] == 1) { /* only consider transitions false -> true */
                *status = fz(t,ie,nroots,zdata,x,udata);
                if (*status != AMI_SUCCESS) return;
                if (sensi >= 1) {
                    if(sensi_meth == AMI_ASA) {
                        getEventSensisASA(status, ie, ami_mem, udata, rdata, edata, tdata);
                        if (*status != AMI_SUCCESS) return;
                    } else {
                        getEventSensisFSA(status, ie, ami_mem, udata, rdata, tdata);
                        if (*status != AMI_SUCCESS) return;
                    }
                }

                if(b_expdata) {
                    for (iz=0; iz<nztrue; iz++) {
                        if(z2event[iz]-1 == ie) {
                            getEventSigma(status, ie, iz, ami_mem,udata,rdata,edata,tdata);
                            if (*status != AMI_SUCCESS) return;
                        }
                    }

                    getEventObjective(status, ie, ami_mem, udata, rdata, edata, tdata);
                    if (*status != AMI_SUCCESS) return;
                }

                nroots[ie]++;
            }
        }
    }
    return;
}

/* ------------------------------------------------------------------------------------- */
/* ------------------------------------------------------------------------------------- */
/* ------------------------------------------------------------------------------------- */

void fillEventOutput(int *status, void *ami_mem, UserData *udata, ReturnData *rdata, ExpData *edata, TempData *tdata) {
    /**
     * fillEventOutput fills missing roots at last timepoint
     *
     * @param[out] status flag indicating success of execution @type *int
     * @param[in] ami_mem pointer to the solver memory block @type *void
     * @param[in] udata pointer to the user data struct @type UserData
     * @param[out] rdata pointer to the return data struct @type ReturnData
     * @param[in] edata pointer to the experimental data struct @type ExpData
     * @param[out] tdata pointer to the temporary data struct @type TempData
     * @return void
     */

    int ie,iz;


    froot(t,x,dx,rootvals,udata);


    /* EVENT OUTPUT */
    if (nztrue>0) {
        for (ie=0; ie<ne; ie++){ /* only look for roots of the rootfunction not discontinuities */
            while (nroots[ie]<nmaxevent) {
                *status = fz(t,ie,nroots,zdata,x,udata);
                if (*status != AMI_SUCCESS) return;


                for (iz=0; iz<nztrue; iz++) {
                    if(z2event[iz]-1 == ie) {
                        rzdata[nroots[ie] + nmaxevent*iz] = rootvals[ie];
                    }
                }


                getEventObjective(status, ie, ami_mem, udata, rdata, edata, tdata);
                if (*status != AMI_SUCCESS) return;

                if (sensi >= 1) {
                    if(sensi_meth == AMI_ASA) {
                        getEventSensisASA(status, ie, ami_mem, udata, rdata, edata, tdata);
                        if (*status != AMI_SUCCESS) return;
                    } else {
                        getEventSensisFSA_tf(status, ie, ami_mem, udata, rdata, tdata);
                        if (*status != AMI_SUCCESS) return;
                    }
                }

                nroots[ie]++;
            }
        }
    }
}

/* ------------------------------------------------------------------------------------- */
/* ------------------------------------------------------------------------------------- */
/* ------------------------------------------------------------------------------------- */

void handleDataPoint(int *status, int it, void *ami_mem, UserData *udata, ReturnData *rdata, ExpData *edata, TempData *tdata) {
    /**
     * handleDataPoint executes everything necessary for the handling of data points
     *
     * @param[out] status flag indicating success of execution @type *int
     * @param[in] it index of data point @type int
     * @param[in] ami_mem pointer to the solver memory block @type *void
     * @param[in] udata pointer to the user data struct @type UserData
     * @param[out] rdata pointer to the return data struct @type ReturnData
     * @param[in] edata pointer to the experimental data struct @type ExpData
     * @param[out] tdata pointer to the temporary data struct @type TempData
     * @return void
     */

    int ix;



    tsdata[it] = ts[it];
    if (nx>0) {
        x_tmp = NV_DATA_S(x);
        for (ix=0; ix<nx; ix++) {
            xdata[it+nt*ix] = x_tmp[ix];
        }

        if (it == nt-1) {
            if( sensi_meth == AMI_SS) {

                *status = fdxdotdp(t,dxdotdpdata,x,dx,udata);
                if (*status != AMI_SUCCESS) return;
                *status = fdydp(ts[it],it,dydpdata,x,udata);
                if (*status != AMI_SUCCESS) return;
                *status = fdydx(ts[it],it,dydxdata,x,udata);
                if (*status != AMI_SUCCESS) return;
            }
        }

        if(ts[it] > tstart) {
            getDiagnosis(status, it, ami_mem, udata, rdata);
            if (*status != AMI_SUCCESS) return;
        }
    }

    getDataOutput(status, it, ami_mem, udata, rdata, edata, tdata);
}

/* ------------------------------------------------------------------------------------- */
/* ------------------------------------------------------------------------------------- */
/* ------------------------------------------------------------------------------------- */

void handleDataPointB(int *status, int it, void *ami_mem, UserData *udata, ReturnData *rdata, TempData *tdata) {
    /**
     * handleDataPoint executes everything necessary for the handling of data points for the backward problems
     *
     * @param[out] status flag indicating success of execution @type *int
     * @param[in] it index of data point @type int
     * @param[in] ami_mem pointer to the solver memory block @type *void
     * @param[in] udata pointer to the user data struct @type UserData
     * @param[out] rdata pointer to the return data struct @type ReturnData
     * @param[out] tdata pointer to the temporary data struct @type TempData
     * @return void
     */

    int ix;

    xB_tmp = NV_DATA_S(xB);
    for (ix=0; ix<nx; ix++) {
        xB_tmp[ix] += dgdx[it+ix*nt];
    }
    getDiagnosisB(status,it,ami_mem,udata,rdata,tdata);
}

/* ------------------------------------------------------------------------------------- */
/* ------------------------------------------------------------------------------------- */
/* ------------------------------------------------------------------------------------- */

void handleEvent(int *status, int *iroot, realtype *tlastroot, void *ami_mem, UserData *udata, ReturnData *rdata, ExpData *edata, TempData *tdata, int seflag) {
    /**
     * handleEvent executes everything necessary for the handling of events
     *
     * @param[out] status flag indicating success of execution @type *int
     * @param[out] iroot index of event @type int
     * @param[out] tlastroot pointer to the timepoint of the last event @type *realtype
     * @param[in] ami_mem pointer to the solver memory block @type *void
     * @param[in] udata pointer to the user data struct @type UserData
     * @param[out] rdata pointer to the return data struct @type ReturnData
     * @param[in] edata pointer to the experimental data struct @type ExpData
     * @param[out] tdata pointer to the temporary data struct @type TempData
     * @param[in] seflag flag indicating whether this is a secondary event @type int
     * @return void
     */
    int ie;
    int secondevent = 0;


    /* store heaviside information at event occurence */
    froot(t,x,dx,rootvals,udata);
    for (ie = 0; ie<ne; ie++) {
        h_tmp[ie] = rootvals[ie];
    }

    if (seflag == 0) {
        *status = AMIGetRootInfo(ami_mem, rootsfound);
        if (*status != AMI_SUCCESS) return;
    }

    if (*iroot<nmaxevent*ne) {
        for (ie=0; ie<ne; ie++) {
            rootidx[*iroot*ne + ie] = rootsfound[ie];
        }
    }

    /* only extract in the first event fired */
    if (seflag == 0) {
        if(sensi >= 1){
            if (sensi_meth == AMI_FSA) {
                *status = AMIGetSens(ami_mem, &t, NVsx);
                if (*status != AMI_SUCCESS) return;
            }
        }
    }

    /* only check this in the first event fired, otherwise this will always be true */
    if (seflag == 0) {
        if (t == *tlastroot) {
            warnMsgIdAndTxt("AMICI:mex:STUCK_EVENT","AMICI is stuck in an event, as the initial step-size after the event is too small. To fix this, increase absolute and relative tolerances!");
            *status = -99;
            return;
        }
        *tlastroot = t;
    }

    getEventOutput(status, tlastroot, ami_mem, udata, rdata, edata, tdata);
    if (*status != AMI_SUCCESS) return;

    /* if we need to do forward sensitivities later on we need to store the old x and the old xdot */
    if(sensi >= 1){
        /* store x and xdot to compute jump in sensitivities */
        N_VScale(1.0,x,x_old);
        if (sensi_meth == AMI_FSA) {
            *status = fxdot(t,x,dx,xdot,udata);
            N_VScale(1.0,xdot,xdot_old);
            N_VScale(1.0,dx,dx_old);

            /* compute event-time derivative only for primary events, we get into trouble with multiple simultaneously firing events here (but is this really well defined then?), in that case just use the last ie and hope for the best. */
            if (seflag == 0) {
                for (ie = 0; ie<ne; ie++) {
                    if(rootsfound[ie] == 1) { /* only consider transitions false -> true */
                        fstau(t,ie,stau_tmp,x,NVsx,udata);
                    }
                }
            }
        }

        if (sensi_meth == AMI_ASA) {
            /* store x to compute jump in discontinuity */
            if (*iroot<nmaxevent*ne) {
                N_VScale(1.0,x,x_disc[*iroot]);
                N_VScale(1.0,xdot,xdot_disc[*iroot]);
                N_VScale(1.0,xdot_old,xdot_old_disc[*iroot]);
            }
        }
    }

    updateHeaviside(status, udata, tdata);
    if (*status != AMI_SUCCESS) return;

    applyEventBolus(status, ami_mem, udata, tdata);
    if (*status != AMI_SUCCESS) return;

    if (*iroot<nmaxevent*ne) {
        discs[*iroot] = t;
        (*iroot)++;
    } else {
        warnMsgIdAndTxt("AMICI:mex:TOO_MUCH_EVENT","Event was recorded but not reported as the number of occured events exceeded (nmaxevents)*(number of events in model definition)!");
        *status = AMIReInit(ami_mem, t, x, dx); /* reinitialise so that we can continue in peace */
        return;
    }

    if(sensi >= 1){
        if (sensi_meth == AMI_FSA) {

            /* compute the new xdot  */
            *status = fxdot(t,x,dx,xdot,udata);
            if (*status != AMI_SUCCESS) return;

            applyEventSensiBolusFSA(status, ami_mem, udata, tdata);
            if (*status != AMI_SUCCESS) return;
        }
    }

    /* check whether we need to fire a secondary event */
    froot(t,x,dx,rootvals,udata);
    for (ie = 0; ie<ne; ie++) {
        /* the same event should not trigger itself */
        if (rootsfound[ie] == 0 ) {
            /* check whether there was a zero-crossing */
            if( 0 > h_tmp[ie]*rootvals[ie]) {
                if (h_tmp[ie]<rootvals[ie]) {
                    rootsfound[ie] = 1;
                } else {
                    rootsfound[ie] = -1;
                }
                secondevent++;
            } else {
                rootsfound[ie] = 0;
            }
        } else {
            /* don't fire the same event again */
            rootsfound[ie] = 0;
        }
    }
    /* fire the secondary event */
    if(secondevent>0) {
        handleEvent(status, iroot, tlastroot, ami_mem, udata, rdata, edata, tdata, secondevent);
    }

    /* only reinitialise in the first event fired */
    if (seflag == 0) {
        *status = AMIReInit(ami_mem, t, x, dx);
        if (*status != AMI_SUCCESS) return;

        /* make time derivative consistent */
        *status = AMICalcIC(ami_mem, t);
        if (*status != AMI_SUCCESS) return;
    }

    /* I don't get the meaning of those double if's ... */
    if(sensi >= 1){
        if (sensi_meth == AMI_FSA) {
            if(sensi >= 1){
                if (sensi_meth == AMI_FSA) {
                    if (seflag == 0) {
                        *status = AMISensReInit(ami_mem, ism, NVsx, sdx);
                        if (*status != AMI_SUCCESS) return;
                    }
                }
            }
        }
    }

    return;

}

/* ------------------------------------------------------------------------------------- */
/* ------------------------------------------------------------------------------------- */
/* ------------------------------------------------------------------------------------- */

void handleEventB(int *status, int iroot, void *ami_mem, UserData *udata, TempData *tdata) {
    /**
     * handleEventB executes everything necessary for the handling of events for the backward problem
     *
     * @param[out] status flag indicating success of execution @type *int
     * @param[out] iroot index of event @type int
     * @param[in] ami_mem pointer to the solver memory block @type *void
     * @param[in] udata pointer to the user data struct @type UserData
     * @param[out] tdata pointer to the temporary data struct @type TempData
     * @return cv_status updated status flag @type int
     */

    int ie;
    int ix;
    int ip;
    int ig;


    /* store current values */
    N_VScale(1.0,xB,xB_old);
    N_VScale(1.0,xQB,xQB_old);

    xB_tmp = NV_DATA_S(xB);
    xQB_tmp = NV_DATA_S(xQB);

    for (ie=0; ie<ne; ie++) {

        if (rootidx[iroot*ne + ie] != 0) {

            *status = fdeltaqB(t,ie,deltaqB,x_disc[iroot],xB_old,xQB_old,xdot_disc[iroot],xdot_old_disc[iroot],udata);
            if (*status != AMI_SUCCESS) return;
            *status = fdeltaxB(t,ie,deltaxB,x_disc[iroot],xB_old,xdot_disc[iroot],xdot_old_disc[iroot],udata);
            if (*status != AMI_SUCCESS) return;

            for (ix=0; ix<nx; ix++) {
                xB_tmp[ix] += deltaxB[ix];
                if (nz>0) {
                    xB_tmp[ix] += drdx[nroots[ie] + nmaxevent*ix];
                }
            }

            for (ig=0; ig<ng; ig++) {
                for (ip=0; ip<nplist; ip++) {
                    xQB_tmp[ig*nplist+ip] += deltaqB[ig*nplist+ip];
                }
            }


            nroots[ie]--;
        }
    }

    updateHeavisideB(status, iroot, udata, tdata);
}

/* ------------------------------------------------------------------------------------- */
/* ------------------------------------------------------------------------------------- */
/* ------------------------------------------------------------------------------------- */

realtype getTnext(realtype *troot, int iroot, realtype *tdata, int it, UserData *udata) {
    /**
     * getTnext computes the next timepoint to integrate to. This is the maximum of
     * tdata and troot but also takes into account if it<0 or iroot<0 where these expressions
     * do not necessarily make sense
     *
     * @param[in] troot timepoint of next event @type realtype
     * @param[in] iroot index of next event @type int
     * @param[in] tdata timepoint of next data point @type realtype
     * @param[in] it index of next data point @type int
     * @param[in] udata pointer to the user data struct @type UserData
     * @return tnext next timepoint @type realtype
     */

    realtype tnext;


    if (it<0) {
        tnext = troot[iroot];
    } else {
        if (iroot<0) {
            tnext = tdata[it];
        } else {
            if (ne>0) {
                if (troot[iroot]>tdata[it]) {
                    tnext = troot[iroot];
                } else {
                    tnext = tdata[it];
                }
            } else {
                tnext = tdata[it];
            }
        }
    }

    return(tnext);

}

/* ------------------------------------------------------------------------------------- */
/* ------------------------------------------------------------------------------------- */
/* ------------------------------------------------------------------------------------- */

void applyEventBolus(int *status, void *ami_mem, UserData *udata, TempData *tdata) {
    /**
     * applyEventBolus applies the event bolus to the current state
     *
     * @param[out] status flag indicating success of execution @type *int
     * @param[in] ami_mem pointer to the solver memory block @type *void
     * @param[in] udata pointer to the user data struct @type UserData
     * @param[out] tdata pointer to the temporary data struct @type TempData
     * @return void
     */

    int ix;
    int ie;


    for (ie=0; ie<ne; ie++){
        if(rootsfound[ie] == 1) { /* only consider transitions false -> true */
            *status = fdeltax(t,ie,deltax,x,xdot,xdot_old,udata);

            x_tmp = NV_DATA_S(x);
            for (ix=0; ix<nx; ix++) {
                x_tmp[ix] += deltax[ix];
            }
        }
    }
}

/* ------------------------------------------------------------------------------------- */
/* ------------------------------------------------------------------------------------- */
/* ------------------------------------------------------------------------------------- */

void applyEventSensiBolusFSA(int *status, void *ami_mem, UserData *udata, TempData *tdata) {
    /**
     * applyEventSensiBolusFSA applies the event bolus to the current sensitivities
     *
     * @param[out] status flag indicating success of execution @type *int
     * @param[in] ami_mem pointer to the solver memory block @type *void
     * @param[in] udata pointer to the user data struct @type UserData
     * @param[out] tdata pointer to the temporary data struct @type TempData
     * @return void
     */

    int ix;
    int ip;
    int ie;


    for (ie=0; ie<ne; ie++){
        if(rootsfound[ie] == 1) { /* only consider transitions false -> true */
            *status = fdeltasx(t,ie,deltasx,x_old,xdot,xdot_old,NVsx,udata);
<<<<<<< HEAD

            for (ip=0; ip<np; ip++) {
=======
            
            for (ip=0; ip<nplist; ip++) {
>>>>>>> 41255384
                sx_tmp = NV_DATA_S(NVsx[plist[ip]]);
                for (ix=0; ix<nx; ix++) {
                    sx_tmp[ix] += deltasx[ix + nx*ip];
                }
            }
        }
    }
}

/* ------------------------------------------------------------------------------------- */
/* ------------------------------------------------------------------------------------- */
/* ------------------------------------------------------------------------------------- */

void initHeaviside(int *status, UserData *udata, TempData *tdata) {
    /**
     * initHeaviside initialises the heaviside variables h at the intial time t0
     * heaviside variables activate/deactivate on event occurences
     *
     * @param[out] status flag indicating success of execution @type *int
     * @param[in] udata pointer to the user data struct @type UserData
     * @param[out] tdata pointer to the temporary data struct @type TempData
     * @return void
     */

    int ie;


    froot(t,x,dx,rootvals,udata);

    for (ie = 0; ie<ne; ie++) {
        if (rootvals[ie]<=0) {
            h[ie] = 0.0;
        } else {
            h[ie] = 1.0;
        }
    }
}

/* ------------------------------------------------------------------------------------- */
/* ------------------------------------------------------------------------------------- */
/* ------------------------------------------------------------------------------------- */

void updateHeaviside(int *status, UserData *udata, TempData *tdata) {
    /**
     * updateHeaviside updates the heaviside variables h on event occurences
     *
     * @param[out] status flag indicating success of execution @type *int
     * @param[in] udata pointer to the user data struct @type UserData
     * @param[out] tdata pointer to the temporary data struct @type TempData
     * @return void
     */

    int ie;


    /* rootsfound provides the direction of the zero-crossing, so adding it will give
     the right update to the heaviside variables */

    for (ie = 0; ie<ne; ie++) {
        h[ie] += rootsfound[ie];
    }
}

/* ------------------------------------------------------------------------------------- */
/* ------------------------------------------------------------------------------------- */
/* ------------------------------------------------------------------------------------- */

void updateHeavisideB(int *status, int iroot, UserData *udata, TempData *tdata) {
    /**
     * updateHeavisideB updates the heaviside variables h on event occurences for the backward problem
     *
     * @param[out] status flag indicating success of execution @type *int
     * @param[in] iroot discontinuity occurance index @type int
     * @param[in] udata pointer to the user data struct @type UserData
     * @param[out] tdata pointer to the temporary data struct @type TempData
     * @return void
     */

    int ie;


    /* rootsfound provides the direction of the zero-crossing, so adding it will give
     the right update to the heaviside variables */

    for (ie = 0; ie<ne; ie++) {
        h[ie] -= rootidx[iroot*ne + ie];
    }
}

/* ------------------------------------------------------------------------------------- */
/* ------------------------------------------------------------------------------------- */
/* ------------------------------------------------------------------------------------- */

void getDiagnosis(int *status,int it, void *ami_mem, UserData *udata, ReturnData *rdata) {
    /**
     * getDiagnosis extracts diagnosis information from solver memory block and writes them into the return data struct
     *
     * @param[out] status flag indicating success of execution @type *int
     * @param[in] it time-point index @type int
     * @param[in] ami_mem pointer to the solver memory block @type *void
     * @param[in] udata pointer to the user data struct @type UserData
     * @param[out] rdata pointer to the return data struct @type ReturnData
     * @return void
     */
    long int numsteps;
    long int numrhsevals;
    int order;


    *status = AMIGetNumSteps(ami_mem, &numsteps);
    if (*status != AMI_SUCCESS) return;
    numstepsdata[it] = (realtype)numsteps;

    *status = AMIGetNumRhsEvals(ami_mem, &numrhsevals);
    if (*status != AMI_SUCCESS) return;
    numrhsevalsdata[it] = (realtype)numrhsevals;

    *status = AMIGetLastOrder(ami_mem, &order);
    if (*status != AMI_SUCCESS) return;
    orderdata[it] = (realtype)order;

}

/* ------------------------------------------------------------------------------------- */
/* ------------------------------------------------------------------------------------- */
/* ------------------------------------------------------------------------------------- */

void getDiagnosisB(int *status,int it, void *ami_mem, UserData *udata, ReturnData *rdata, TempData *tdata) {
    /**
     * getDiagnosisB extracts diagnosis information from solver memory block and writes them into the return data struct for the backward problem
     *
     * @param[out] status flag indicating success of execution @type *int
     * @param[in] it time-point index @type int
     * @param[in] ami_mem pointer to the solver memory block @type *void
     * @param[in] udata pointer to the user data struct @type UserData
     * @param[out] rdata pointer to the return data struct @type ReturnData
     * @param[out] tdata pointer to the temporary data struct @type TempData
     * @return void
     */
    long int numsteps;
    long int numrhsevals;

    void *ami_memB;


    ami_memB = AMIGetAdjBmem(ami_mem, which);

    *status = AMIGetNumSteps(ami_memB, &numsteps);
    if (*status != AMI_SUCCESS) return;
    numstepsSdata[it] = (realtype)numsteps;

    *status = AMIGetNumRhsEvals(ami_memB, &numrhsevals);
    if (*status != AMI_SUCCESS) return;
    numrhsevalsSdata[it] = (realtype)numrhsevals;

}

#ifdef AMICI_WITHOUT_MATLAB

void initUserDataFields(UserData *udata, ReturnData *rdata) {

    llhdata = sllhdata = s2llhdata = chi2data = numstepsdata = numrhsevalsdata = orderdata = numstepsSdata =
            numrhsevalsSdata = rzdata = zdata = xdata = ydata = srzdata = szdata = sxdata = sydata = s2rzdata =
            sigmaydata = ssigmaydata = sigmazdata = ssigmazdata = xdotdata = Jdata = dydpdata = dydxdata =
            dxdotdpdata = tsdata = 0;

    size_t dimssx[] = {0,0,0};
    size_t dimssy[] = {0,0,0};
    size_t dimssz[] = {0,0,0};
    size_t dimssrz[] = {0,0,0};
    size_t dimss2rz[] = {0,0,0,0};
    size_t dimssigmay[] = {0,0,0};
    size_t dimssigmaz[] = {0,0,0};
    size_t dimsssigmay[] = {0,0,0};
    size_t dimsssigmaz[] = {0,0,0};

    initField2(llh,1,1);
    initField2(chi2,1,1);

    double *mxts = new double[nt]();
    tsdata = mxts;

    initField2(numsteps,nt,1);
    initField2(numrhsevals,nt,1);
    initField2(order,nt,1);
    if(sensi>0){
        initField2(numstepsS,nt,1);
        initField2(numrhsevalsS,nt,1);
    }
    if((nz>0) & (ne>0)){
        initField2(z,nmaxevent,nz);
        initField2(rz,nmaxevent,nz);
        initField2(sigmaz,nmaxevent,nz);
    }
    if(nx>0) {
        initField2(x,nt,nx);
        initField2(xdot,1,nx);
        initField2(J,nx,nx);
    }
    if(ny>0) {
        initField2(y,nt,ny);
        initField2(sigmay,nt,ny);
        if (sensi_meth == AMI_SS) {
            initField2(dydp,ny,nplist);
            initField2(dydx,ny,nx);
            initField2(dxdotdp,nx,nplist);
        }
    }
    if(sensi>0) {
        initField2(sllh,nplist,1);
        if (sensi_meth == AMI_FSA) {
            initField3(sx,nt,nx,nplist);
            if(ny>0) {
                initField3(sy,nt,ny,nplist);
                initField3(ssigmay,nt,ny,nplist);
            }
            if((nz>0) & (ne>0)){
                initField3(srz,nmaxevent,nz,nplist);
                if(sensi>1){
                    initField4(s2rz,nmaxevent,nz,nplist,nplist);
                }
                initField3(sz,nmaxevent,nz,nplist);
                initField3(ssigmaz,nmaxevent,nz,nplist);
            }
        }
        if (sensi_meth == AMI_ASA) {
            if(ny>0) {
                initField3(ssigmay,nt,ny,nplist);
            }
            if((nz>0) & (ne>0)){
                initField3(ssigmaz,nmaxevent,nz,nplist);
            }
        }
        if(sensi>1) {
            initField2(s2llh,ng-1,nplist);
        }
    }
}
#endif


int workForwardProblem(UserData *udata, TempData *tdata, ReturnData *rdata, ExpData *edata, int *status, void *ami_mem, int *iroot) {
    /**
     * workForwardProblem solves the forward problem. if forward sensitivities are enabled this will also compute sensitivies
     *
     * @param[in] udata pointer to the user data struct @type UserData
     * @param[in] tdata pointer to the temporary data struct @type TempData
     * @param[out] rdata pointer to the return data struct @type ReturnData
     * @param[out] edata pointer to the experimental data struct @type ExpData
     * @param[out] status flag indicating success of execution @type *int
     * @param[in] ami_mem pointer to the solver memory block @type *void
     * @param[in] iroot pointer to the current root index, the value pointed to will be increased during the forward solve
     * @return int status flag
     */


    /*******************/
    /* FORWARD PROBLEM */
    /*******************/
    int ix, it;
    int ncheck = 0; /* the number of (internal) checkpoints stored so far */
    realtype tlastroot = 0; /* storage for last found root */

    /* loop over timepoints */
    for (it=0; it < nt; it++) {
        if(sensi_meth == AMI_FSA && sensi >= 1) {
            *status = AMISetStopTime(ami_mem, ts[it]);
        }
        if (*status == 0) {
            /* only integrate if no errors occured */
            if(ts[it] > tstart) {
                while (t<ts[it]) {
                    if(sensi_meth == AMI_ASA && sensi >= 1) {
                        if (nx>0) {
                            *status = AMISolveF(ami_mem, RCONST(ts[it]), x, dx, &t, AMI_NORMAL, &ncheck);
                        } else {
                            t = ts[it];
                        }
                    } else {
                        if (nx>0) {
                            *status = AMISolve(ami_mem, RCONST(ts[it]), x, dx, &t, AMI_NORMAL);
                        } else {
                            t = ts[it];
                        }
                    }
                    if (nx>0) {
                        x_tmp = NV_DATA_S(x);
                        if (*status == -22) {
                            /* clustering of roots => turn off rootfinding */
                            AMIRootInit(ami_mem, 0, NULL);
                            *status = 0;
                        }
                        /* integration error occured */
                        if (*status<0) {
                            return *status;
                        }
                        if (*status==AMI_ROOT_RETURN) {
                            handleEvent(status, iroot, &tlastroot, ami_mem, udata, rdata, edata, tdata, 0);
                            if (*status != AMI_SUCCESS) return *status;
                        }
                    }
                }
            }

            handleDataPoint(status, it, ami_mem, udata, rdata, edata, tdata);
            if (*status != AMI_SUCCESS) return *status;


        } else {
            for(ix=0; ix < nx; ix++) xdata[ix*nt+it] = amiGetNaN();
        }
    }

    /* fill events */
    if (ne>0) {
        fillEventOutput(status, ami_mem, udata, rdata, edata, tdata);
    }

    storeJacobianAndDerivativeInReturnData(udata, tdata, rdata);

    return 0;
}

int workBackwardProblem(UserData *udata, TempData *tdata, ReturnData *rdata, ExpData *edata, int *status, void *ami_mem, int *iroot, booleantype *setupBdone) {
    /**
     * workBackwardProblem solves the backward problem. if adjoint sensitivities are enabled this will also compute sensitivies
     * workForwardProblem should be called before this is function is called
     *
     * @param[in] udata pointer to the user data struct @type UserData
     * @param[in] tdata pointer to the temporary data struct @type TempData
     * @param[out] rdata pointer to the return data struct @type ReturnData
     * @param[out] edata pointer to the experimental data struct @type ExpData
     * @param[out] status flag indicating success of execution @type *int
     * @param[in] ami_mem pointer to the solver memory block @type *void
     * @param[in] iroot pointer to the current root index, the value pointed to will be decreased during the forward solve
     * @return int status flag
     */
    int ix, it;
    int ip;

    double tnext;

    if (nx>0) {
        if (sensi >= 1) {
            if(sensi_meth == AMI_ASA) {
                if(*status == 0) {
                    setupAMIB(status, ami_mem, udata, tdata);
                    *setupBdone = true;

                    it = nt-2;
                    (*iroot)--;
                    while (it>=0 || *iroot>=0) {

                        /* check if next timepoint is a discontinuity or a data-point */
                        tnext = getTnext(discs, *iroot, ts, it, udata);

                        if (tnext<t) {
                            *status = AMISolveB(ami_mem, tnext, AMI_NORMAL);
                            if (*status != AMI_SUCCESS) return *status;


                            *status = AMIGetB(ami_mem, which, &t, xB, dxB);
                            if (*status != AMI_SUCCESS) return *status;
                            *status = AMIGetQuadB(ami_mem, which, &t, xQB);
                            if (*status != AMI_SUCCESS) return *status;
                        }

                        /* handle discontinuity */

                        if(ne>0){
                            if(nmaxevent>0){
                                if((*iroot)>=0){
                                    if (tnext == discs[*iroot]) {
                                        handleEventB(status, *iroot, ami_mem, udata, tdata);
                                        (*iroot)--;
                                    }
                                }
                            }
                        }

                        /* handle data-point */

                        if (tnext == ts[it]) {
                            handleDataPointB(status, it, ami_mem, udata, rdata, tdata);
                            it--;
                        }

                        /* reinit states */
                        *status = AMIReInitB(ami_mem, which, t, xB, dxB);
                        if (*status != AMI_SUCCESS) return *status;

                        *status = AMIQuadReInitB(ami_mem, which, xQB);
                        if (*status != AMI_SUCCESS) return *status;

                        *status = AMICalcICB(ami_mem, which, t, xB, dxB);
                        if (*status != AMI_SUCCESS) return *status;
                    }

                    /* we still need to integrate from first datapoint to tstart */
                    if (t>tstart) {
                        if(*status == 0) {
                            if (nx>0) {
                                /* solve for backward problems */
                                *status = AMISolveB(ami_mem, tstart, AMI_NORMAL);
                                if (*status != AMI_SUCCESS) return *status;

                                *status = AMIGetQuadB(ami_mem, which, &t, xQB);
                                if (*status != AMI_SUCCESS) return *status;
                                *status = AMIGetB(ami_mem, which, &t, xB, dxB);
                                if (*status != AMI_SUCCESS) return *status;
                            }
                        }
                    }

                    /* evaluate initial values */
                    NVsx = N_VCloneVectorArray_Serial(nplist,x);
                    if (NVsx == NULL) return *status;

                    *status = fx0(x,udata);
                    if (*status != AMI_SUCCESS) return *status;
                    *status = fdx0(x,dx,udata);
                    if (*status != AMI_SUCCESS) return *status;
                    *status = fsx0(NVsx, x, dx, udata);
                    if (*status != AMI_SUCCESS) return *status;

                    if(*status == 0) {

                        xB_tmp = NV_DATA_S(xB);

                        int ig;
                        for (ig=0; ig<ng; ig++) {
                            if (ig==0) {
                                for (ip=0; ip<nplist; ip++) {
                                    llhS0[ig*nplist + ip] = 0.0;
                                    sx_tmp = NV_DATA_S(NVsx[ip]);
                                    for (ix = 0; ix < nxtrue; ix++) {
                                        llhS0[ip] = llhS0[ip] + xB_tmp[ix] * sx_tmp[ix];
                                    }
                                }
                            } else {
                                for (ip=0; ip<nplist; ip++) {
                                    llhS0[ig*nplist + ip] = 0.0;
                                    sx_tmp = NV_DATA_S(NVsx[ip]);
                                    for (ix = 0; ix < nxtrue; ix++) {
                                        llhS0[ig*nplist + ip] = llhS0[ig*nplist + ip] + xB_tmp[ig*nxtrue + ix] * sx_tmp[ix] + xB_tmp[ix] * sx_tmp[ig*nxtrue + ix];
                                    }
                                }
                            }
                        }

                        xQB_tmp = NV_DATA_S(xQB);

                        for(ig=0; ig<ng; ig++) {
                            for(ip=0; ip < nplist; ip++) {
                                if (ig==0) {
                                    sllhdata[ip] -=  llhS0[ip] + xQB_tmp[ip];
                                    if (nz>0) {
                                        sllhdata[ip] -= drdp[ip];
                                    }
                                } else {
                                    s2llhdata[(ig-1)*nplist + ip] -= llhS0[ig*nplist + ip] + xQB_tmp[ig*nplist + ip];
                                    if (nz>0) {
                                        s2llhdata[(ig-1)*nplist + ip] -= drdp[ig*nplist + ip];
                                    }
                                }
                            }
                        }

                    } else {
                        int ig;
                        for(ig=0; ig<ng; ig++) {
                            for(ip=0; ip < nplist; ip++) {
                                if (ig==0) {
                                    sllhdata[ip] = amiGetNaN();
                                } else {
                                    s2llhdata[(ig-1)*nplist + ip] = amiGetNaN();
                                }
                            }
                        }
                    }
                } else {
                    int ig;
                    for(ig=0; ig<ng; ig++) {
                        for(ip=0; ip < nplist; ip++) {
                            if (ig==0) {
                                sllhdata[ip] = amiGetNaN();
                            } else {
                                s2llhdata[(ig-1)*nplist + ip] = amiGetNaN();
                            }
                        }
                    }
                }
            }
        }
    }

    /* evaluate likelihood */
    if(b_expdata) {
        *llhdata = - g[0] - r[0];
    } else {
        *llhdata = amiGetNaN();
    }

    return 0;
}

void storeJacobianAndDerivativeInReturnData(UserData *udata, TempData *tdata,  ReturnData *rdata) {
    /**
     * evalues the Jacobian and differential equation right hand side, stores it in tdata and
     and copys it to rdata
     *
     * @param[in] udata pointer to the user data struct @type UserData
     * @param[out] tdata pointer to the temporary data struct @type TempData
     * @param[out] rdata pointer to the return data struct @type ReturnData
     * @return void
     */

    /* store current Jacobian and derivative */
    if(udata) {
        if(tdata) {
            if(nx>0){
                fxdot(t,x,dx,xdot,udata);
                xdot_tmp = NV_DATA_S(xdot);
                memcpy(xdotdata,xdot_tmp,nx*sizeof(realtype));
            }
        }
    }
    if(udata) {
        if(nx>0) {
            fJ(nx,t,0,x,dx,xdot,Jtmp,udata,NULL,NULL,NULL);
            memcpy(Jdata,Jtmp->data,nx*nx*sizeof(realtype));
        }
    }
}

void freeTempDataAmiMem(UserData *udata, TempData *tdata, void *ami_mem, booleantype setupBdone, int status) {
    /**
     * freeTempDataAmiMem frees all allocated memory in udata, tdata and ami_mem
     *
     * @param[in] udata pointer to the user data struct @type UserData
     * @param[in] tdata pointer to the temporary data struct @type TempData
     * @param[in] setupBdone flag indicating whether backward problem was initialized @type booleantyp
     * @param[in] ami_mem pointer to the solver memory block @type *void
     * @param[out] status flag indicating success of execution @type *int
     * @return void
     */
    if(nx>0) {
        N_VDestroy_Serial(x);
        N_VDestroy_Serial(dx);
        N_VDestroy_Serial(xdot);
        N_VDestroy_Serial(x_old);
        N_VDestroy_Serial(dx_old);
        N_VDestroy_Serial(xdot_old);

        delete[] g;
        delete[] r;

        DestroyMat(Jtmp);
        if (ne>0) {
            if(rootsfound) delete[] rootsfound;
            if(rootvals) delete[] rootvals;
            if(rootidx) delete[] rootidx;
            if(sigma_z) delete[] sigma_z;
            if(nroots) delete[] nroots;
            if(discs) delete[] discs;

            if(deltax) delete[] deltax;
            if(deltasx) delete[] deltasx;
            if(deltaxB) delete[] deltaxB;
            if(deltaqB) delete[] deltaqB;
            if(h_tmp) delete[] h_tmp;
        }

        if(ny>0) {
            if(sigma_y)    delete[] sigma_y;
        }
        if (sensi >= 1) {
            if(dydx) delete[] dydx;
            if(dydp) delete[] dydp;
            if(dgdp) delete[] dgdp;
            if(dgdy) delete[] dgdy;
            if(dgdx) delete[] dgdx;
            if(drdp) delete[] drdp;
            if(drdx) delete[] drdx;
            if (ne>0) {
                if(dzdp) delete[] dzdp;
                if(dzdx) delete[] dzdx;
            }
            if(dsigma_ydp) delete[] dsigma_ydp;
            if (ne>0) {
                if(dsigma_zdp) delete[] dsigma_zdp;
            }
            if (sensi_meth == AMI_FSA) {
                N_VDestroyVectorArray_Serial(NVsx,nplist);
            }
            if (sensi_meth == AMI_ASA) {
                if(NVsx) {
                    N_VDestroyVectorArray_Serial(NVsx,nplist);
                }
            }

            if (sensi_meth == AMI_FSA) {
                N_VDestroyVectorArray_Serial(sdx, nplist);
            }
            if (sensi_meth == AMI_ASA) {

                if(llhS0) delete[] llhS0;
                if(setupBdone) N_VDestroy_Serial(dxB);
                if(setupBdone) N_VDestroy_Serial(xB);
                if(setupBdone) N_VDestroy_Serial(xB_old);
                if(setupBdone) N_VDestroy_Serial(xQB);
                if(setupBdone) N_VDestroy_Serial(xQB_old);
            }
        }
        if(ami_mem) N_VDestroy_Serial(id);
        if(ami_mem) AMIFree(&ami_mem);
    }

    if(tdata) delete tdata;
}

#ifdef AMICI_WITHOUT_MATLAB
ReturnData *initReturnData(UserData *udata, int *pstatus) {
    /**
     * initReturnData initialises a ReturnData struct
     *
     * @param[in] udata pointer to the user data struct @type UserData
     * @param[out] pstatus flag indicating success of execution @type *int
     * @return rdata initialized return data struct @type ReturnData
     */
    ReturnData *rdata; /* returned rdata struct */

    /* Return rdata structure */
    rdata = new ReturnData();
    if (rdata == NULL)
        return(NULL);

    double dblstatus;
    initUserDataFields(udata, rdata);
    *pstatus = (int) dblstatus;

    return(rdata);
}
#endif

#ifdef AMICI_WITHOUT_MATLAB
ReturnData *getSimulationResults(UserData *udata, ExpData *edata, int *pstatus) {
    /**
     * getSimulationResults runs the forward an backwards simulation and returns results in a ReturnData struct
     *
     * @param[in] udata pointer to the user data struct @type UserData
     * @param[in] edata pointer to the experimental data struct @type ExpData
     * @param[out] pstatus flag indicating success of execution @type *int
     * @return rdata data struct with simulation results @type ReturnData
     */

    double *originalParams = 0;

    if(udata->am_pscale != AMI_SCALING_NONE) {
        originalParams = (double *) malloc(sizeof(double) * np);
        memcpy(originalParams, p, sizeof(double) * np);

        unscaleParameters(udata);
    }

    int iroot = 0;
    booleantype setupBdone = false;
    *pstatus = 0;
    int problem;
    ReturnData *rdata;
    TempData *tdata = new TempData();
    void *ami_mem = 0; /* pointer to cvodes memory block */
    if (tdata == NULL) goto freturn;


    if (nx>0) {
        ami_mem = setupAMI(pstatus, udata, tdata);
        if (ami_mem == NULL) goto freturn;
    }

    rdata = initReturnData(udata, pstatus);
    if (rdata == NULL) goto freturn;

    if (nx>0) {
        if (edata == NULL) goto freturn;
    }

    *pstatus = 0;

    problem = workForwardProblem(udata, tdata, rdata, edata, pstatus, ami_mem, &iroot);
    if(problem)
        goto freturn;


    problem = workBackwardProblem(udata, tdata, rdata, edata, pstatus, ami_mem, &iroot, &setupBdone);
    if(problem)
        goto freturn;

    applyChainRuleFactorToSimulationResults(udata, rdata);

freturn:
    storeJacobianAndDerivativeInReturnData(udata, tdata, rdata);
    freeTempDataAmiMem(udata, tdata, ami_mem, setupBdone, *pstatus);

    if(originalParams) {
        memcpy(p, originalParams, sizeof(double) * np);
        free(originalParams);
    }
    return rdata;
}
#endif


#ifdef AMICI_WITHOUT_MATLAB
void unscaleParameters(UserData *udata) {
    switch(udata->am_pscale) {
    case AMI_SCALING_LOG10:
        for(int i = 0; i < np; ++i) {
            p[i] = pow(10, p[i]);
        }
        break;
    case AMI_SCALING_LN:
        for(int i = 0; i < np; ++i)
            p[i] = exp(p[i]);
        break;
    }
}

void applyChainRuleFactorToSimulationResults(const UserData *udata, ReturnData *rdata)
{
    if(udata->am_pscale == AMI_SCALING_NONE)
        return;

    // chain-rule factor: multiplier for am_p
    double coefficient;

    switch(udata->am_pscale) {
    case AMI_SCALING_LOG10:
        coefficient = log(10);
        break;
    case AMI_SCALING_LN:
        coefficient = 1.0;
        break;
    }

    if(sensi > 0) {
        if(rdata->am_sllhdata)
            for(int ip = 0; ip < np; ++ip)
                sllhdata[ip] *= p[ip] * coefficient;

        if(rdata->am_sxdata)
            for(int ip = 0; ip < np; ++ip)
                for(int ix = 0; ix < nx; ++ix)
                    for(int it = 0; it < nt; ++it)
                        sxdata[(ip*nx + ix)*nt + it] *= p[ip] * coefficient;

        if(rdata->am_sydata)
            for(int ip = 0; ip < np; ++ip)
                for(int iy = 0; iy < ny; ++iy)
                    for(int it = 0; it < nt; ++it)
                        sydata[(ip*ny + iy)*nt + it] *= p[ip] * coefficient;

        if(rdata->am_szdata)
            for(int ip = 0; ip < np; ++ip)
                for(int iz = 0; iz < nz; ++iz)
                    for(int ie = 0; ie < nmaxevent; ++ie)
                        szdata[(ip*nz + iz)*nmaxevent + ie] *= p[ip] * coefficient;

        if(rdata->am_ssigmaydata)
            for(int ip = 0; ip < np; ++ip)
                for(int iy = 0; iy < ny; ++iy)
                    for(int it = 0; it < nt; ++it)
                        ssigmaydata[(ip*ny + iy)*nt + it] *= p[ip] * coefficient;

        if(rdata->am_ssigmazdata)
            for(int ip = 0; ip < np; ++ip)
                for(int iz = 0; iz < nz; ++iz)
                    for(int ie = 0; ie < nmaxevent; ++ie)
                        ssigmazdata[(ip*nz + iz)*nmaxevent + ie] *= p[ip] * coefficient;
    }

    if(sensi_meth == AMI_SS) {
        if(rdata->am_dxdotdpdata)
            for(int ip = 0; ip < np; ++ip)
                for(int ix = 0; ix < nx; ++ix)
                    dxdotdpdata[ip*nx + ix] *= p[ip] * coefficient;

        if(rdata->am_dydpdata)
            for(int ip = 0; ip < np; ++ip)
                for(int iy = 0; iy < ny; ++iy)
                    dydpdata[ip*nx + iy] *= p[ip] * coefficient;
    }

    if(sensi == 2) {
        if(rdata->am_s2llhdata) {
            double s2coefficient = coefficient * coefficient;
            for(int ip = 0; ip < np; ++ip) {
                for(int iq = 0; iq < np; ++iq) {
                    s2llhdata[ip] *= p[ip] * s2coefficient;
                    if(iq == ip)
                        s2llhdata[ip] += sllhdata[ip];
                }
            }
        }
    }
}

#endif

void processUserData(UserData *udata) {
    /**
     * processUserData initializes fields of the udata struct
     *
     * @param[out] udata pointer to the user data struct @type UserData
     * @return void
     */
    if (nx>0) {
        /* initialise temporary jacobian storage */
        tmp_J = SparseNewMat(nx,nx,nnz,CSC_MAT);
        M_tmp = new realtype[nx*nx]();
        dfdx_tmp = new realtype[nx*nx]();
    }
    if (sensi>0) {
        /* initialise temporary dxdotdp storage */
        tmp_dxdotdp = new realtype[nx*nplist]();
    }
    if (ne>0) {
        /* initialise temporary stau storage */
        stau_tmp = new realtype[nplist]();
    }


    w_tmp = new realtype[nw]();
    dwdx_tmp = new realtype[ndwdx]();
    dwdp_tmp = new realtype[ndwdp]();
}<|MERGE_RESOLUTION|>--- conflicted
+++ resolved
@@ -182,32 +182,17 @@
     if (!prhs[3]) {
         errMsgIdAndTxt("AMICI:mex:options","No options provided!");
     }
-<<<<<<< HEAD
-
-    np = (int) mxGetM(prhs[4]) * mxGetN(prhs[4]);
-
-=======
-    
-    nplist = (int) mxGetM(prhs[4]) * mxGetN(prhs[4]);
-    
->>>>>>> 41255384
+   
     /* plist */
     if (!prhs[4]) {
         errMsgIdAndTxt("AMICI:mex:plist","No parameter list provided!");
-    }
-
-    if(prhs[4]) {
+    } else {
+        nplist = (int) mxGetM(prhs[4]) * mxGetN(prhs[4]);
         plistdata = mxGetPr(prhs[4]);
     }
-<<<<<<< HEAD
-
-    plist = new int[np]();
-    for (ip=0; ip<np; ip++) {
-=======
-    
+
     plist = new int[nplist]();
     for (ip=0; ip<nplist; ip++) {
->>>>>>> 41255384
         plist[ip] = (int)plistdata[ip];
     }
 
@@ -593,13 +578,8 @@
         if(ne>0) deltax = new realtype[nx]();
         if(ne>0) deltasx = new realtype[nx*nplist]();
         if(ne>0) deltaxB = new realtype[nx]();
-<<<<<<< HEAD
-        if(ne>0) deltaqB = new realtype[ng*np]();
-
-=======
         if(ne>0) deltaqB = new realtype[ng*nplist]();
         
->>>>>>> 41255384
         if(ny>0) sigma_y = new realtype[ny]();
         if(ne>0) sigma_z = new realtype[nz]();
 
@@ -775,31 +755,17 @@
         }
         drdp = new realtype[ng*nplist*nztrue*nmaxevent]();
         drdx = new realtype[ng*nx*nztrue*nmaxevent]();
-<<<<<<< HEAD
-
-        dsigma_ydp = new realtype[ny*np]();
-        if(ne>0) dsigma_zdp = new realtype[nz*np]();
-
-=======
         
         dsigma_ydp = new realtype[ny*nplist]();
         if(ne>0) dsigma_zdp = new realtype[nz*nplist]();
         
->>>>>>> 41255384
         if (sensi_meth == AMI_FSA) {
 
             if(nx>0) {
 
                 /* allocate some more temporary storage */
-<<<<<<< HEAD
-
-                NVsx = N_VCloneVectorArray_Serial(np, x);
-                sdx = N_VCloneVectorArray_Serial(np, x);
-=======
-                
                 NVsx = N_VCloneVectorArray_Serial(nplist, x);
                 sdx = N_VCloneVectorArray_Serial(nplist, x);
->>>>>>> 41255384
                 if (NVsx == NULL) return(NULL);
                 if (sdx == NULL) return(NULL);
 
@@ -851,13 +817,8 @@
 
                 *status = AMIAdjInit(ami_mem, maxsteps, interpType);
                 if (*status != AMI_SUCCESS) return(NULL);
-<<<<<<< HEAD
-
-                llhS0 = new realtype[ng*np]();
-=======
                 
                 llhS0 = new realtype[ng*nplist]();
->>>>>>> 41255384
             }
         }
 
@@ -898,17 +859,9 @@
     xB_old = N_VNew_Serial(nx);
 
     dxB = N_VNew_Serial(nx);
-<<<<<<< HEAD
-
-    xQB = N_VNew_Serial(ng*np);
-    xQB_old = N_VNew_Serial(ng*np);
-
-=======
-    
     xQB = N_VNew_Serial(ng*nplist);
     xQB_old = N_VNew_Serial(ng*nplist);
     
->>>>>>> 41255384
     /* write initial conditions */
     if (xB == NULL) return;
     xB_tmp = NV_DATA_S(xB);
@@ -928,13 +881,8 @@
 
     if (xQB == NULL) return;
     xQB_tmp = NV_DATA_S(xQB);
-<<<<<<< HEAD
-    memset(xQB_tmp,0,sizeof(realtype)*ng*np);
-
-=======
     memset(xQB_tmp,0,sizeof(realtype)*ng*nplist);
     
->>>>>>> 41255384
     /* create backward problem */
     if (lmm>2||lmm<1) {
         errMsgIdAndTxt("AMICI:mex:lmm","Illegal value for lmm!");
@@ -1106,13 +1054,8 @@
     int ip;
     int iy;
     int ix;
-<<<<<<< HEAD
-
-    for(ip=0; ip < np; ip++) {
-=======
-    
+
     for(ip=0; ip < nplist; ip++) {
->>>>>>> 41255384
         if(nx>0) {
             if(ts[it] > tstart) {
                 *status = AMIGetSens(ami_mem, &t, NVsx);
@@ -1140,13 +1083,8 @@
                 ssigmaydata[it + nt*(ip*ny+iy)] = dsigma_ydp[ip*ny+iy];
             }
         } else {
-<<<<<<< HEAD
-            for (ip=0; ip<np; ip++) {
+            for (ip=0; ip<nplist; ip++) {
                 ssigmaydata[it + nt*(ip*ny+iy)] = 0;
-=======
-            for (ip=0; ip<nplist; ip++) {
-                ssigmaydata[it + nt*(ip*ny+iy)] = amiGetNaN();
->>>>>>> 41255384
             }
         }
     }
@@ -1963,13 +1901,8 @@
     for (ie=0; ie<ne; ie++){
         if(rootsfound[ie] == 1) { /* only consider transitions false -> true */
             *status = fdeltasx(t,ie,deltasx,x_old,xdot,xdot_old,NVsx,udata);
-<<<<<<< HEAD
-
-            for (ip=0; ip<np; ip++) {
-=======
             
             for (ip=0; ip<nplist; ip++) {
->>>>>>> 41255384
                 sx_tmp = NV_DATA_S(NVsx[plist[ip]]);
                 for (ix=0; ix<nx; ix++) {
                     sx_tmp[ix] += deltasx[ix + nx*ip];
