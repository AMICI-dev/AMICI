#include "../include/backwardproblem.h"
#include "include/amici_model.h"
#include "include/amici_solver.h"
#include "include/edata.h"
#include "include/rdata.h"
#include "include/tdata.h"
#include "include/udata.h"
#include <cstring>

int BackwardProblem::workBackwardProblem(UserData *udata, TempData *tdata,
                                         ReturnData *rdata, Model *model) {
    /**
         * workBackwardProblem solves the backward problem. if adjoint
     * sensitivities are enabled this will also compute sensitivies
         * workForwardProblem should be called before this is function is called
         *
         * @param[in] udata pointer to the user data struct @type UserData
         * @param[in] tdata pointer to the temporary data struct @type TempData
         * @param[out] rdata pointer to the return data struct @type ReturnData
<<<<<<< HEAD
         * @param[in] model pointer to model specification object @type Model
=======
         * @param[out] edata pointer to the experimental data struct @type
     * ExpData
         * @param[in] iroot pointer to the current root index, the value pointed
     * to will be decreased during the forward solve
>>>>>>> 4d4ae54c
         * @return int status flag
         */
    int ix, it, ip;
    int status = (int)*rdata->status;
    double tnext;

    if (model->nx <= 0 || rdata->sensi < AMICI_SENSI_ORDER_FIRST ||
        rdata->sensi_meth != AMICI_SENSI_ASA || status != AMICI_SUCCESS) {
        return status;
    }

    Solver *solver = tdata->solver;
    solver->setupAMIB(udata, tdata, model);

    it = rdata->nt - 2;
    --tdata->iroot;
    while (it >= 0 || tdata->iroot >= 0) {

        /* check if next timepoint is a discontinuity or a data-point */
        tnext = getTnext(tdata->discs, tdata->iroot, rdata->ts, it, model);

        if (tnext < tdata->t) {
            status = solver->AMISolveB(tnext, AMICI_NORMAL);
            if (status != AMICI_SUCCESS)
                return status;

            status = solver->AMIGetB(tdata->which, &(tdata->t), tdata->xB,
                                     tdata->dxB);
            if (status != AMICI_SUCCESS)
                return status;
            status = solver->AMIGetQuadB(tdata->which, &(tdata->t), tdata->xQB);
            if (status != AMICI_SUCCESS)
                return status;
        }

        /* handle discontinuity */

        if (model->ne > 0 && rdata->nmaxevent > 0 && tdata->iroot >= 0) {
            if (tnext == tdata->discs[tdata->iroot]) {
                handleEventB(tdata->iroot, tdata, model);
                --tdata->iroot;
            }
        }

        /* handle data-point */
        if (tnext == rdata->ts[it]) {
            handleDataPointB(it, rdata, tdata, solver, model);
            it--;
        }

        /* reinit states */
        status =
            solver->AMIReInitB(tdata->which, tdata->t, tdata->xB, tdata->dxB);
        if (status != AMICI_SUCCESS)
            return status;

        status = solver->AMIQuadReInitB(tdata->which, tdata->xQB);
        if (status != AMICI_SUCCESS)
            return status;

        status =
            solver->AMICalcICB(tdata->which, tdata->t, tdata->xB, tdata->dxB);
        if (status != AMICI_SUCCESS)
            return status;
    }

    /* we still need to integrate from first datapoint to tstart */
    if (tdata->t > udata->tstart) {
        if (status == AMICI_SUCCESS) {
            if (model->nx > 0) {
                /* solve for backward problems */
                status = solver->AMISolveB(udata->tstart, AMICI_NORMAL);
                if (status != AMICI_SUCCESS)
                    return status;

                status =
                    solver->AMIGetQuadB(tdata->which, &(tdata->t), tdata->xQB);
                if (status != AMICI_SUCCESS)
                    return status;
                status = solver->AMIGetB(tdata->which, &(tdata->t), tdata->xB,
                                         tdata->dxB);
                if (status != AMICI_SUCCESS)
                    return status;
            }
        }
    }

    status = model->fx0(tdata->x, tdata);
    if (status != AMICI_SUCCESS)
        return status;
    status = model->fdx0(tdata->x, tdata->dx, tdata);
    if (status != AMICI_SUCCESS)
        return status;
    status = model->fsx0(tdata->sx, tdata->x, tdata->dx, tdata);
    if (status != AMICI_SUCCESS)
        return status;

    realtype *xB_tmp = NV_DATA_S(tdata->xB);
    if (!xB_tmp)
        return AMICI_ERROR_ASA;
    realtype *sx_tmp;

    for (int iJ = 0; iJ < model->nJ; iJ++) {
        if (iJ == 0) {
            for (ip = 0; ip < rdata->nplist; ++ip) {
                tdata->llhS0[iJ * rdata->nplist + ip] = 0.0;
                sx_tmp = NV_DATA_S(tdata->sx[ip]);
                if (!sx_tmp)
                    return AMICI_ERROR_ASA;
                for (ix = 0; ix < model->nxtrue; ++ix) {
                    tdata->llhS0[ip] =
                        tdata->llhS0[ip] + xB_tmp[ix] * sx_tmp[ix];
                }
            }
        } else {
            for (ip = 0; ip < rdata->nplist; ++ip) {
                tdata->llhS0[ip + iJ * rdata->nplist] = 0.0;
                sx_tmp = NV_DATA_S(tdata->sx[ip]);
                if (!sx_tmp)
                    return AMICI_ERROR_ASA;
                for (ix = 0; ix < model->nxtrue; ++ix) {
                    tdata->llhS0[ip + iJ * rdata->nplist] =
                        tdata->llhS0[ip + iJ * rdata->nplist] +
                        xB_tmp[ix + iJ * model->nxtrue] * sx_tmp[ix] +
                        xB_tmp[ix] * sx_tmp[ix + iJ * model->nxtrue];
                }
            }
        }
    }

    realtype *xQB_tmp = NV_DATA_S(tdata->xQB);
    if (!xQB_tmp)
        return AMICI_ERROR_ASA;

    for (int iJ = 0; iJ < model->nJ; iJ++) {
        for (ip = 0; ip < rdata->nplist; ip++) {
            if (iJ == 0) {
                rdata->sllh[ip] -= tdata->llhS0[ip] + xQB_tmp[ip];
            } else {
                rdata->s2llh[iJ - 1 + ip * (model->nJ - 1)] -=
                    tdata->llhS0[ip + iJ * rdata->nplist] +
                    xQB_tmp[ip + iJ * rdata->nplist];
            }
        }
    }

    return status;
}

/* -------------------------------------------------------------------------------------
 */
/* -------------------------------------------------------------------------------------
 */
/* -------------------------------------------------------------------------------------
 */

int BackwardProblem::handleEventB(int iroot, TempData *tdata, Model *model) {
    /**
         * handleEventB executes everything necessary for the handling of events
     * for the backward problem
         *
         * @param[out] iroot index of event @type int
         * @param[out] tdata pointer to the temporary data struct @type TempData
         * @param[in] model pointer to model specification object @type Model
         * @return status flag indicating success of execution @type int
         */

    int status = AMICI_SUCCESS;

    /* store current values */
    N_VScale(1.0, tdata->xB, tdata->xB_old);
    N_VScale(1.0, tdata->xQB, tdata->xQB_old);

    realtype *xB_tmp = NV_DATA_S(tdata->xB);
    if (!xB_tmp)
        return AMICI_ERROR_EVENT;
    realtype *xQB_tmp = NV_DATA_S(tdata->xQB);
    if (!xQB_tmp)
        return AMICI_ERROR_DATA;

    for (int ie = 0; ie < model->ne; ie++) {

        if (tdata->rootidx[iroot * model->ne + ie] != 0) {

            status = model->fdeltaqB(tdata->t, ie, tdata->x_disc[iroot],
                                     tdata->xB_old, tdata->xQB_old,
                                     tdata->xdot_disc[iroot],
                                     tdata->xdot_old_disc[iroot], tdata);
            if (status != AMICI_SUCCESS)
                return status;

            status = model->fdeltaxB(tdata->t, ie, tdata->x_disc[iroot],
                                     tdata->xB_old, tdata->xdot_disc[iroot],
                                     tdata->xdot_old_disc[iroot], tdata);
            if (status != AMICI_SUCCESS)
                return status;

            for (int ix = 0; ix < model->nxtrue; ++ix) {
                for (int iJ = 0; iJ < model->nJ; ++iJ) {
                    xB_tmp[ix + iJ * model->nxtrue] +=
                        tdata->deltaxB[ix + iJ * model->nxtrue];
                    if (model->nz > 0) {
                        xB_tmp[ix + iJ * model->nxtrue] +=
                            tdata->dJzdx[tdata->nroots[ie] +
                                         (iJ + ix * model->nJ) *
                                             tdata->rdata->nmaxevent];
                    }
                }
            }

            for (int iJ = 0; iJ < model->nJ; ++iJ) {
                for (int ip = 0; ip < tdata->rdata->nplist; ++ip) {
                    xQB_tmp[ip + iJ * tdata->rdata->nplist] +=
                        tdata->deltaqB[ip + iJ * tdata->rdata->nplist];
                }
            }

            tdata->nroots[ie]--;
        }
    }

    return updateHeavisideB(iroot, tdata, model->ne);
}

/* -------------------------------------------------------------------------------------
 */
/* -------------------------------------------------------------------------------------
 */
/* -------------------------------------------------------------------------------------
 */

int BackwardProblem::handleDataPointB(int it, ReturnData *rdata,
                                      TempData *tdata, Solver *solver,
                                      Model *model) {
    /**
     * handleDataPoint executes everything necessary for the handling of data
     * points for the backward problems
     *
     * @param[in] it index of data point @type int
     * @param[out] rdata pointer to the return data struct @type ReturnData
     * @param[out] tdata pointer to the temporary data struct @type TempData
     * @param[in] solver pointer to solver object @type Solver
     * @param[in] model pointer to model specification object @type Model
     * @return status flag indicating success of execution @type int
     */

    realtype *xB_tmp = NV_DATA_S(tdata->xB);
    if (!xB_tmp)
        return AMICI_ERROR_DATA;
    for (int ix = 0; ix < model->nxtrue; ix++) {
        for (int iJ = 0; iJ < model->nJ; iJ++)
            // we only need the 1:nxtrue slice here!
            xB_tmp[ix + iJ * model->nxtrue] +=
                tdata->dJydx[it + (iJ + ix * model->nJ) * rdata->nt];
    }
    return solver->getDiagnosisB(it, rdata, tdata);
}

/* -------------------------------------------------------------------------------------
 */
/* -------------------------------------------------------------------------------------
 */
/* -------------------------------------------------------------------------------------
 */

int BackwardProblem::updateHeavisideB(int iroot, TempData *tdata, int ne) {
    /**
<<<<<<< HEAD
     * updateHeavisideB updates the heaviside variables h on event occurences for the backward problem
     *
     * @param[in] iroot discontinuity occurance index @type int
     * @param[out] tdata pointer to the temporary data struct @type TempData
     * @param[ne] number of events
     * @return status flag indicating success of execution @type int
     */
=======
         * updateHeavisideB updates the heaviside variables h on event
     * occurences for the backward problem
         *
         * @param[in] iroot discontinuity occurance index @type int
         * @param[ne] number of events
         * @param[out] tdata pointer to the temporary data struct @type TempData
         * @return status flag indicating success of execution @type int
         */
>>>>>>> 4d4ae54c

    /* tdata->rootsfound provides the direction of the zero-crossing, so adding
       it will give
         the right update to the heaviside variables */

    for (int ie = 0; ie < ne; ie++) {
        tdata->h_udata[ie] -= tdata->rootidx[iroot * ne + ie];
    }
    return AMICI_SUCCESS;
}

/* -------------------------------------------------------------------------------------
 */
/* -------------------------------------------------------------------------------------
 */
/* -------------------------------------------------------------------------------------
 */

realtype BackwardProblem::getTnext(realtype *troot, int iroot, realtype *tdata,
                                   int it, Model *model) {
    /**
     * getTnext computes the next timepoint to integrate to. This is the maximum
     * of
     * tdata and troot but also takes into account if it<0 or iroot<0 where
     * these expressions
     * do not necessarily make sense
     *
     * @param[in] troot timepoint of next event @type realtype
     * @param[in] iroot index of next event @type int
     * @param[in] tdata timepoint of next data point @type realtype
     * @param[in] it index of next data point @type int
     * @param[in] model pointer to model specification object @type Model
     * @return tnext next timepoint @type realtype
     */

    realtype tnext;

    if (it < 0) {
        tnext = troot[iroot];
    } else {
        if (iroot < 0) {
            tnext = tdata[it];
        } else {
            if (model->ne > 0) {
                if (troot[iroot] > tdata[it]) {
                    tnext = troot[iroot];
                } else {
                    tnext = tdata[it];
                }
            } else {
                tnext = tdata[it];
            }
        }
    }

    return (tnext);
}

<<<<<<< HEAD
BackwardProblem::BackwardProblem()
{
    /**
     * this is a placeholder, nothing needs to be done at initialization.
     */

}
=======
BackwardProblem::BackwardProblem() {}
>>>>>>> 4d4ae54c
<|MERGE_RESOLUTION|>--- conflicted
+++ resolved
@@ -10,23 +10,16 @@
 int BackwardProblem::workBackwardProblem(UserData *udata, TempData *tdata,
                                          ReturnData *rdata, Model *model) {
     /**
-         * workBackwardProblem solves the backward problem. if adjoint
+     * workBackwardProblem solves the backward problem. if adjoint
      * sensitivities are enabled this will also compute sensitivies
-         * workForwardProblem should be called before this is function is called
-         *
-         * @param[in] udata pointer to the user data struct @type UserData
-         * @param[in] tdata pointer to the temporary data struct @type TempData
-         * @param[out] rdata pointer to the return data struct @type ReturnData
-<<<<<<< HEAD
-         * @param[in] model pointer to model specification object @type Model
-=======
-         * @param[out] edata pointer to the experimental data struct @type
-     * ExpData
-         * @param[in] iroot pointer to the current root index, the value pointed
-     * to will be decreased during the forward solve
->>>>>>> 4d4ae54c
-         * @return int status flag
-         */
+     * workForwardProblem should be called before this is function is called
+     *
+     * @param[in] udata pointer to the user data struct @type UserData
+     * @param[in] tdata pointer to the temporary data struct @type TempData
+     * @param[out] rdata pointer to the return data struct @type ReturnData
+     * @param[in] model pointer to model specification object @type Model
+     * @return int status flag
+     */
     int ix, it, ip;
     int status = (int)*rdata->status;
     double tnext;
@@ -174,23 +167,20 @@
     return status;
 }
 
-/* -------------------------------------------------------------------------------------
- */
-/* -------------------------------------------------------------------------------------
- */
-/* -------------------------------------------------------------------------------------
- */
+/* -------------------------------------------------------------------------------- */
+/* -------------------------------------------------------------------------------- */
+/* -------------------------------------------------------------------------------- */
 
 int BackwardProblem::handleEventB(int iroot, TempData *tdata, Model *model) {
     /**
-         * handleEventB executes everything necessary for the handling of events
+     * handleEventB executes everything necessary for the handling of events
      * for the backward problem
-         *
-         * @param[out] iroot index of event @type int
-         * @param[out] tdata pointer to the temporary data struct @type TempData
-         * @param[in] model pointer to model specification object @type Model
-         * @return status flag indicating success of execution @type int
-         */
+     *
+     * @param[out] iroot index of event @type int
+     * @param[out] tdata pointer to the temporary data struct @type TempData
+     * @param[in] model pointer to model specification object @type Model
+     * @return status flag indicating success of execution @type int
+     */
 
     int status = AMICI_SUCCESS;
 
@@ -249,12 +239,9 @@
     return updateHeavisideB(iroot, tdata, model->ne);
 }
 
-/* -------------------------------------------------------------------------------------
- */
-/* -------------------------------------------------------------------------------------
- */
-/* -------------------------------------------------------------------------------------
- */
+/* -------------------------------------------------------------------------------- */
+/* -------------------------------------------------------------------------------- */
+/* -------------------------------------------------------------------------------- */
 
 int BackwardProblem::handleDataPointB(int it, ReturnData *rdata,
                                       TempData *tdata, Solver *solver,
@@ -283,16 +270,12 @@
     return solver->getDiagnosisB(it, rdata, tdata);
 }
 
-/* -------------------------------------------------------------------------------------
- */
-/* -------------------------------------------------------------------------------------
- */
-/* -------------------------------------------------------------------------------------
- */
+/* -------------------------------------------------------------------------------- */
+/* -------------------------------------------------------------------------------- */
+/* -------------------------------------------------------------------------------- */
 
 int BackwardProblem::updateHeavisideB(int iroot, TempData *tdata, int ne) {
     /**
-<<<<<<< HEAD
      * updateHeavisideB updates the heaviside variables h on event occurences for the backward problem
      *
      * @param[in] iroot discontinuity occurance index @type int
@@ -300,16 +283,6 @@
      * @param[ne] number of events
      * @return status flag indicating success of execution @type int
      */
-=======
-         * updateHeavisideB updates the heaviside variables h on event
-     * occurences for the backward problem
-         *
-         * @param[in] iroot discontinuity occurance index @type int
-         * @param[ne] number of events
-         * @param[out] tdata pointer to the temporary data struct @type TempData
-         * @return status flag indicating success of execution @type int
-         */
->>>>>>> 4d4ae54c
 
     /* tdata->rootsfound provides the direction of the zero-crossing, so adding
        it will give
@@ -321,12 +294,9 @@
     return AMICI_SUCCESS;
 }
 
-/* -------------------------------------------------------------------------------------
- */
-/* -------------------------------------------------------------------------------------
- */
-/* -------------------------------------------------------------------------------------
- */
+/* -------------------------------------------------------------------------------- */
+/* -------------------------------------------------------------------------------- */
+/* -------------------------------------------------------------------------------- */
 
 realtype BackwardProblem::getTnext(realtype *troot, int iroot, realtype *tdata,
                                    int it, Model *model) {
@@ -368,14 +338,10 @@
     return (tnext);
 }
 
-<<<<<<< HEAD
 BackwardProblem::BackwardProblem()
 {
     /**
      * this is a placeholder, nothing needs to be done at initialization.
      */
 
-}
-=======
-BackwardProblem::BackwardProblem() {}
->>>>>>> 4d4ae54c
+}