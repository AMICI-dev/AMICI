#include "amici/backwardproblem.h"

#include "amici/edata.h"
#include "amici/exception.h"
#include "amici/forwardproblem.h"
#include "amici/model.h"
#include "amici/solver.h"
#include "amici/steadystateproblem.h"

namespace amici {

BackwardProblem::BackwardProblem(ForwardProblem& fwd)
    : model_(fwd.model)
    , solver_(fwd.solver)
    , edata_(fwd.edata)
    , t_(fwd.getTime())
    , sx0_(fwd.getStateSensitivity())
    , discs_(fwd.getDiscontinuities())
    , dJydx_(fwd.getAdjointUpdates(*model_, *edata_))
    , dJzdx_(fwd.getDJzdx())
    , preeq_problem_(fwd.getPreequilibrationProblem())
    , posteq_problem_(fwd.getPostequilibrationProblem())
    , presim_result(fwd.get_presimulation_result())
    , ws_(model_, solver_)
    , simulator_(model_, solver_, &ws_) {}

void BackwardProblem::workBackwardProblem() {

    if (model_->nx_solver <= 0
        || solver_->getSensitivityOrder() < SensitivityOrder::first
        || solver_->getSensitivityMethod() != SensitivityMethod::adjoint
        || model_->nplist() == 0) {
        return;
    }

    handlePostequilibration();

    // handle main simulation

    // If we have posteq, infinity timepoints were already treated
    int it = model_->nt() - 1;
    while (it >= 0 && std::isinf(model_->getTimepoint(it))) {
        --it;
    }

    // initialize state vectors, depending on postequilibration
    model_->initializeB(ws_.xB_, ws_.dxB_, ws_.xQB_, it < model_->nt() - 1);
    ws_.discs_ = discs_;
    ws_.nroots_ = compute_nroots(discs_, model_->ne, model_->nMaxEvent());
    simulator_.run(
        t_, model_->t0(), it, model_->getTimepoints(), &dJydx_, &dJzdx_
    );

    // handle presimulation
    if (edata_ && edata_->t_presim > 0) {
        ConditionContext cc(
            model_, edata_, FixedParameterContext::presimulation
        );
        ws_.discs_ = presim_result.discs;
        ws_.nroots_
            = compute_nroots(ws_.discs_, model_->ne, model_->nMaxEvent());
        simulator_.run(
            model_->t0(), model_->t0() - edata_->t_presim, -1, {}, &dJydx_,
            &dJzdx_
        );
    }

    // handle pre-equilibration
    if (preeq_problem_) {
        ConditionContext cc2(
            model_, edata_, FixedParameterContext::preequilibration
        );
        auto t0
            = std::isnan(model_->t0Preeq()) ? model_->t0() : model_->t0Preeq();
        preeq_problem_->workSteadyStateBackwardProblem(
            *solver_, *model_, ws_.xB_, true, t0
        );
    }
}

void BackwardProblem::handlePostequilibration() {
    if (!posteq_problem_) {
        return;
    }

    // initialize xB - only process the postequilibration timepoints
    for (int it = 0; it < model_->nt(); it++) {
        if (std::isinf(model_->getTimepoint(it))) {
            for (int ix = 0; ix < model_->nxtrue_solver; ix++)
                ws_.xB_[ix] += dJydx_[ix + it * model_->nx_solver];
        }
    }

    posteq_problem_->workSteadyStateBackwardProblem(
        *solver_, *model_, ws_.xB_, false, model_->t0()
    );
    ws_.xQB_ = posteq_problem_->getEquilibrationQuadratures();
}

void EventHandlingBwdSimulator::handleEventB(
    Discontinuity const& disc, std::vector<realtype> const* dJzdx
) {
    model_->updateHeavisideB(disc.root_info.data());

    for (int ie = 0; ie < model_->ne; ie++) {

        if (disc.root_info[ie] != 1) {
            continue;
        }

        model_->addAdjointQuadratureEventUpdate(
            ws_->xQB_, ie, t_, disc.x_post, ws_->xB_, disc.xdot_post,
            disc.xdot_pre, disc.x_pre
        );
        model_->addAdjointStateEventUpdate(
            ws_->xB_, ie, t_, disc.x_post, disc.xdot_post, disc.xdot_pre,
            disc.x_pre
        );

        if (model_->nz > 0) {
            Expects(ws_->nroots_[ie] >= 0);
            for (int ix = 0; ix < model_->nxtrue_solver; ++ix) {
                for (int iJ = 0; iJ < model_->nJ; ++iJ) {
                    ws_->xB_[ix + iJ * model_->nxtrue_solver] += (*dJzdx
                    )[iJ
                      + (ix + ws_->nroots_[ie] * model_->nx_solver)
                            * model_->nJ];
                }
            }
        }

        ws_->nroots_[ie]--;
    }
<<<<<<< HEAD
=======

    // apply pre-event state
    auto state = model_->getModelState();
    state.h = disc.h_pre;
    state.total_cl = disc.total_cl_pre;
    model_->setModelState(state);
>>>>>>> 71da5627
}

void EventHandlingBwdSimulator::handleDataPointB(
    int const it, std::vector<realtype> const* dJydx
) {
    // The solver wasn't reset yet, as xB_ is necessary for solver setup.
    // For initial time point (we are integrating backwards!), diagnosis needs
    // to be stored outside this function.
    if (it < model_->nt() - 1)
        solver_->storeDiagnosisB(ws_->which);

    Expects(dJydx != nullptr);
    for (int ix = 0; ix < model_->nxtrue_solver; ix++) {
        for (int iJ = 0; iJ < model_->nJ; iJ++)
            // we only need the 1:nxtrue_solver (not the nx_true) slice here!
            ws_->xB_[ix + iJ * model_->nxtrue_solver]
                += (*dJydx)[iJ + (ix + it * model_->nx_solver) * model_->nJ];
    }
}

realtype EventHandlingBwdSimulator::getTnext(int const it) {
    if (it < 0 && ws_->discs_.empty()) {
        throw AmiException(
            "No more timepoints (it=%d, ie=%d) available at %f. This should "
            "not happen, please report a bug including this stacktrace at "
            "https://github.com/AMICI-dev/AMICI/issues/new/choose",
            it, ws_->discs_.size(), this->t_
        );
    }

    if (!ws_->discs_.empty()
        && (it < 0 || ws_->discs_.back().time > model_->getTimepoint(it))) {
        double tdisc = ws_->discs_.back().time;
        return tdisc;
    }

    return model_->getTimepoint(it);
}

BwdSimWorkspace::BwdSimWorkspace(
    gsl::not_null<Model*> model, gsl::not_null<Solver const*> solver
)
    : model_(model)
    , xB_(model_->nx_solver, solver->getSunContext())
    , dxB_(model_->nx_solver, solver->getSunContext())
    , xQB_(model_->nJ * model_->nplist(), solver->getSunContext()) {}

void EventHandlingBwdSimulator::run(
    realtype t_start, realtype t_end, realtype it,
    std::vector<realtype> const& timepoints, std::vector<realtype> const* dJydx,
    std::vector<realtype> const* dJzdx
) {
    Expects(model_->nz == 0 || dJzdx != nullptr);
    Expects(t_start >= t_end);
    Expects(it < 0 || t_start >= timepoints[it]);
    Expects(it < 0 || t_end <= timepoints.front());

    t_ = t_start;

    // datapoint at t_start?
    if (it >= 0 && timepoints[it] == t_start) {
        handleDataPointB(it, dJydx);
        solver_->setupB(
            &ws_->which, timepoints[it], model_, ws_->xB_, ws_->dxB_, ws_->xQB_
        );
        // for the initial datapoint, diagnosis needs to be stored after setup
        // as it is not called in handleDataPointB
        solver_->storeDiagnosisB(ws_->which);
        --it;
    } else {
        // no data points, only discontinuities, just set up the solver
        // (e.g., during presimulation)
        solver_->setupB(
            &ws_->which, t_start, model_, ws_->xB_, ws_->dxB_, ws_->xQB_
        );
    }

    while (it >= 0 || !ws_->discs_.empty()) {
        // check if next timepoint is a discontinuity or a data-point
        double tnext = getTnext(it);

        if (tnext < t_) {
            solver_->runB(tnext);
            solver_->writeSolutionB(
                &t_, ws_->xB_, ws_->dxB_, ws_->xQB_, ws_->which
            );
        }

        // handle data-point
        if (it >= 0 && tnext == timepoints[it]) {
            handleDataPointB(it, dJydx);
            it--;
        }

        // handle discontinuity
        if (!ws_->discs_.empty() && tnext == ws_->discs_.back().time) {
            handleEventB(ws_->discs_.back(), dJzdx);
            ws_->discs_.pop_back();
        }

        // reinitialize state
        solver_->reInitB(ws_->which, t_, ws_->xB_, ws_->dxB_);
        solver_->quadReInitB(ws_->which, ws_->xQB_);
    }

    // we still need to integrate from first datapoint to t_start
    if (t_ > t_end) {
        solver_->runB(t_end);
        solver_->writeSolutionB(
            &t_, ws_->xB_, ws_->dxB_, ws_->xQB_, ws_->which
        );
    }
}

} // namespace amici<|MERGE_RESOLUTION|>--- conflicted
+++ resolved
@@ -100,8 +100,6 @@
 void EventHandlingBwdSimulator::handleEventB(
     Discontinuity const& disc, std::vector<realtype> const* dJzdx
 ) {
-    model_->updateHeavisideB(disc.root_info.data());
-
     for (int ie = 0; ie < model_->ne; ie++) {
 
         if (disc.root_info[ie] != 1) {
@@ -131,15 +129,12 @@
 
         ws_->nroots_[ie]--;
     }
-<<<<<<< HEAD
-=======
 
     // apply pre-event state
     auto state = model_->getModelState();
     state.h = disc.h_pre;
     state.total_cl = disc.total_cl_pre;
     model_->setModelState(state);
->>>>>>> 71da5627
 }
 
 void EventHandlingBwdSimulator::handleDataPointB(
