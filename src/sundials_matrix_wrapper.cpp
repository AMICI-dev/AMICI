--- conflicted
+++ resolved
@@ -403,14 +403,9 @@
     auto Bi = B.indexvals();
     auto Bp = B.indexptrs();
     
-<<<<<<< HEAD
-    sunindextype j;
-    sunindextype p;
-=======
     sunindextype bCol;
     sunindextype bcolptr;
     sunindextype ccolptr;
->>>>>>> f8f8bf85
     auto Cx = C.data();
     auto Ci = C.indexvals();
     auto Cp = C.indexptrs();
@@ -423,13 +418,8 @@
     
     for (bCol = 0; bCol < n; bCol++) // k in C(i,j) = sum_k A(i,k)*B(k,j)
     {
-<<<<<<< HEAD
-        Cp[j] = nnz;                          /* column j of C starts here */
-        if ((Bp[j+1] > Bp[j]) && (nnz + m > C.capacity()))
-=======
         Cp[bCol] = nnz;              /* column j of C starts here */
         if ((Bp[bCol+1] > Bp[bCol]) && (nnz + m > C.capacity()))
->>>>>>> f8f8bf85
         {
             /*
              * if memory usage becomes a concern, remove the factor two here,
@@ -444,15 +434,9 @@
         }
         for (bcolptr = Bp[bCol]; bcolptr < Bp[bCol+1]; bcolptr++)
         {
-<<<<<<< HEAD
-            nnz = scatter(Bi[p], Bx[p], w.data(), gsl::make_span(x), j+1, &C,
-                          nnz);
-            assert(nnz - Cp[j] <= m);
-=======
             nnz = scatter(Bi[bcolptr], Bx[bcolptr], w.data(), gsl::make_span(x),
                           bCol+1, &C, nnz);
             assert(nnz - Cp[bCol] <= m);
->>>>>>> f8f8bf85
         }
         for (ccolptr = Cp[bCol]; ccolptr < nnz; ccolptr++)
             Cx[ccolptr] = x[Ci[ccolptr]]; // copy data to C
@@ -496,13 +480,8 @@
     
     sunindextype nnz = 0; // this keeps track of the nonzero index in C
     
-<<<<<<< HEAD
-    sunindextype j;
-    sunindextype p;
-=======
     sunindextype cCol;
     sunindextype ccolptr;
->>>>>>> f8f8bf85
     // first call, make sure that matrix is initialized with no capacity
     if(!capacity())
         reallocate(A.num_nonzeros() + B.num_nonzeros());
@@ -513,16 +492,6 @@
     auto w = std::vector<sunindextype>(nrows);
     auto x = std::vector<realtype>(nrows);
     
-<<<<<<< HEAD
-    for (j = 0; j < ncols; j++)
-    {
-        Cp[j] = nnz;                          /* column j of C starts here */
-        nnz = A.scatter(j, alpha, w.data(), gsl::make_span(x), j+1, this, nnz);
-        nnz = B.scatter(j, beta, w.data(), gsl::make_span(x), j+1, this, nnz);
-        // no reallocation should happen here
-        for (p = Cp[j]; p < nnz; p++)
-            Cx[p] = x[Ci[p]]; // copy data to C
-=======
     for (cCol = 0; cCol < ncols; cCol++)
     {
         Cp[cCol] = nnz;                          /* column j of C starts here */
@@ -531,7 +500,6 @@
         // no reallocation should happen here
         for (ccolptr = Cp[cCol]; ccolptr < nnz; ccolptr++)
             Cx[ccolptr] = x[Ci[ccolptr]]; // copy data to C
->>>>>>> f8f8bf85
     }
     Cp[ncols] = nnz;
     assert(nnz <= capacity());
@@ -539,7 +507,6 @@
         realloc(); // resize if necessary, will have correct size in future calls
 }
 
-<<<<<<< HEAD
 void SUNMatrixWrapper::sparse_sum(const std::vector<SUNMatrixWrapper> mats) {
     // matrix_ == nullptr is allowed on the first call
     if (std::all_of(mats.begin(), mats.end(), [](const SUNMatrixWrapper &m){return !m.matrix_;}))
@@ -596,10 +563,7 @@
 }
 
 
-sunindextype SUNMatrixWrapper::scatter(const sunindextype j,
-=======
 sunindextype SUNMatrixWrapper::scatter(const sunindextype acol,
->>>>>>> f8f8bf85
                                        const realtype beta,
                                        sunindextype *w,
                                        gsl::span<realtype> x,
@@ -618,10 +582,7 @@
     
     /* see https://github.com/DrTimothyAldenDavis/SuiteSparse/blob/master/CSparse/Source/cs_scatter.c */
     
-<<<<<<< HEAD
-=======
     sunindextype acolptr;
->>>>>>> f8f8bf85
     sunindextype *Ci;
     if (C)
         Ci = C->indexvals();
@@ -633,17 +594,6 @@
     auto Ax = data();
     for (acolptr = Ap[acol]; acolptr < Ap[acol+1]; acolptr++)
     {
-<<<<<<< HEAD
-        auto i = Ai[p];                   /* A(i,j) is nonzero */
-        assert(i < static_cast<sunindextype>(x.size()));
-        if (w && w[i] < mark) {
-            w[i] = mark;                  /* i is new entry in column j */
-            if (Ci)
-                Ci[nnz++] = i;            /* add i to pattern of C(:,j) */
-            x[i] = beta * Ax[p];          /* x(i) = beta*A(i,j) */
-        } else
-            x[i] += beta * Ax[p];         /* i exists in C(:,j) already */
-=======
         auto arow = Ai[acolptr];          /* A(arow,acol) is nonzero */
         assert(arow < static_cast<sunindextype>(x.size()));
         if (w && w[arow] < mark) {
@@ -653,7 +603,6 @@
             x[arow] = beta * Ax[acolptr]; /* x(arow) = beta*A(arow,acol) */
         } else
             x[arow] += beta * Ax[acolptr];/* arow exists in C(:,*) already */
->>>>>>> f8f8bf85
     }
     assert(!C || nnz <= C->capacity());
     return nnz;
