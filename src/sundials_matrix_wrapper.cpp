--- conflicted
+++ resolved
@@ -120,11 +120,7 @@
                                  "error code " + std::to_string(ret) + ".");
 
     update_ptrs();
-<<<<<<< HEAD
     assert((NNZ && columns() && rows()) ^ !matrix_);
-=======
-    assert((NNZ && columns()*rows()) ^ !matrix_);
->>>>>>> 0ab3af68
     assert(NNZ == capacity());
 }
 
@@ -455,7 +451,6 @@
     if (!matrix_ || !A->matrix_ || !B->matrix_)
         return;
 
-<<<<<<< HEAD
     sunindextype nrows = rows();
     sunindextype ncols = columns();
 
@@ -474,41 +469,12 @@
     
 
     /* see https://github.com/DrTimothyAldenDavis/SuiteSparse/blob/master/CSparse/Source/cs_add.c
-=======
-    if (C->rows() != nrows)
-        throw std::invalid_argument("Dimension mismatch between number of rows "
-                                    "in A (" + std::to_string(nrows)
-                                    + ") and number of rows in C ("
-                                    + std::to_string((int)C->rows()) + ")");
-    
-    if (C->columns() != B->columns())
-        throw std::invalid_argument("Dimension mismatch between number of cols "
-                                    "in B (" + std::to_string(B->columns())
-                                    + ") and  number of cols in C ("
-                                    + std::to_string((int)C->columns()) + ")");
-
-    if (B->rows() != ncols)
-        throw std::invalid_argument("Dimension mismatch between number of cols "
-                                    "in A (" + std::to_string(ncols)
-                                    + ") and number of rows in B ("
-                                    + std::to_string((int)B->rows()) + ")");
-    
-    if (ncols == 0 || nrows == 0 || B->columns() == 0)
-        return; // matrix will also have zero size
-    
-    if (num_nonzeros() == 0 || B->num_nonzeros() == 0)
-        return; // nothing to multiply
-    
-
-    /* see https://github.com/DrTimothyAldenDavis/SuiteSparse/blob/master/CSparse/Source/cs_multiply.c
->>>>>>> 0ab3af68
      * modified such that we don't need to use CSparse memory structure and can
      * work with preallocated C. This should minimize number of necessary
      * reallocations as we can assume that C doesn't change size.
      */
     
     sunindextype nnz = 0; // this keeps track of the nonzero index in C
-<<<<<<< HEAD
     
     sunindextype j;
     sunindextype p;
@@ -532,58 +498,10 @@
     Cp[ncols] = nnz;
     assert(nnz <= capacity());
     realloc();
-=======
-    auto Bx = B->data();
-    auto Bi = B->indexvals();
-    auto Bp = B->indexptrs();
-    
-    sunindextype j;
-    sunindextype p;
-    auto Cx = C->data();
-    auto Ci = C->indexvals();
-    auto Cp = C->indexptrs();
-    
-    sunindextype m = nrows;
-    sunindextype n = B->columns();
-    
-    auto w = std::vector<sunindextype>(m);
-    auto x = std::vector<realtype>(m);
-    
-    for (j = 0; j < n; j++)
-    {
-        Cp[j] = nnz;                          /* column j of C starts here */
-        if ((Bp[j+1] > Bp[j]) && (nnz + m > C->capacity()))
-        {
-            /*
-             * if memory usage becomes a concern, remove the factor two here,
-             * as it effectively trades memory efficiency against less
-             * reallocations
-             */
-            C->reallocate(2*C->capacity() + m);
-            // all pointers will change after reallocation
-            Cx = C->data();
-            Ci = C->indexvals();
-            Cp = C->indexptrs();
-        }
-        for (p = Bp[j]; p < Bp[j+1]; p++)
-        {
-            nnz = scatter(Bi[p], Bx[p], w.data(), x.data(), j+1, C, nnz);
-            assert(nnz - Cp[j] <= m);
-        }
-        for (p = Cp[j]; p < nnz; p++)
-            Cx[p] = x[Ci[p]]; // copy data to C
-    }
-    Cp[n] = nnz;
-    /*
-     * do not reallocate here since we rather keep a matrix that is a bit
-     * bigger than repeatedly resizing this matrix.
-     */
->>>>>>> 0ab3af68
 }
 
 sunindextype SUNMatrixWrapper::scatter(const sunindextype j,
                                        const realtype beta,
-<<<<<<< HEAD
                                        sunindextype *w,
                                        gsl::span<realtype> x,
                                        const sunindextype mark,
@@ -606,28 +524,13 @@
         Ci = C->indexvals();
     else
         Ci = nullptr;
-=======
-                                       sunindextype *w, realtype *x,
-                                       const sunindextype mark,
-                                       SUNMatrixWrapper *C,
-                                       sunindextype nnz) const {
-    if (sparsetype() != CSC_MAT)
-        throw std::invalid_argument("Matrix A not of type CSC_MAT");
-    
-    if (C->sparsetype() != CSC_MAT)
-        throw std::invalid_argument("Matrix C not of type CSC_MAT");
-    
-    /* see https://github.com/DrTimothyAldenDavis/SuiteSparse/blob/master/CSparse/Source/cs_scatter.c */
-    
-    auto Ci = C->indexvals();
->>>>>>> 0ab3af68
+
     auto Ap = indexptrs();
     auto Ai = indexvals();
     auto Ax = data();
     for (sunindextype p = Ap[j]; p < Ap[j+1]; p++)
     {
         auto i = Ai[p];                   /* A(i,j) is nonzero */
-<<<<<<< HEAD
         assert(i < static_cast<sunindextype>(x.size()));
         if (w && w[i] < mark) {
             w[i] = mark;                  /* i is new entry in column j */
@@ -637,17 +540,7 @@
         } else
             x[i] += beta * Ax[p];         /* i exists in C(:,j) already */
     }
-    if (C)
-        assert(nnz <= C->capacity());
-=======
-        if (w[i] < mark) {
-            w[i] = mark;                  /* i is new entry in column j */
-            Ci[nnz++] = i;                 /* add i to pattern of C(:,j) */
-            x[i] = beta * Ax[p];          /* x(i) = beta*A(i,j) */
-        }
-        else x[i] += beta * Ax[p];        /* i exists in C(:,j) already */
-    }
->>>>>>> 0ab3af68
+    assert(!C || nnz <= C->capacity());
     return nnz;
 }
 
