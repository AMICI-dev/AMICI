/**
 * @file   amici.c
 * @brief  core routines for integration
 */


#include <stdio.h>
#include <stdlib.h>
#include <string.h>
#define _USE_MATH_DEFINES /* MS definition of PI and other constants */
#include <math.h>
#ifndef M_PI /* define PI if we still have no definition */
#define M_PI 3.14159265358979323846
#endif
#include <mex.h>
#include "wrapfunctions.h" /* user functions */
#include <include/amici.h> /* amici functions */

<<<<<<< HEAD
#include <include/edata_accessors.h>
#include <include/udata_accessors.h>
#include <include/rdata_accessors.h>
#include <include/tdata_accessors.h>

/** 
 * @ brief initialise matrix and attach to the field 
=======
/**
 * @ brief initialise matrix and attach to the field
>>>>>>> cfbc5cd4
 * @ param FIELD name of the field to which the matrix will be attached
 * @ param D1 number of rows in the matrix
 * @ param D2 number of columns in the matrix
 */
#define initField2(FIELD,D1,D2) \
mx ## FIELD = mxCreateDoubleMatrix(D1,D2,mxREAL); \
FIELD ## data = mxGetPr(mx ## FIELD); \
mxSetField(mxsol,0,#FIELD,mx ## FIELD)

/**
 * @ brief initialise 3D tensor and attach to the field
 * @ param FIELD name of the field to which the tensor will be attached
 * @ param D1 number of rows in the tensor
 * @ param D2 number of columns in the tensor
 * @ param D3 number of elements in the third dimension of the tensor
 */
#define initField3(FIELD,D1,D2,D3) \
dims ## FIELD[0]=D1; \
dims ## FIELD[1]=D2; \
dims ## FIELD[2]=D3; \
mx ## FIELD = mxCreateNumericArray(3,dims ## FIELD,mxDOUBLE_CLASS,mxREAL); \
FIELD ## data = mxGetPr(mx ## FIELD); \
mxSetField(mxsol,0,#FIELD,mx ## FIELD)

/**
 * @ brief initialise 4D tensor and attach to the field
 * @ param FIELD name of the field to which the tensor will be attached
 * @ param D1 number of rows in the tensor
 * @ param D2 number of columns in the tensor
 * @ param D3 number of elements in the third dimension of the tensor
 * @ param D4 number of elements in the fourth dimension of the tensor
 */
#define initField4(FIELD,D1,D2,D3,D4) \
dims ## FIELD[0]=D1; \
dims ## FIELD[1]=D2; \
dims ## FIELD[2]=D3; \
dims ## FIELD[3]=D4; \
mx ## FIELD = mxCreateNumericArray(4,dims ## FIELD,mxDOUBLE_CLASS,mxREAL); \
FIELD ## data = mxGetPr(mx ## FIELD); \
mxSetField(mxsol,0,#FIELD,mx ## FIELD)

/**
 * @ brief extract information from a property of a matlab class (scalar)
 * @ param OPTION name of the property
 * @ param TYPE class to which the information should be cast
 */
#define readOptionScalar(OPTION,TYPE) \
if(mxGetProperty(prhs[3],0,#OPTION)){ \
    OPTION = (TYPE)mxGetScalar(mxGetProperty(prhs[3],0,#OPTION)); \
} else { \
    mexWarnMsgIdAndTxt("AMICI:mex:OPTION","Provided options are not of class amioption!"); \
    return(NULL); \
}

/**
 * @ brief extract information from a property of a matlab class (matrix)
 * @ param OPTION name of the property
 */
#define readOptionData(OPTION) \
if(mxGetProperty(prhs[3],0,#OPTION)){ \
    OPTION = mxGetData(mxGetProperty(prhs[3],0,#OPTION)); \
} else { \
    mexWarnMsgIdAndTxt("AMICI:mex:OPTION","Provided options are not of class amioption!"); \
    return(NULL); \
}

/** return value for successful execution */
#define AMI_SUCCESS               0

UserData setupUserData(const mxArray *prhs[]) {
    /**
     * @brief setupUserData extracts information from the matlab call and returns the corresponding UserData struct
     * @param[in] prhs: pointer to the array of input arguments @type mxArray
     * @return udata: struct containing all provided user data @type UserData
     */

    UserData udata; /* returned udata struct */
    realtype *plistdata; /* input for plist */
    realtype stldetdata; /* input for stldet */

    int ip;

    /* User udata structure */
    udata = (UserData) mxMalloc(sizeof *udata);
    if (udata == NULL) return(NULL);

    init_modeldims(udata);

    /* time */

    if (!prhs[0]) {
        mexErrMsgIdAndTxt("AMICI:mex:tout","No time vector provided!");
    }
    ts = mxGetPr(prhs[0]);

    nt = (int) mxGetM(prhs[0]) * mxGetN(prhs[0]);

    /* parameters */

    if (!prhs[1]) {
        mexErrMsgIdAndTxt("AMICI:mex:theta","No parameter vector provided!");
    }
    p = mxGetPr(prhs[1]);

    /* constants */

    if (!prhs[2]) {
        mexErrMsgIdAndTxt("AMICI:mex:kappa","No constant vector provided!");
    }
    k = mxGetPr(prhs[2]);

    if (!prhs[3]) {
        mexErrMsgIdAndTxt("AMICI:mex:options","No options provided!");
    }

    np = (int) mxGetM(prhs[4]) * mxGetN(prhs[4]);

    /* plist */
    if (!prhs[4]) {
        mexErrMsgIdAndTxt("AMICI:mex:plist","No parameter list provided!");
    }

    if(prhs[4]) {
        plistdata = mxGetPr(prhs[4]);
    }

    plist = mxMalloc(np*sizeof(int));
    for (ip=0; ip<np; ip++) {
        plist[ip] = (int)plistdata[ip];
    }

    readOptionScalar(nmaxevent,int)
    readOptionScalar(tstart,double)
    readOptionScalar(atol,double)
    readOptionScalar(rtol,double)
    readOptionScalar(maxsteps,int)
    readOptionScalar(lmm,int)
    readOptionScalar(iter,int)
    readOptionScalar(interpType,int)
    readOptionScalar(linsol,int)
    readOptionScalar(stldet,booleantype)

    if(mxGetProperty(prhs[3],0,"id")){ \
        idlist = mxGetData(mxGetProperty(prhs[3],0,"id")); \
    } else { \
        mexWarnMsgIdAndTxt("AMICI:mex:OPTION","Provided options are not of class amioption!"); \
        return(NULL); \
    }

    readOptionData(z2event)
    readOptionData(qpositivex)
    readOptionScalar(sensi,int)
    readOptionScalar(ism,int)
    readOptionScalar(sensi_meth,int)
    readOptionScalar(ordering,int)

    if(mxGetProperty(prhs[3], 0 ,"sx0")) { sx0data = mxGetPr(mxGetProperty(prhs[3], 0 ,"sx0"));} else { }
    if ((mxGetM(mxGetProperty(prhs[3], 0 ,"sx0")) * mxGetN(mxGetProperty(prhs[3], 0 ,"sx0")))>0) {
        /* check dimensions */
        if(mxGetN(mxGetProperty(prhs[3], 0 ,"sx0")) != np) { mexErrMsgIdAndTxt("AMICI:mex:sx0","Number of rows in sx0 field does not agree with number of model parameters!"); }
        if(mxGetM(mxGetProperty(prhs[3], 0 ,"sx0")) != nx) { mexErrMsgIdAndTxt("AMICI:mex:sx0","Number of columns in sx0 field does not agree with number of model states!"); }
        b_sx0 = TRUE;
    } else {
        b_sx0 = FALSE;
    }



    /* pbar */
    if (!prhs[5]) {
        mexErrMsgIdAndTxt("AMICI:mex:pbar","No parameter scales provided!");
    }

    pbar = mxGetPr(prhs[5]);

    /* xscale */
    if (!prhs[6]) {
        mexErrMsgIdAndTxt("AMICI:mex:xscale","No state scales provided!");
    }

    xbar = mxGetPr(prhs[6]);

    if (nx>0) {
        /* initialise temporary jacobian storage */
        tmp_J = NewSparseMat(nx,nx,nnz);
        M_tmp = mxMalloc(nx*nx*sizeof(realtype));
        dfdx_tmp = mxMalloc(nx*nx*sizeof(realtype));
    }
    if (sensi>0) {
        /* initialise temporary dxdotdp storage */
        tmp_dxdotdp = mxMalloc(nx*np*sizeof(realtype));
    }
    if (ne>0) {
        /* initialise temporary stau storage */
        stau_tmp = mxMalloc(np*sizeof(realtype));
    }


    w_tmp = mxMalloc(nw*sizeof(realtype));
    dwdx_tmp = mxMalloc(ndwdx*sizeof(realtype));
    dwdp_tmp = mxMalloc(ndwdp*sizeof(realtype));


    udata->am_nan_dxdotdp = FALSE;
    udata->am_nan_J = FALSE;
    udata->am_nan_JSparse = FALSE;
    udata->am_nan_xdot = FALSE;
    udata->am_nan_xBdot = FALSE;
    udata->am_nan_qBdot = FALSE;

    return(udata);
}

/* ------------------------------------------------------------------------------------- */
/* ------------------------------------------------------------------------------------- */
/* ------------------------------------------------------------------------------------- */

ReturnData setupReturnData(mxArray *plhs[], void *user_data, double *pstatus) {
    /**
     * setupReturnData initialises the return data struct
     * @param[in] plhs user input @type mxArray
     * @param[in] user_data pointer to the user data struct @type UserData
     * @param[out] pstatus pointer to the flag indicating the execution status @type double
     * @return rdata: return data struct @type ReturnData
     */
    ReturnData rdata; /* returned rdata struct */
    UserData udata; /** user udata */

    mxArray *mxsol;

/* Here, a new field for the Hessian or the HVP must be inserted */
/* No, this is already done with s2llh */
    const char *field_names_sol[] = {"status","llh","sllh","s2llh","chi2","t","numsteps","numrhsevals","order","numstepsS","numrhsevalsS","rz","z","x","y","srz","sz","sx","sy","s2rz","sigmay","ssigmay","sigmaz","ssigmaz","xdot","J","dydp","dydx","dxdotdp"};
    mxArray *mxstatus;
    mxArray *mxllh;
    mxArray *mxsllh;
    mxArray *mxs2llh;
    mxArray *mxchi2;
    mxArray *mxg;
    mxArray *mxr;
    mxArray *mxt;
    mxArray *mxnumsteps;
    mxArray *mxnumrhsevals;
    mxArray *mxorder;
    mxArray *mxnumstepsS;
    mxArray *mxnumrhsevalsS;
    mxArray *mxrz;
    mxArray *mxz;
    mxArray *mxx;
    mxArray *mxy;
    mxArray *mxsrz;
    mxArray *mxsz;
    mxArray *mxsx;
    mxArray *mxsy;
    mxArray *mxs2rz;
    mxArray *mxsigmay;
    mxArray *mxssigmay;
    mxArray *mxsigmaz;
    mxArray *mxssigmaz;
    mxArray *mxxdot;
    mxArray *mxJ;
    mxArray *mxdydp;
    mxArray *mxdydx;
    mxArray *mxdxdotdp;

    mxArray *mxts;

    mwSize dimssx[] = {0,0,0};
    mwSize dimssy[] = {0,0,0};
    mwSize dimssz[] = {0,0,0};
    mwSize dimssrz[] = {0,0,0};
    mwSize dimss2rz[] = {0,0,0,0};
    mwSize dimssigmay[] = {0,0,0};
    mwSize dimssigmaz[] = {0,0,0};
    mwSize dimsssigmay[] = {0,0,0};
    mwSize dimsssigmaz[] = {0,0,0};

    /* this casting is necessary to ensure availability of accessor macros */
    udata = (UserData) user_data;

    /* Return rdata structure */
    rdata = (ReturnData) mxMalloc(sizeof *rdata);
    if (rdata == NULL) return(NULL);

    mxsol = mxCreateStructMatrix(1,1,29,field_names_sol);

    plhs[0] = mxsol;


    mxstatus = mxCreateDoubleMatrix(1,1,mxREAL);

    mxSetPr(mxstatus,pstatus);
    mxSetField(mxsol,0,"status",mxstatus);

    initField2(llh,1,1);
    initField2(chi2,1,1);
    /*initField2(g,ng,1);
    initField2(r,ng,1);*/

    mxts = mxCreateDoubleMatrix(nt,1,mxREAL);
    tsdata = mxGetPr(mxts);
    mxSetField(mxsol,0,"t",mxts);

    initField2(numsteps,nt,1);
    initField2(numrhsevals,nt,1);
    initField2(order,nt,1);
    if(sensi>0){
        initField2(numstepsS,nt,1);
        initField2(numrhsevalsS,nt,1);
    }
    if((nz>0) & (ne>0)){
        initField2(z,nmaxevent,nz);
        initField2(rz,nmaxevent,nz);
        initField2(sigmaz,nmaxevent,nz);
    }
    if(nx>0) {
        initField2(x,nt,nx);
        initField2(xdot,1,nx);
        initField2(J,nx,nx);
    }
    if(ny>0) {
        initField2(y,nt,ny);
        initField2(sigmay,nt,ny);
        if (sensi_meth == AMI_SS) {
            initField2(dydp,ny,np);
            initField2(dydx,ny,nx);
            initField2(dxdotdp,nx,np);
        }
    }
    if(sensi>0) {
        initField2(sllh,np,1);
        if (sensi_meth == AMI_FSA) {
            initField3(sx,nt,nx,np);
            if(ny>0) {
                initField3(sy,nt,ny,np);
                initField3(ssigmay,nt,ny,np);
            }
            if((nz>0) & (ne>0)){
                initField3(srz,nmaxevent,nz,np);
                if(sensi>1){
                    initField4(s2rz,nmaxevent,nz,np,np);
                }
                initField3(sz,nmaxevent,nz,np);
                initField3(ssigmaz,nmaxevent,nz,np);
            }
        }
        if (sensi_meth == AMI_ASA) {
            if(ny>0) {
                initField3(ssigmay,nt,ny,np);
            }
            if((nz>0) & (ne>0)){
                initField3(ssigmaz,nmaxevent,nz,np);
            }
        }
        if(sensi>1) {
            if (ng>1) {
                initField2(s2llh,np,(ng-1));
            }
        }
    }

    return(rdata);
}

/* ------------------------------------------------------------------------------------- */
/* ------------------------------------------------------------------------------------- */
/* ------------------------------------------------------------------------------------- */

ExpData setupExpData(const mxArray *prhs[], void *user_data) {
    /**
     * setupExpData initialises the experimental data struct
     * @param[in] prhs user input @type *mxArray
     * @param[in] user_data pointer to the user data struct @type UserData
     * @return edata: experimental data struct @type ExpData
     */

    int nmyt, nmyy, nysigmat, nysigmay; /* integers with problem dimensionality */
    int nmzt, nmzy, nzsigmat, nzsigmay; /* integers with problem dimensionality */

    char *errmsg;

    ExpData edata; /* returned rdata struct */
    UserData udata; /** user udata */

    errmsg = (char *)mxMalloc(200*sizeof(char));

    udata = (UserData) user_data;

    /* Return rdata structure */
    edata = (ExpData) mxMalloc(sizeof *edata);
    if (edata == NULL) return(NULL);

    if (!prhs[7]) {
        mexErrMsgIdAndTxt("AMICI:mex:data","No data provided!");
    }
    if (mxGetProperty(prhs[7], 0 ,"Y")) {
        my = mxGetPr(mxGetProperty(prhs[7], 0 ,"Y"));
        nmyy = (int) mxGetN(mxGetProperty(prhs[7], 0 ,"Y"));
        nmyt = (int) mxGetM(mxGetProperty(prhs[7], 0 ,"Y"));
    } else {
        mexErrMsgIdAndTxt("AMICI:mex:data:Y","Field Y not specified as field in data struct!");
    }

    if (mxGetProperty(prhs[7], 0 ,"Sigma_Y")) {
        ysigma = mxGetPr(mxGetProperty(prhs[7], 0 ,"Sigma_Y"));
        nysigmay = (int) mxGetN(mxGetProperty(prhs[7], 0 ,"Sigma_Y"));
        nysigmat = (int) mxGetM(mxGetProperty(prhs[7], 0 ,"Sigma_Y"));
    } else {
        mexErrMsgIdAndTxt("AMICI:mex:data:Sigma_Y","Field Sigma_Y not specified as field in data struct!");
    }
    if (mxGetProperty(prhs[7], 0 ,"Z")) {
        mz = mxGetPr(mxGetProperty(prhs[7], 0 ,"Z"));
        nmzy = (int) mxGetN(mxGetProperty(prhs[7], 0 ,"Z"));
        nmzt = (int) mxGetM(mxGetProperty(prhs[7], 0 ,"Z"));
    } else {
        mexErrMsgIdAndTxt("AMICI:mex:data:Z","Field Z not specified as field in data struct!");
    }

    if (mxGetProperty(prhs[7], 0 ,"Sigma_Z")) {
        zsigma = mxGetPr(mxGetProperty(prhs[7], 0 ,"Sigma_Z"));
        nzsigmay = (int) mxGetN(mxGetProperty(prhs[7], 0 ,"Sigma_Z"));
        nzsigmat = (int) mxGetM(mxGetProperty(prhs[7], 0 ,"Sigma_Z"));
    } else {
        mexErrMsgIdAndTxt("AMICI:mex:data:Sigma_Z","Field Sigma_Z not specified as field in data struct!");
    }

    if (nmyt != nt) {
        sprintf(errmsg,"Number of time-points in data matrix does (%i) not match provided time vector (%i)",nmyt,nt);
        mexErrMsgIdAndTxt("AMICI:mex:data:nty",errmsg);
    }

    if (nysigmat != nt) {
        sprintf(errmsg,"Number of time-points in data-sigma matrix (%i) does not match provided time vector (%i)",nysigmat,nt);
        mexErrMsgIdAndTxt("AMICI:mex:data:ntsdy",errmsg);
    }

    if (nmyy != nytrue) {
        sprintf(errmsg,"Number of observables in data matrix (%i) does not match model ny (%i)",nmyy,nytrue);
        mexErrMsgIdAndTxt("AMICI:mex:data:nyy",errmsg);
    }

    if (nysigmay != nytrue) {
        sprintf(errmsg,"Number of observables in data-sigma matrix (%i) does not match model ny (%i)",nysigmay,nytrue);
        mexErrMsgIdAndTxt("AMICI:mex:data:nysdy",errmsg);
    }

    if (nmzt != nmaxevent) {
        sprintf(errmsg,"Number of time-points in event matrix (%i) does not match provided nmaxevent (%i)",nmzt,nmaxevent);
        mexErrMsgIdAndTxt("AMICI:mex:data:nmaxeventnz",errmsg);
    }

    if (nzsigmat != nmaxevent) {
        sprintf(errmsg,"Number of time-points in event-sigma matrix (%i) does not match provided nmaxevent (%i)",nzsigmat,nmaxevent);
        mexErrMsgIdAndTxt("AMICI:mex:data:nmaxeventnsdz",errmsg);
    }

    if (nmzy != nztrue) {
        sprintf(errmsg,"Number of events in event matrix (%i) does not match provided nz (%i)",nmzy,nztrue);
        mexErrMsgIdAndTxt("AMICI:mex:data:nenz",errmsg);
    }

    if (nzsigmay != nztrue) {
        sprintf(errmsg,"Number of events in event-sigma matrix (%i) does not match provided nz (%i)",nzsigmay,nztrue);
        mexErrMsgIdAndTxt("AMICI:mex:data:nensdz",errmsg);
    }

    return(edata);
}

/* ------------------------------------------------------------------------------------- */
/* ------------------------------------------------------------------------------------- */
/* ------------------------------------------------------------------------------------- */

void *setupAMI(int *status, void *user_data, void *temp_data) {
    /**
     * @brief setupAMIs initialises the ami memory object
     * @param[out] status flag indicating success of execution @type *int
     * @param[in] user_data pointer to the user data struct @type UserData
     * @param[in] temp_data pointer to the temporary data struct @type TempData
     * @return ami_mem pointer to the cvodes/idas memory block
     */
    void *ami_mem; /* pointer to ami memory block */
    bool error_corr = TRUE;
    int ip;
    int ix;
    /* this casting is necessary to ensure availability of accessor macros */
    UserData udata; /* user udata */
    TempData tdata; /* user udata */
    udata = (UserData) user_data;
    tdata = (TempData) temp_data;


    t = tstart;

    /*
    g = 0.0;
    r = 0.0;
    */
    g = mxMalloc(ng*sizeof(realtype));
    memset(g,0,ng*sizeof(realtype));
    r = mxMalloc(ng*sizeof(realtype));
    memset(r,0,ng*sizeof(realtype));


    x = N_VNew_Serial(nx);

    if (nx > 0) {

        /* allocate temporary objects */
        x = N_VNew_Serial(nx);
        x_old = N_VNew_Serial(nx);
        dx = N_VNew_Serial(nx); /* only needed for idas */
        dx_old = N_VNew_Serial(nx); /* only needed for idas */
        xdot = N_VNew_Serial(nx);
        xdot_old = N_VNew_Serial(nx);
        Jtmp = NewDenseMat(nx,nx);

        if(ne>0) rootsfound = mxMalloc(ne*sizeof(int));
        if(ne>0) rootvals= mxMalloc(ne*sizeof(realtype));
        if(ne>0) rootidx = mxMalloc(nmaxevent*ne*ne*sizeof(int));
        if(ne>0) nroots = mxMalloc(ne*sizeof(int));
        if(ne>0) memset(nroots,0,ne*sizeof(int));
        if(ne>0) discs = mxMalloc(nmaxevent*ne*sizeof(realtype));
        if(ne>0) h = mxMalloc(ne*sizeof(realtype));
        if(ne>0) h_tmp = mxMalloc(ne*sizeof(realtype));

        if(ne>0) deltax = mxMalloc(nx*sizeof(realtype));
        if(ne>0) deltasx = mxMalloc(nx*np*sizeof(realtype));
        if(ne>0) deltaxB = mxMalloc(nx*sizeof(realtype));
        if(ne>0) deltaqB = mxMalloc(ng*np*sizeof(realtype));

        if(ny>0) sigma_y = mxMalloc(ny*sizeof(realtype));
        if(ny>0) memset(sigma_y,0,ny*sizeof(realtype));
        if(ne>0) sigma_z = mxMalloc(nz*sizeof(realtype));
        if(ne>0) memset(sigma_z,0,nz*sizeof(realtype));


        /* initialise states */

        if (x == NULL) return(NULL);
        *status = fx0(x, udata);
        if (*status != AMI_SUCCESS) return(NULL);
        *status = fdx0(x, dx, udata); /* only needed for idas */
        if (*status != AMI_SUCCESS) return(NULL);

        /* initialise heaviside variables */
        initHeaviside(status,user_data,temp_data);

    }

    /* Create AMIS object */
    if (lmm>2||lmm<1) {
        mexErrMsgIdAndTxt("AMICI:mex:lmm","Illegal value for lmm!");
    }
    if (iter>2||iter<1) {
        mexErrMsgIdAndTxt("AMICI:mex:iter","Illegal value for iter!");
    }
    ami_mem = AMICreate(lmm, iter);
    if (ami_mem == NULL) return(NULL);

    /* Initialize AMIS solver*/
    *status = wrap_init(ami_mem, x, dx, tstart);
    if (*status != AMI_SUCCESS) return(NULL);

    /* Specify integration tolerances */
    *status = AMISStolerances(ami_mem, RCONST(rtol), RCONST(atol));
    if(*status != AMI_SUCCESS) return(NULL);

    /* Set optional inputs */
    *status = AMISetErrHandlerFn(ami_mem);
    if(*status != AMI_SUCCESS) return(NULL);

    /* attaches userdata*/
    *status = AMISetUserData(ami_mem, udata);
    if(*status != AMI_SUCCESS) return(NULL);

    /* specify maximal number of steps */
    *status = AMISetMaxNumSteps(ami_mem, maxsteps);
    if(*status != AMI_SUCCESS) return(NULL);

    /* activates stability limit detection */
    *status = AMISetStabLimDet(ami_mem, stldet);
    if(*status != AMI_SUCCESS) return(NULL);

    if (ne>0) {
        /* activates root detection */
        *status = wrap_RootInit(ami_mem, udata);
        if(*status != AMI_SUCCESS) return(NULL);
    }

    /* Attach linear solver module */
    switch (linsol) {

            /* DIRECT SOLVERS */

        case AMI_DENSE:
            *status = AMIDense(ami_mem, nx);
            if (*status != AMI_SUCCESS) return(NULL);

            *status = wrap_SetDenseJacFn(ami_mem);
            if (*status != AMI_SUCCESS) return(NULL);

            break;

        case AMI_BAND:
            *status = AMIBand(ami_mem, nx, ubw, lbw);
            if (*status != AMI_SUCCESS) return(NULL);

            *status = wrap_SetBandJacFn(ami_mem);
            if (*status != AMI_SUCCESS) return(NULL);

            break;

        case AMI_LAPACKDENSE:
            mexErrMsgIdAndTxt("AMICI:mex:lapack","Solver currently not supported!");
            /* *status = CVLapackDense(ami_mem, nx);
             if (*status != AMI_SUCCESS) return;

             *status = wrap_SetDenseJacFn(ami_mem);
             if (*status != AMI_SUCCESS) return;

             break;*/

        case AMI_LAPACKBAND:

            mexErrMsgIdAndTxt("AMICI:mex:lapack","Solver currently not supported!");
            /* *status = CVLapackBand(ami_mem, nx);
             if (*status != AMI_SUCCESS) return;

             *status = wrap_SetBandJacFn(ami_mem);
             if (*status != AMI_SUCCESS) return;

             break;*/

        case AMI_DIAG:
            *status = AMIDiag(ami_mem);
            if (*status != AMI_SUCCESS) return(NULL);

            break;

            /* ITERATIVE SOLVERS */

        case AMI_SPGMR:
            *status = AMISpgmr(ami_mem, PREC_NONE, 5);
            if (*status != AMI_SUCCESS) return(NULL);

            *status = wrap_SetJacTimesVecFn(ami_mem);
            if (*status != AMI_SUCCESS) return(NULL);

            break;

        case AMI_SPBCG:
            *status = AMISpbcg(ami_mem, PREC_NONE, 5);
            if (*status != AMI_SUCCESS) return(NULL);

            *status = wrap_SetJacTimesVecFn(ami_mem);
            if (*status != AMI_SUCCESS) return(NULL);

            break;

        case AMI_SPTFQMR:
            *status = AMISptfqmr(ami_mem, PREC_NONE, 5);
            if (*status != AMI_SUCCESS) return(NULL);

            *status = wrap_SetJacTimesVecFn(ami_mem);
            if (*status != AMI_SUCCESS) return(NULL);

            break;

            /* SPARSE SOLVERS */

        case AMI_KLU:
            *status = AMIKLU(ami_mem, nx, nnz);
            if (*status != AMI_SUCCESS) return(NULL);

            *status = wrap_SetSparseJacFn(ami_mem);
            if (*status != AMI_SUCCESS) return(NULL);

            *status = AMIKLUSetOrdering(ami_mem, ordering);
            if (*status != AMI_SUCCESS) return(NULL);

            break;

        default:
            mexErrMsgIdAndTxt("AMICI:mex:solver","Invalid choice of solver!");
            break;
    }

    if ( sensi >= 1) {

        dydx = mxMalloc(ny*nx*sizeof(realtype));
        memset(dydx,0,ny*nx*sizeof(realtype));
        dydp = mxMalloc(ny*np*sizeof(realtype));
        memset(dydp,0,ny*np*sizeof(realtype));

        dsigma_ydp = mxMalloc(ny*np*sizeof(realtype));
        memset(dsigma_ydp,0,ny*np*sizeof(realtype));
        if(ne>0) dsigma_zdp = mxMalloc(nz*np*sizeof(realtype));
        if(ne>0) memset(dsigma_zdp,0,nz*np*sizeof(realtype));

        if (sensi_meth == AMI_FSA) {

            if(nx>0) {

                /* allocate some more temporary storage */

                NVsx = N_VCloneVectorArray_Serial(np, x);
                sdx = N_VCloneVectorArray_Serial(np, x);
                if (NVsx == NULL) return(NULL);
                if (sdx == NULL) return(NULL);

                /* initialise sensitivities, this can either be user provided or come from the model definition */

                if(!b_sx0) {
                    *status = fsx0(NVsx, x, dx, udata);
                    if (*status != AMI_SUCCESS) return(NULL);
                } else {
                    for (ip=0; ip<np; ip++) {
                        sx_tmp = NV_DATA_S(NVsx[plist[ip]]);
                        for (ix=0; ix<nx; ix++) {
                            sx_tmp[ix] = sx0data[ix + nx*plist[ip]];
                        }
                    }
                }
                *status = fsdx0(sdx, x, dx, udata);
                if (*status != AMI_SUCCESS) return(NULL);

                /* Activate sensitivity calculations */

                *status = wrap_SensInit1(ami_mem, NVsx, sdx, udata);
                if (*status != AMI_SUCCESS) return(NULL);

                /* Set sensitivity analysis optional inputs */
                *status = AMISetSensParams(ami_mem, p, pbar, plist);
                if (*status != AMI_SUCCESS) return(NULL);

                *status = AMISetSensErrCon(ami_mem, error_corr);
                if (*status != AMI_SUCCESS) return(NULL);

                *status = AMISensEEtolerances(ami_mem);
                if (*status != AMI_SUCCESS) return(NULL);
            }
        }

        if (sensi_meth == AMI_ASA) {

            if(nx>0) {
                /* Allocate space for the adjoint computation */

                which = 0;

                if(ne>0) x_disc = N_VCloneVectorArray_Serial(ne*nmaxevent, x);
                if(ne>0) xdot_disc = N_VCloneVectorArray_Serial(ne*nmaxevent, x);
                if(ne>0) xdot_old_disc = N_VCloneVectorArray_Serial(ne*nmaxevent, x);


                /* we always want N_d to be equal to the number of maximal steps, this prevents additional forward passes
                 and thus ensures correctness for systems with discontinuous right hand sides */

                *status = AMIAdjInit(ami_mem, maxsteps, interpType);
                if (*status != AMI_SUCCESS) return(NULL);

/* Here, some changes may need to be done, but probably not... */
                llhS0 = mxMalloc(ng*np*sizeof(realtype));
                memset(llhS0,0,ng*np*sizeof(realtype));
                dgdp = mxMalloc(ng*np*sizeof(realtype));
                memset(dgdp,0,ng*np*sizeof(realtype));
                dgdx = mxMalloc(ng*nxtrue*nt*sizeof(realtype));
                memset(dgdx,0,ng*nxtrue*nt*sizeof(realtype));
                if (ne > 0) {
                    dzdp = mxMalloc(nz*np*sizeof(realtype));
                    memset(dzdp,0,nz*np*sizeof(realtype));
                    dzdx = mxMalloc(nz*nx*sizeof(realtype));
                    memset(dzdx,0,nz*nx*sizeof(realtype));
                }
                drdp = mxMalloc(ng*np*nztrue*nmaxevent*sizeof(realtype));
                memset(drdp,0,ng*np*nztrue*nmaxevent*sizeof(realtype));
                drdx = mxMalloc(ng*nx*nztrue*nmaxevent*sizeof(realtype));
                memset(drdx,0,ng*nx*nztrue*nmaxevent*sizeof(realtype));
            }
        }



    }

    id = N_VNew_Serial(nx);
    id_tmp = NV_DATA_S(id);
    memcpy(id_tmp,idlist,nx*sizeof(realtype));

    *status = AMISetId(ami_mem, id);
    if (*status != AMI_SUCCESS) return(NULL);

    *status = AMISetSuppressAlg(ami_mem, TRUE);
    if (*status != AMI_SUCCESS) return(NULL);


    return(ami_mem);
}

/* ------------------------------------------------------------------------------------- */
/* ------------------------------------------------------------------------------------- */
/* ------------------------------------------------------------------------------------- */

void setupAMIB(int *status,void *ami_mem, void *user_data, void *temp_data) {
    /**
     * setupAMIB initialises the AMI memory object for the backwards problem
     * @param[out] status flag indicating success of execution @type *int
     * @param[in] ami_mem pointer to the solver memory object of the forward problem
     * @param[in] user_data pointer to the user data struct @type UserData
     * @param[in] temp_data pointer to the temporary data struct @type TempData
     * @return ami_mem pointer to the cvodes/idas memory block for the backward problem
     */
    /* this casting is necessary to ensure availability of accessor macros */
    int ix;
    UserData udata; /* user udata */
    TempData tdata; /* temp tdata */
    udata = (UserData) user_data;
    tdata = (TempData) temp_data;

    xB = N_VNew_Serial(nx);
    xB_old = N_VNew_Serial(nx);

    dxB = N_VNew_Serial(nx);

/* Hier sollte np*np drinnen stehen.... */
    xQB = N_VNew_Serial(ng*np);
    xQB_old = N_VNew_Serial(ng*np);
/* Bis hierher...  */

    /* write initial conditions */
    if (xB == NULL) return;
    xB_tmp = NV_DATA_S(xB);
    memset(xB_tmp,0,sizeof(realtype)*nx);
    for (ix=0; ix<nx; ix++) {
        xB_tmp[ix] += dgdx[nt-1+ix*nt];
    }
    /*for (ix=0; ix<nxtrue; ix++) {
        for (ig=0; ig<ng; ig++) {
            xB_tmp[ix+ig*nxtrue] += dgdx[nt-1+ix*nt+ig*nxtrue*nt];
        }
    }*/

    if (dxB == NULL) return;
    dxB_tmp = NV_DATA_S(dxB);
    memset(dxB_tmp,0,sizeof(realtype)*nx);

    if (xQB == NULL) return;
    xQB_tmp = NV_DATA_S(xQB);
/* Change the allocated space for the integral... */
    memset(xQB_tmp,0,sizeof(realtype)*ng*np);

    /* create backward problem */
    if (lmm>2||lmm<1) {
        mexErrMsgIdAndTxt("AMICI:mex:lmm","Illegal value for lmm!");
    }
    if (iter>2||iter<1) {
        mexErrMsgIdAndTxt("AMICI:mex:iter","Illegal value for iter!");
    }
/* Does everything stay the same here? */
    /* allocate memory for the backward problem */
    *status = AMICreateB(ami_mem, lmm, iter, &which);
    if (*status != AMI_SUCCESS) return;


    /* initialise states */
    *status = wrap_binit(ami_mem, which, xB, dxB, t);
    if (*status != AMI_SUCCESS) return;

    /* specify integration tolerances for backward problem */
    *status = AMISStolerancesB(ami_mem, which, RCONST(rtol), RCONST(atol));
    if(*status != AMI_SUCCESS) return;

    /* Attach user data */
    *status = AMISetUserDataB(ami_mem, which, udata);
    if(*status != AMI_SUCCESS) return;

    /* Number of maximal internal steps */
    *status = AMISetMaxNumStepsB(ami_mem, which, 100*maxsteps);
    if(*status != AMI_SUCCESS) return;

    switch (linsol) {

            /* DIRECT SOLVERS */

        case AMI_DENSE:
            *status = AMIDenseB(ami_mem, which, nx);
            if (*status != AMI_SUCCESS) return;

            *status = wrap_SetDenseJacFnB(ami_mem, which);
            if (*status != AMI_SUCCESS) return;

            break;

        case AMI_BAND:
            *status = AMIBandB(ami_mem, which, nx, ubw, lbw);
            if (*status != AMI_SUCCESS) return;

            *status = wrap_SetBandJacFnB(ami_mem, which);
            if (*status != AMI_SUCCESS) return;

            break;

        case AMI_LAPACKDENSE:

            /* #if SUNDIALS_BLAS_LAPACK
             *status = CVLapackDenseB(ami_mem, which, nx);
             if (*status != AMI_SUCCESS) return;

             *status = wrap_SetDenseJacFnB(ami_mem, which);
             if (*status != AMI_SUCCESS) return;
             #else*/
            mexErrMsgIdAndTxt("AMICI:mex:lapack","Solver currently not supported!");
            /* #endif*/
            break;

        case AMI_LAPACKBAND:


            /* #if SUNDIALS_BLAS_LAPACK
             *status = CVLapackBandB(ami_mem, which, nx, ubw, lbw);
             if (*status != AMI_SUCCESS) return;

             *status = wrap_SetBandJacFnB(ami_mem, which);
             if (*status != AMI_SUCCESS) return;
             #else*/
            mexErrMsgIdAndTxt("AMICI:mex:lapack","Solver currently not supported!");
            /* #endif*/
            break;
            break;

        case AMI_DIAG:
            *status = AMIDiagB(ami_mem, which);
            if (*status != AMI_SUCCESS) return;

            *status = wrap_SetDenseJacFnB(ami_mem, which);
            if (*status != AMI_SUCCESS) return;

            break;

            /* ITERATIVE SOLVERS */

        case AMI_SPGMR:
            *status = AMISpgmrB(ami_mem, which, PREC_NONE, 5);
            if (*status != AMI_SUCCESS) return;

            *status = wrap_SetJacTimesVecFnB(ami_mem, which);
            if (*status != AMI_SUCCESS) return;

            break;

        case AMI_SPBCG:
            *status = AMISpbcgB(ami_mem, which, PREC_NONE, 5);
            if (*status != AMI_SUCCESS) return;

            *status = wrap_SetJacTimesVecFnB(ami_mem, which);
            if (*status != AMI_SUCCESS) return;

            break;

        case AMI_SPTFQMR:
            *status = AMISptfqmrB(ami_mem, which, PREC_NONE, 5);
            if (*status != AMI_SUCCESS) return;

            *status = wrap_SetJacTimesVecFnB(ami_mem, which);
            if (*status != AMI_SUCCESS) return;

            break;

            /* SPARSE SOLVERS */

        case AMI_KLU:
            *status = AMIKLUB(ami_mem, which, nx, nnz);
            if (*status != AMI_SUCCESS) return;

            *status = wrap_SetSparseJacFnB(ami_mem, which);
            if (*status != AMI_SUCCESS) return;

            *status = AMIKLUSetOrderingB(ami_mem, which, ordering);
            if (*status != AMI_SUCCESS) return;

            break;

        default:
            break;
    }

    /* Initialise quadrature calculation */
/* By now, there should be no more changes needed here, right? */
/* Look up how the following routine works, anyway... */
    *status = wrap_qbinit(ami_mem, which, xQB);
    if (*status != AMI_SUCCESS) return;

    /* Enable Quadrature Error Control */
    *status = AMISetQuadErrConB(ami_mem, which, TRUE);
    if (*status != AMI_SUCCESS) return;

    *status = AMIQuadSStolerancesB(ami_mem, which, RCONST(rtol), RCONST(atol));
    if(*status != AMI_SUCCESS) return;

    *status = AMISetStabLimDetB(ami_mem, which, stldet); /* activates stability limit detection */
    if(*status != AMI_SUCCESS) return;

}

/* ------------------------------------------------------------------------------------- */
/* ------------------------------------------------------------------------------------- */
/* ------------------------------------------------------------------------------------- */

void getDataSensisFSA(int *status, int it, void *ami_mem, void  *user_data, void *return_data, void *exp_data, void *temp_data) {
    /**
     * getDataSensisFSA extracts data information for forward sensitivity analysis
     *
     * @param[out] status flag indicating success of execution @type *int
     * @param[in] it index of current timepoint @type int
     * @param[in] ami_mem pointer to the solver memory block @type *void
     * @param[in] user_data pointer to the user data struct @type UserData
     * @param[out] return_data pointer to the return data struct @type ReturnData
     * @param[in] exp_data pointer to the experimental data struct @type ExpData
     * @param[out] temp_data pointer to the temporary data struct @type TempData
     * @return void
     */

    int ip;
    int iy;
    int ix;

    UserData udata; /* user udata */
    ReturnData rdata; /* return rdata */
    ExpData edata; /* exp edata */
    TempData tdata; /* temp tdata */
    udata = (UserData) user_data;
    rdata = (ReturnData) return_data;
    edata = (ExpData) exp_data;
    tdata = (TempData) temp_data;

    for(ip=0; ip < np; ip++) {
        if(nx>0) {
            if(ts[it] > tstart) {
                *status = AMIGetSens(ami_mem, &t, NVsx);
                if (*status != AMI_SUCCESS) return;
            }

            sx_tmp = NV_DATA_S(NVsx[ip]);
            for(ix=0; ix < nx; ix++) {
                sxdata[(ip*nx + ix)*nt + it] = sx_tmp[ix];
            }
        }
    }
    for (iy=0; iy<nytrue; iy++) {
        if (mxIsNaN(ysigma[iy*nt+it])) {
            *status = fdsigma_ydp(t,dsigma_ydp,udata);
            if (*status != AMI_SUCCESS) return;
        } else {
            for (ip=0; ip<np; ip++) {
                dsigma_ydp[ip*ny+iy] = 0;
            }
        }
        for (ip=0; ip<np; ip++) {
            ssigmaydata[it + nt*(ip*ny+iy)] = dsigma_ydp[ip*ny+iy];
        }
    }
    fdydx(ts[it],it,dydx,x,udata);
    fdydp(ts[it],it,dydp,x,udata);
    fsy(ts[it],it,sydata,dydx,dydp,NVsx,udata);
}

/* ------------------------------------------------------------------------------------- */
/* ------------------------------------------------------------------------------------- */
/* ------------------------------------------------------------------------------------- */

void getDataSensisASA(int *status, int it, void *ami_mem, void  *user_data, void *return_data, void *exp_data, void *temp_data) {
    /**
     * getDataSensisASA extracts data information for adjoint sensitivity analysis
     *
     * @param[out] status flag indicating success of execution @type *int
     * @param[in] it index of current timepoint @type int
     * @param[in] ami_mem pointer to the solver memory block @type *void
     * @param[in] user_data pointer to the user data struct @type UserData
     * @param[out] return_data pointer to the return data struct @type ReturnData
     * @param[in] exp_data pointer to the experimental data struct @type ExpData
     * @param[out] temp_data pointer to the temporary data struct @type TempData
     * @return void
     */

    int iy;
    int ip;

    UserData udata; /* user udata */
    ReturnData rdata; /* return rdata */
    ExpData edata; /* exp edata */
    TempData tdata; /* temp tdata */
    udata = (UserData) user_data;
    rdata = (ReturnData) return_data;
    edata = (ExpData) exp_data;
    tdata = (TempData) temp_data;

    *status = fdydx(ts[it],it,dydx,x,udata);
    if (*status != AMI_SUCCESS) return;
    *status = fdydp(ts[it],it,dydp,x,udata);
    if (*status != AMI_SUCCESS) return;
    for (iy=0; iy<nytrue; iy++) {
        if (mxIsNaN(ysigma[iy*nt+it])) {
            *status = fdsigma_ydp(t,dsigma_ydp,udata);
            if (*status != AMI_SUCCESS) return;
        } else {
            for (ip=0; ip<np; ip++) {
                dsigma_ydp[ip*ny+iy] = 0;
            }
        }
        for (ip=0; ip<np; ip++) {
            ssigmaydata[it + nt*(ip*ny+iy)] = dsigma_ydp[ip*ny+iy];
        }
    }
    fdJydp(ts[it],it,dgdp,ydata,x,dydp,my,sigma_y,dsigma_ydp,udata);
    fdJydx(ts[it],it,dgdx,ydata,x,dydx,my,sigma_y,udata);
}

/* ------------------------------------------------------------------------------------- */
/* ------------------------------------------------------------------------------------- */
/* ------------------------------------------------------------------------------------- */

void getDataOutput(int *status, int it, void *ami_mem, void  *user_data, void *return_data, void *exp_data, void *temp_data) {
    /**
     * getDataOutput extracts output information for data-points
     *
     * @param[out] status flag indicating success of execution @type *int
     * @param[in] it index of current timepoint @type int
     * @param[in] ami_mem pointer to the solver memory block @type *void
     * @param[in] user_data pointer to the user data struct @type UserData
     * @param[out] return_data pointer to the return data struct @type ReturnData
     * @param[in] exp_data pointer to the experimental data struct @type ExpData
     * @param[out] temp_data pointer to the temporary data struct @type TempData
     * @return void
     */

    int iy;

    UserData udata; /* user udata */
    ReturnData rdata; /* return rdata */
    ExpData edata; /* exp edata */
    TempData tdata; /* temp tdata */
    udata = (UserData) user_data;
    rdata = (ReturnData) return_data;
    edata = (ExpData) exp_data;
    tdata = (TempData) temp_data;

    *status = fy(ts[it],it,ydata,x,udata);
    if (*status != AMI_SUCCESS) return;

    for (iy=0; iy<nytrue; iy++) {
        /* extract the value for the standard deviation, if the data value is NaN, use
         the parameter value. Store this value in the return struct */
        if (mxIsNaN(ysigma[iy*nt+it])) {
            *status =fsigma_y(t,sigma_y,udata);
            if (*status != AMI_SUCCESS) return;

        } else {
            sigma_y[iy] = ysigma[iy*nt+it];
        }
        sigmaydata[iy*nt+it] = sigma_y[iy];
    }
    fJy(t,it,g,ydata,x,my,sigma_y,udata);
    if (sensi >= 1) {
        if (sensi_meth == AMI_FSA) {
            getDataSensisFSA(status, it, ami_mem, udata, rdata, edata, tdata);
        }
        if (sensi_meth == AMI_ASA) {
            getDataSensisASA(status, it, ami_mem, udata, rdata, edata, tdata);
        }
    }
}

/* ------------------------------------------------------------------------------------- */
/* ------------------------------------------------------------------------------------- */
/* ------------------------------------------------------------------------------------- */

void getEventSensisFSA(int *status, int ie, void *ami_mem, void  *user_data, void *return_data, void *temp_data) {
    /**
     * getEventSensisFSA extracts event information for forward sensitivity analysis
     *
     * @param[out] status flag indicating success of execution @type int
     * @param[in] ie index of event type @type int
     * @param[in] ami_mem pointer to the solver memory block @type void
     * @param[in] user_data pointer to the user data struct @type UserData
     * @param[out] return_data pointer to the return data struct @type ReturnData
     * @param[out] temp_data pointer to the temporary data struct @type TempData
     * @return void
     */

    /* this casting is necessary to ensure availability of accessor macros */
    UserData udata; /* user udata */
    ReturnData rdata; /* return rdata */
    TempData tdata; /* temp data */
    udata = (UserData) user_data;
    rdata = (ReturnData) return_data;
    tdata = (TempData) temp_data;

    *status = fsz(t,ie,nroots,szdata,x,NVsx,udata);
    if (*status != AMI_SUCCESS) return;

}

/* ------------------------------------------------------------------------------------- */
/* ------------------------------------------------------------------------------------- */
/* ------------------------------------------------------------------------------------- */

void getEventSensisFSA_tf(int *status, int ie, void *ami_mem, void  *user_data, void *return_data, void *temp_data) {
    /**
     * getEventSensisFSA_tf extracts event information for forward sensitivity
     *     analysis for events that happen at the end of the considered interval
     *
     * @param[out] status flag indicating success of execution @type int
     * @param[in] ie index of event type @type int
     * @param[in] ami_mem pointer to the solver memory block @type void
     * @param[in] user_data pointer to the user data struct @type UserData
     * @param[out] return_data pointer to the return data struct @type ReturnData
     * @param[out] temp_data pointer to the temporary data struct @type TempData
     * @return void
     */

    /* this casting is necessary to ensure availability of accessor macros */
    UserData udata; /* user udata */
    ReturnData rdata; /* return rdata */
    TempData tdata; /* temp data */
    udata = (UserData) user_data;
    rdata = (ReturnData) return_data;
    tdata = (TempData) temp_data;

    *status = fsz_tf(t,ie,nroots,szdata,x,NVsx,udata);
    if (*status != AMI_SUCCESS) return;

    *status = fsroot(t,ie,nroots,srzdata,x,NVsx,udata);
    if (*status != AMI_SUCCESS) return;

    if(sensi>1) {
        *status = fs2root(t,ie,nroots,s2rzdata,x,NVsx,udata);
        if (*status != AMI_SUCCESS) return;
    }

}

/* ------------------------------------------------------------------------------------- */
/* ------------------------------------------------------------------------------------- */
/* ------------------------------------------------------------------------------------- */

void getEventSensisASA(int *status, int ie, void *ami_mem, void  *user_data, void *return_data, void *exp_data, void *temp_data) {
    /**
     * getEventSensisASA extracts event information for adjoint sensitivity analysis
     *
     * @param[out] status flag indicating success of execution @type *int
     * @param[in] ie index of event type @type int
     * @param[in] ami_mem pointer to the solver memory block @type *void
     * @param[in] user_data pointer to the user data struct @type UserData
     * @param[out] return_data pointer to the return data struct @type ReturnData
     * @param[in] exp_data pointer to the experimental data struct @type ExpData
     * @param[out] temp_data pointer to the temporary data struct @type TempData
     * @return void
     */
    int ip;
    int ix;
    int iz;

    UserData udata; /* user udata */
    ReturnData rdata; /* return rdata */
    ExpData edata; /* exp edata */
    TempData tdata; /* temp tdata */
    udata = (UserData) user_data;
    rdata = (ReturnData) return_data;
    edata = (ExpData) exp_data;
    tdata = (TempData) temp_data;
<<<<<<< HEAD
    
=======

/* See, if you need to change something here. Not clear to me yet... */
>>>>>>> cfbc5cd4
    for (iz=0; iz<nztrue; iz++) {
        if( z2event[iz]-1 == ie ){
            if(!mxIsNaN(mz[iz*nmaxevent+nroots[ie]])) {
                *status = fdzdp(t,ie,dzdp,x,udata);
                if (*status != AMI_SUCCESS) return;
                *status = fdzdx(t,ie,dzdx,x,udata);
                if (*status != AMI_SUCCESS) return;
                /* extract the value for the standard deviation, if the data value is NaN, use
                 the parameter value. Store this value in the return struct */
                if (mxIsNaN(zsigma[nroots[ie] + nmaxevent*iz])) {
                    *status = fsigma_z(t,ie,sigma_z,udata);
                    if (*status != AMI_SUCCESS) return;
                    *status = fdsigma_zdp(t,ie,dsigma_zdp,udata);
                    if (*status != AMI_SUCCESS) return;
                } else {
                    for (ip=0; ip<np; ip++) {
                        dsigma_zdp[iz+nz*ip] = 0;
                    }
                    sigma_z[iz] = zsigma[nroots[ie] + nmaxevent*iz];
                }
                sigmazdata[nroots[ie] + nmaxevent*iz] = sigma_z[iz];
                for (ip=0; ip<np; ip++) {
                    ssigmazdata[nroots[ie] + nmaxevent*(iz+nz*ip)] = dsigma_zdp[iz+nz*ip];
                }
<<<<<<< HEAD
                
                fdJzdp(t,ie,drdp,zdata,x,dzdp,mz,sigma_z,dsigma_zdp,udata,tdata);
                fdJzdx(t,ie,drdx,zdata,x,dzdx,mz,sigma_z,udata,tdata);
=======

                fdJydp(z2event[iz],iz,drdp,zdata,x,dzdp,my,sigma_z,dsigma_zdp,udata);
                fdJydx(z2event[iz],iz,drdx,zdata,x,dzdx,my,sigma_z,udata);
>>>>>>> cfbc5cd4
            }
        }
    }
}

/* ------------------------------------------------------------------------------------- */
/* ------------------------------------------------------------------------------------- */
/* ------------------------------------------------------------------------------------- */

void getEventSigma(int *status, int ie, int iz, void *ami_mem, void  *user_data, void *return_data, void *exp_data, void *temp_data) {
    /**
     * getEventSigma extracts fills sigma_z either from the user defined function or from user input
     *
     * @param[out] status flag indicating success of execution @type *int
     * @param[in] ie event type index @type int
     * @param[in] iz event output index @type int
     * @param[in] ami_mem pointer to the solver memory block @type *void
     * @param[in] user_data pointer to the user data struct @type UserData
     * @param[out] return_data pointer to the return data struct @type ReturnData
     * @param[in] exp_data pointer to the experimental data struct @type ExpData
     * @param[out] temp_data pointer to the temporary data struct @type TempData
     * @return void
     */
    UserData udata; /* user udata */
    ReturnData rdata; /* return rdata */
    ExpData edata; /* exp edata */
    TempData tdata; /* temp tdata */
    udata = (UserData) user_data;
    rdata = (ReturnData) return_data;
    edata = (ExpData) exp_data;
    tdata = (TempData) temp_data;

    /* extract the value for the standard deviation, if the data value is NaN, use
     the parameter value. Store this value in the return struct */
    if (mxIsNaN(zsigma[nroots[ie] + nmaxevent*iz])) {
        *status = fsigma_z(t,ie,sigma_z,udata);
        if (*status != AMI_SUCCESS) return;
    } else {
        sigma_z[iz] = zsigma[nroots[ie] + nmaxevent*iz];
    }
    sigmazdata[nroots[ie] + nmaxevent*iz] = sigma_z[iz];

}

/* ------------------------------------------------------------------------------------- */
/* ------------------------------------------------------------------------------------- */
/* ------------------------------------------------------------------------------------- */

void getEventObjective(int *status, int ie, void *ami_mem, void  *user_data, void *return_data, void *exp_data, void *temp_data) {
    /**
     * getEventObjective updates the objective function on the occurence of an event
     *
     * @param[out] status flag indicating success of execution @type *int
     * @param[in] ie event type index @type int
     * @param[in] ami_mem pointer to the solver memory block @type *void
     * @param[in] user_data pointer to the user data struct @type UserData
     * @param[out] return_data pointer to the return data struct @type ReturnData
     * @param[in] exp_data pointer to the experimental data struct @type ExpData
     * @param[out] temp_data pointer to the temporary data struct @type TempData
     * @return void
     */
    int iz,ip;

    UserData udata; /* user udata */
    ReturnData rdata; /* return rdata */
    ExpData edata; /* exp edata */
    TempData tdata; /* temp tdata */
    udata = (UserData) user_data;
    rdata = (ReturnData) return_data;
    edata = (ExpData) exp_data;
    tdata = (TempData) temp_data;

    for (iz=0; iz<nztrue; iz++) {
        if(z2event[iz]-1 == ie) {
            getEventSigma(status, ie, iz, ami_mem, user_data, return_data, exp_data, temp_data);
            if(!mxIsNaN(mz[iz*nmaxevent+nroots[ie]])) {

                r[0] += 0.5*log(2*pi*pow(zsigma[nroots[ie] + nmaxevent*iz],2)) + 0.5*pow( ( zdata[nroots[ie] + nmaxevent*iz] - mz[nroots[ie] + nmaxevent*iz] )/zsigma[iz] , 2);
                *chi2data += pow( ( zdata[nroots[ie] + nmaxevent*iz] - mz[nroots[ie] + nmaxevent*iz] )/zsigma[iz] , 2);
            }
        }
    }

}

/* ------------------------------------------------------------------------------------- */
/* ------------------------------------------------------------------------------------- */
/* ------------------------------------------------------------------------------------- */

void getEventOutput(int *status, realtype *tlastroot, void *ami_mem, void  *user_data, void *return_data, void *exp_data, void *temp_data) {
    /**
     * getEventOutput extracts output information for events
     *
     * @param[out] status flag indicating success of execution @type *int
     * @param[in] tlastroot timepoint of last occured event @type *realtype
     * @param[in] ami_mem pointer to the solver memory block @type *void
     * @param[in] user_data pointer to the user data struct @type UserData
     * @param[out] return_data pointer to the return data struct @type ReturnData
     * @param[in] exp_data pointer to the experimental data struct @type ExpData
     * @param[out] temp_data pointer to the temporary data struct @type TempData
     * @return void
     */
    int iz;
    int ie;

    UserData udata; /* user udata */
    ReturnData rdata; /* return rdata */
    ExpData edata; /* exp edata */
    TempData tdata; /* temp tdata */
    udata = (UserData) user_data;
    rdata = (ReturnData) return_data;
    edata = (ExpData) exp_data;
    tdata = (TempData) temp_data;


    /* EVENT OUTPUT */
    for (ie=0; ie<ne; ie++){ /* only look for roots of the rootfunction not discontinuities */
        if (nroots[ie]<nmaxevent) {
            if(rootsfound[ie] != 0) {
                *status = fz(t,ie,nroots,zdata,x,udata);
                if (*status != AMI_SUCCESS) return;

                for (iz=0; iz<nztrue; iz++) {
                    if(z2event[iz]-1 == ie) {
                        getEventSigma(status, ie, iz, ami_mem,user_data,return_data,exp_data,temp_data);
                        if (*status != AMI_SUCCESS) return;
                    }
                }

                getEventObjective(status, ie, ami_mem, user_data, return_data, exp_data, temp_data);
                if (*status != AMI_SUCCESS) return;

                if (sensi >= 1) {
                    if(sensi_meth == AMI_ASA) {
                        getEventSensisASA(status, ie, ami_mem, udata, rdata, edata, tdata);
                        if (*status != AMI_SUCCESS) return;
                    } else {
                        getEventSensisFSA(status, ie, ami_mem, udata, rdata, tdata);
                        if (*status != AMI_SUCCESS) return;
                    }
                }

                nroots[ie]++;
            }
        }
    }
    return;
}

/* ------------------------------------------------------------------------------------- */
/* ------------------------------------------------------------------------------------- */
/* ------------------------------------------------------------------------------------- */

void fillEventOutput(int *status, void *ami_mem, void  *user_data, void *return_data, void *exp_data, void *temp_data) {
    /**
     * fillEventOutput fills missing roots at last timepoint
     *
     * @param[out] status flag indicating success of execution @type *int
     * @param[in] ami_mem pointer to the solver memory block @type *void
     * @param[in] user_data pointer to the user data struct @type UserData
     * @param[out] return_data pointer to the return data struct @type ReturnData
     * @param[in] exp_data pointer to the experimental data struct @type ExpData
     * @param[out] temp_data pointer to the temporary data struct @type TempData
     * @return void
     */

    int ie;

    UserData udata; /* user udata */
    ReturnData rdata; /* return rdata */
    ExpData edata; /* exp edata */
    TempData tdata; /* temp tdata */
    udata = (UserData) user_data;
    rdata = (ReturnData) return_data;
    edata = (ExpData) exp_data;
    tdata = (TempData) temp_data;

    froot(t,x,dx,rootvals,user_data);


    /* EVENT OUTPUT */
    if (nztrue>0) {
        for (ie=0; ie<ne; ie++){ /* only look for roots of the rootfunction not discontinuities */
            while (nroots[ie]<nmaxevent) {
                *status = fz(t,ie,nroots,zdata,x,udata);
                if (*status != AMI_SUCCESS) return;


                rzdata[nroots[ie]+ie] = rootvals[ie];


                getEventObjective(status, ie, ami_mem, user_data, return_data, exp_data, temp_data);
                if (*status != AMI_SUCCESS) return;

                if (sensi >= 1) {
                    if(sensi_meth == AMI_ASA) {
                        getEventSensisASA(status, ie, ami_mem, udata, rdata, edata, tdata);
                        if (*status != AMI_SUCCESS) return;
                    } else {
                        getEventSensisFSA_tf(status, ie, ami_mem, udata, rdata, tdata);
                        if (*status != AMI_SUCCESS) return;
                    }
                }

                nroots[ie]++;
            }
        }
    }
}

/* ------------------------------------------------------------------------------------- */
/* ------------------------------------------------------------------------------------- */
/* ------------------------------------------------------------------------------------- */

void handleDataPoint(int *status, int it, void *ami_mem, void  *user_data, void *return_data, void *exp_data, void *temp_data) {
    /**
     * handleDataPoint executes everything necessary for the handling of data points
     *
     * @param[out] status flag indicating success of execution @type *int
     * @param[in] it index of data point @type int
     * @param[in] ami_mem pointer to the solver memory block @type *void
     * @param[in] user_data pointer to the user data struct @type UserData
     * @param[out] return_data pointer to the return data struct @type ReturnData
     * @param[in] exp_data pointer to the experimental data struct @type ExpData
     * @param[out] temp_data pointer to the temporary data struct @type TempData
     * @return void
     */

    int ix;

    UserData udata; /* user udata */
    ReturnData rdata; /* return rdata */
    ExpData edata; /* exp edata */
    TempData tdata; /* temp tdata */
    udata = (UserData) user_data;
    rdata = (ReturnData) return_data;
    edata = (ExpData) exp_data;
    tdata = (TempData) temp_data;


    tsdata[it] = ts[it];
    if (nx>0) {
        x_tmp = NV_DATA_S(x);
        for (ix=0; ix<nx; ix++) {
            xdata[it+nt*ix] = x_tmp[ix];
        }

        if (it == nt-1) {
            if( sensi_meth == AMI_SS) {

                *status = fdxdotdp(t,dxdotdpdata,x,dx,udata);
                if (*status != AMI_SUCCESS) return;
                *status = fdydp(ts[it],it,dydpdata,x,udata);
                if (*status != AMI_SUCCESS) return;
                *status = fdydx(ts[it],it,dydxdata,x,udata);
                if (*status != AMI_SUCCESS) return;
            }
        }

        if(ts[it] > tstart) {
            getDiagnosis(status, it, ami_mem, udata, rdata);
            if (*status != AMI_SUCCESS) return;
        }
    }

    getDataOutput(status, it, ami_mem, udata, rdata, edata, tdata);
}

/* ------------------------------------------------------------------------------------- */
/* ------------------------------------------------------------------------------------- */
/* ------------------------------------------------------------------------------------- */

void handleDataPointB(int *status, int it, void *ami_mem, void  *user_data, void *return_data, void *temp_data) {
    /**
     * handleDataPoint executes everything necessary for the handling of data points for the backward problems
     *
     * @param[out] status flag indicating success of execution @type *int
     * @param[in] it index of data point @type int
     * @param[in] ami_mem pointer to the solver memory block @type *void
     * @param[in] user_data pointer to the user data struct @type UserData
     * @param[out] return_data pointer to the return data struct @type ReturnData
     * @param[out] temp_data pointer to the temporary data struct @type TempData
     * @return void
     */

    int ix;

    UserData udata; /* user udata */
    TempData tdata; /* temp tdata */
    udata = (UserData) user_data;
    tdata = (TempData) temp_data;

/* See, if things need to be changed here... */
    xB_tmp = NV_DATA_S(xB);
    for (ix=0; ix<nx; ix++) {
/* Hier muss nur ein erster Teil verwendet werden.... */
        xB_tmp[ix] += dgdx[it+ix*nt];
    }
    getDiagnosisB(status,it,ami_mem,user_data,return_data,temp_data);
}

/* ------------------------------------------------------------------------------------- */
/* ------------------------------------------------------------------------------------- */
/* ------------------------------------------------------------------------------------- */

void handleEvent(int *status, int *iroot, realtype *tlastroot, void *ami_mem, void  *user_data, void *return_data, void *exp_data, void *temp_data, int seflag) {
    /**
     * handleEvent executes everything necessary for the handling of events
     *
     * @param[out] status flag indicating success of execution @type *int
     * @param[out] iroot index of event @type int
     * @param[out] tlastroot pointer to the timepoint of the last event @type *realtype
     * @param[in] ami_mem pointer to the solver memory block @type *void
     * @param[in] user_data pointer to the user data struct @type UserData
     * @param[out] return_data pointer to the return data struct @type ReturnData
     * @param[in] exp_data pointer to the experimental data struct @type ExpData
     * @param[out] temp_data pointer to the temporary data struct @type TempData
     * @return void
     */
    int ie;
    int secondevent = 0;

    UserData udata; /* user udata */
    ReturnData rdata; /* return rdata */
    ExpData edata; /* exp edata */
    TempData tdata; /* temp tdata */
    udata = (UserData) user_data;
    rdata = (ReturnData) return_data;
    edata = (ExpData) exp_data;
    tdata = (TempData) temp_data;

    /* store heaviside information at event occurence */
    froot(t,x,dx,rootvals,user_data);
    for (ie = 0; ie<ne; ie++) {
        h_tmp[ie] = rootvals[ie];
    }

    if (seflag == 0) {
        *status = AMIGetRootInfo(ami_mem, rootsfound);
        if (*status != AMI_SUCCESS) return;
    }

    if (*iroot<nmaxevent*ne) {
        for (ie=0; ie<ne; ie++) {
            rootidx[*iroot*ne + ie] = rootsfound[ie];
        }
    }

    /* only extract in the first event fired */
    if (seflag == 0) {
        if(sensi >= 1){
            if (sensi_meth == AMI_FSA) {
                *status = AMIGetSens(ami_mem, &t, NVsx);
                if (*status != AMI_SUCCESS) return;
            }
        }
    }

    /* only check this in the first event fired, otherwise this will always be true */
    if (seflag == 0) {
        if (t == *tlastroot) {
            /* we are stuck in a root => turn off rootfinding */
            /* at some point we should find a more intelligent solution here, and turn on rootfinding again after some time */
            AMIRootInit(ami_mem, 0, NULL);
        }
        *tlastroot = t;
    }

    getEventOutput(status, tlastroot, ami_mem, udata, rdata, edata, tdata);
    if (*status != AMI_SUCCESS) return;

    /* if we need to do forward sensitivities later on we need to store the old x and the old xdot */
    if(sensi >= 1){
        /* store x and xdot to compute jump in sensitivities */
        N_VScale(1.0,x,x_old);
        if (sensi_meth == AMI_FSA) {
            *status = fxdot(t,x,dx,xdot,udata);
            N_VScale(1.0,xdot,xdot_old);
            N_VScale(1.0,dx,dx_old);

            /* compute event-time derivative only for primary events, we get into trouble with multiple simultaneously firing events here (but is this really well defined then?), in that case just use the last ie and hope for the best. */
            if (seflag == 0) {
                for (ie = 0; ie<ne; ie++) {
                    if(rootsfound[ie] != 0) {
                        fstau(t,ie,stau_tmp,x,NVsx,user_data);
                    }
                }
            }
        }

        if (sensi_meth == AMI_ASA) {
            /* store x to compute jump in discontinuity */
            if (*iroot<nmaxevent*ne) {
                N_VScale(1.0,x,x_disc[*iroot]);
                N_VScale(1.0,xdot,xdot_disc[*iroot]);
                N_VScale(1.0,xdot_old,xdot_old_disc[*iroot]);
            }
        }
    }

    updateHeaviside(status, udata, tdata);
    if (*status != AMI_SUCCESS) return;

    applyEventBolus(status, ami_mem, udata, tdata);
    if (*status != AMI_SUCCESS) return;

    if (*iroot<nmaxevent*ne) {
        discs[*iroot] = t;
        (*iroot)++;
    } else {
        mexWarnMsgIdAndTxt("AMICI:mex:TOO_MUCH_EVENT","Event was recorded but not reported as the number of occured events exceeded (nmaxevents)*(number of events in model definition)!");
        *status = AMIReInit(ami_mem, t, x, dx); /* reinitialise so that we can continue in peace */
        return;
    }

    if(sensi >= 1){
        if (sensi_meth == AMI_FSA) {

            /* compute the new xdot  */
            *status = fxdot(t,x,dx,xdot,udata);
            if (*status != AMI_SUCCESS) return;

            applyEventSensiBolusFSA(status, ami_mem, udata, tdata);
            if (*status != AMI_SUCCESS) return;
        }
    }

    /* check whether we need to fire a secondary event */
    froot(t,x,dx,rootvals,user_data);
    for (ie = 0; ie<ne; ie++) {
        /* the same event should not trigger itself */
        if (rootsfound[ie] == 0 ) {
            /* check whether there was a zero-crossing */
            if( 0 > h_tmp[ie]*rootvals[ie]) {
                if (h_tmp[ie]<rootvals[ie]) {
                    rootsfound[ie] = 1;
                } else {
                    rootsfound[ie] = -1;
                }
                secondevent++;
            } else {
                rootsfound[ie] = 0;
            }
        } else {
            /* don't fire the same event again */
            rootsfound[ie] = 0;
        }
    }
    /* fire the secondary event */
    if(secondevent>0) {
        handleEvent(status, iroot, tlastroot, ami_mem, udata, rdata, edata, tdata, secondevent);
    }

    /* only reinitialise in the first event fired */
    if (seflag == 0) {
        *status = AMIReInit(ami_mem, t, x, dx);
        if (*status != AMI_SUCCESS) return;

        /* make time derivative consistent */
        *status = AMICalcIC(ami_mem, t);
        if (*status != AMI_SUCCESS) return;
    }

/* I don't get the meaning of those double if's ... */
    if(sensi >= 1){
        if (sensi_meth == AMI_FSA) {
            if(sensi >= 1){
                if (sensi_meth == AMI_FSA) {
                    if (seflag == 0) {
                        *status = AMISensReInit(ami_mem, ism, NVsx, sdx);
                        if (*status != AMI_SUCCESS) return;
                    }
                }
            }
        }
    }

    return;

}

/* ------------------------------------------------------------------------------------- */
/* ------------------------------------------------------------------------------------- */
/* ------------------------------------------------------------------------------------- */

void handleEventB(int *status, int iroot, void *ami_mem, void  *user_data, void *temp_data) {
    /**
     * handleEventB executes everything necessary for the handling of events for the backward problem
     *
     * @param[out] status flag indicating success of execution @type *int
     * @param[out] iroot index of event @type int
     * @param[in] ami_mem pointer to the solver memory block @type *void
     * @param[in] user_data pointer to the user data struct @type UserData
     * @param[out] temp_data pointer to the temporary data struct @type TempData
     * @return cv_status updated status flag @type int
     */

    int ie;
    int ix;
    int ip;
    int ig;

    UserData udata; /* user udata */
    TempData tdata; /* temp tdata */
    udata = (UserData) user_data;
    tdata = (TempData) temp_data;

    /* store current values */
    N_VScale(1.0,xB,xB_old);
    N_VScale(1.0,xQB,xQB_old);

    xB_tmp = NV_DATA_S(xB);
    xQB_tmp = NV_DATA_S(xQB);

    for (ie=0; ie<ne; ie++) {

        if (rootidx[iroot*ne + ie] != 0) {
            
            *status = fdeltaqB(t,ie,deltaqB,x_disc[iroot],xB_old,xQB_old,xdot_disc[iroot],xdot_old_disc[iroot],udata);
            if (*status != AMI_SUCCESS) return;
            *status = fdeltaxB(t,ie,deltaxB,x_disc[iroot],xB_old,xdot_disc[iroot],xdot_old_disc[iroot],udata);
            if (*status != AMI_SUCCESS) return;
            
            for (ix=0; ix<nx; ix++) {
                xB_tmp[ix] += deltaxB[ix];
                if (nz>0) {
                    xB_tmp[ix] += drdx[nroots[ie] + nmaxevent*ix];
                }
            }
<<<<<<< HEAD
            
=======

/* Maybe this will need a change */
>>>>>>> cfbc5cd4
            for (ig=0; ig<ng; ig++) {
                for (ip=0; ip<np; ip++) {
                    xQB_tmp[ig*np+ip] += deltaqB[ig*np+ip];
                }
            }
<<<<<<< HEAD
            
            nroots[ie]--;
=======
            nroots[ie]--;

>>>>>>> cfbc5cd4
        }
    }

    updateHeavisideB(status, iroot, udata, tdata);
}

/* ------------------------------------------------------------------------------------- */
/* ------------------------------------------------------------------------------------- */
/* ------------------------------------------------------------------------------------- */

realtype getTnext(realtype *troot, int iroot, realtype *tdata, int it, void *user_data) {
    /**
     * getTnext computes the next timepoint to integrate to. This is the maximum of
     * tdata and troot but also takes into account if it<0 or iroot<0 where these expressions
     * do not necessarily make sense
     *
     * @param[in] troot timepoint of next event @type realtype
     * @param[in] iroot index of next event @type int
     * @param[in] tdata timepoint of next data point @type realtype
     * @param[in] it index of next data point @type int
     * @param[in] user_data pointer to the user data struct @type UserData
     * @return tnext next timepoint @type realtype
     */

    realtype tnext;

    UserData udata; /* user udata */
    udata = (UserData) user_data;

    if (it<0) {
        tnext = troot[iroot];
    } else {
        if (iroot<0) {
            tnext = tdata[it];
        } else {
            if (ne>0) {
                if (troot[iroot]>tdata[it]) {
                    tnext = troot[iroot];
                } else {
                    tnext = tdata[it];
                }
            } else {
                tnext = tdata[it];
            }
        }
    }

    return(tnext);

}

/* ------------------------------------------------------------------------------------- */
/* ------------------------------------------------------------------------------------- */
/* ------------------------------------------------------------------------------------- */

void applyEventBolus(int *status, void *ami_mem, void  *user_data, void *temp_data) {
    /**
     * applyEventBolus applies the event bolus to the current state
     *
     * @param[out] status flag indicating success of execution @type *int
     * @param[in] ami_mem pointer to the solver memory block @type *void
     * @param[in] user_data pointer to the user data struct @type UserData
     * @param[out] temp_data pointer to the temporary data struct @type TempData
     * @return void
     */

    int ix;
    int ie;

    UserData udata; /* user udata */
    TempData tdata; /* temp tdata */
    udata = (UserData) user_data;
    tdata = (TempData) temp_data;

    for (ie=0; ie<ne; ie++){
        if(rootsfound[ie] != 0) {
            *status = fdeltax(t,ie,deltax,x,xdot,xdot_old,user_data);

            x_tmp = NV_DATA_S(x);
            for (ix=0; ix<nx; ix++) {
                x_tmp[ix] += deltax[ix];
            }
        }
    }
}

/* ------------------------------------------------------------------------------------- */
/* ------------------------------------------------------------------------------------- */
/* ------------------------------------------------------------------------------------- */

void applyEventSensiBolusFSA(int *status, void *ami_mem, void  *user_data, void *temp_data) {
    /**
     * applyEventSensiBolusFSA applies the event bolus to the current sensitivities
     *
     * @param[out] status flag indicating success of execution @type *int
     * @param[in] ami_mem pointer to the solver memory block @type *void
     * @param[in] user_data pointer to the user data struct @type UserData
     * @param[out] temp_data pointer to the temporary data struct @type TempData
     * @return void
     */

    int ix;
    int ip;
    int ie;

    UserData udata; /* user udata */
    TempData tdata; /* temp tdata */
    udata = (UserData) user_data;
    tdata = (TempData) temp_data;

    for (ie=0; ie<ne; ie++){
        if(rootsfound[ie] != 0) {
            *status = fdeltasx(t,ie,deltasx,x_old,xdot,xdot_old,NVsx,user_data);

            for (ip=0; ip<np; ip++) {
                sx_tmp = NV_DATA_S(NVsx[plist[ip]]);
                for (ix=0; ix<nx; ix++) {
                    sx_tmp[ix] += deltasx[ix + nx*ip];
                }
            }
        }
    }
}

/* ------------------------------------------------------------------------------------- */
/* ------------------------------------------------------------------------------------- */
/* ------------------------------------------------------------------------------------- */

void initHeaviside(int *status, void  *user_data, void *temp_data) {
    /**
     * initHeaviside initialises the heaviside variables h at the intial time t0
     * heaviside variables activate/deactivate on event occurences
     *
     * @param[out] status flag indicating success of execution @type *int
     * @param[in] user_data pointer to the user data struct @type UserData
     * @param[out] temp_data pointer to the temporary data struct @type TempData
     * @return void
     */

    int ie;

    UserData udata; /* user udata */
    TempData tdata; /* temp tdata */
    udata = (UserData) user_data;
    tdata = (TempData) temp_data;

    froot(t,x,dx,rootvals,user_data);

    for (ie = 0; ie<ne; ie++) {
        if (rootvals[ie]<=0) {
            h[ie] = 0.0;
        } else {
            h[ie] = 1.0;
        }
    }
}

/* ------------------------------------------------------------------------------------- */
/* ------------------------------------------------------------------------------------- */
/* ------------------------------------------------------------------------------------- */

void updateHeaviside(int *status, void  *user_data, void *temp_data) {
    /**
     * updateHeaviside updates the heaviside variables h on event occurences
     *
     * @param[out] status flag indicating success of execution @type *int
     * @param[in] user_data pointer to the user data struct @type UserData
     * @param[out] temp_data pointer to the temporary data struct @type TempData
     * @return void
     */

    int ie;

    UserData udata; /* user udata */
    TempData tdata; /* temp tdata */
    udata = (UserData) user_data;
    tdata = (TempData) temp_data;

    /* rootsfound provides the direction of the zero-crossing, so adding it will give
     the right update to the heaviside variables */

    for (ie = 0; ie<ne; ie++) {
        h[ie] += rootsfound[ie];
    }
}

/* ------------------------------------------------------------------------------------- */
/* ------------------------------------------------------------------------------------- */
/* ------------------------------------------------------------------------------------- */

void updateHeavisideB(int *status, int iroot, void  *user_data, void *temp_data) {
    /**
     * updateHeavisideB updates the heaviside variables h on event occurences for the backward problem
     *
     * @param[out] status flag indicating success of execution @type *int
     * @param[in] iroot discontinuity occurance index @type int
     * @param[in] user_data pointer to the user data struct @type UserData
     * @param[out] temp_data pointer to the temporary data struct @type TempData
     * @return void
     */

    int ie;

    UserData udata; /* user udata */
    TempData tdata; /* temp tdata */
    udata = (UserData) user_data;
    tdata = (TempData) temp_data;

    /* rootsfound provides the direction of the zero-crossing, so adding it will give
     the right update to the heaviside variables */

    for (ie = 0; ie<ne; ie++) {
        h[ie] -= rootidx[iroot*ne + ie];
    }
}

/* ------------------------------------------------------------------------------------- */
/* ------------------------------------------------------------------------------------- */
/* ------------------------------------------------------------------------------------- */

void getDiagnosis(int *status,int it, void *ami_mem, void  *user_data, void *return_data) {
    /**
     * getDiagnosis extracts diagnosis information from solver memory block and writes them into the return data struct
     *
     * @param[out] status flag indicating success of execution @type *int
     * @param[in] it time-point index @type int
     * @param[in] ami_mem pointer to the solver memory block @type *void
     * @param[in] user_data pointer to the user data struct @type UserData
     * @param[out] return_data pointer to the return data struct @type ReturnData
     * @return void
     */
    long int numsteps;
    long int numrhsevals;
    int order;

    UserData udata; /* user udata */
    ReturnData rdata; /* return rdata */
    udata = (UserData) user_data;
    rdata = (ReturnData) return_data;

    *status = AMIGetNumSteps(ami_mem, &numsteps);
    if (*status != AMI_SUCCESS) return;
    numstepsdata[it] = (realtype)numsteps;

    *status = AMIGetNumRhsEvals(ami_mem, &numrhsevals);
    if (*status != AMI_SUCCESS) return;
    numrhsevalsdata[it] = (realtype)numrhsevals;

    *status = AMIGetLastOrder(ami_mem, &order);
    if (*status != AMI_SUCCESS) return;
    orderdata[it] = (realtype)order;

}

/* ------------------------------------------------------------------------------------- */
/* ------------------------------------------------------------------------------------- */
/* ------------------------------------------------------------------------------------- */

void getDiagnosisB(int *status,int it, void *ami_mem, void  *user_data, void *return_data, void *temp_data) {
    /**
     * getDiagnosisB extracts diagnosis information from solver memory block and writes them into the return data struct for the backward problem
     *
     * @param[out] status flag indicating success of execution @type *int
     * @param[in] it time-point index @type int
     * @param[in] ami_mem pointer to the solver memory block @type *void
     * @param[in] user_data pointer to the user data struct @type UserData
     * @param[out] return_data pointer to the return data struct @type ReturnData
     * @param[out] temp_data pointer to the temporary data struct @type TempData
     * @return void
     */
    long int numsteps;
    long int numrhsevals;

    void *ami_memB;

    UserData udata; /* user udata */
    ReturnData rdata; /* return rdata */
    TempData tdata; /* temp tdata */
    udata = (UserData) user_data;
    rdata = (ReturnData) return_data;
    tdata = (TempData) temp_data;

    ami_memB = AMIGetAdjBmem(ami_mem, which);

    *status = AMIGetNumSteps(ami_memB, &numsteps);
    if (*status != AMI_SUCCESS) return;
    numstepsSdata[it] = (realtype)numsteps;

    *status = AMIGetNumRhsEvals(ami_memB, &numrhsevals);
    if (*status != AMI_SUCCESS) return;
    numrhsevalsSdata[it] = (realtype)numrhsevals;

}

int workForwardProblem(UserData udata, TempData tdata, ReturnData rdata, ExpData edata, int *status, void *ami_mem, int *iroot) {
    /*******************/
    /* FORWARD PROBLEM */
    /*******************/
    int ix, it;
    int ncheck; /* the number of (internal) checkpoints stored so far */
    realtype tlastroot; /* storage for last found root */

    ncheck = 0;
    tlastroot = 0;

    /* loop over timepoints */
    for (it=0; it < nt; it++) {
        if(sensi_meth == AMI_FSA && sensi >= 1) {
            *status = AMISetStopTime(ami_mem, ts[it]);
        }
        if (*status == 0) {
            /* only integrate if no errors occured */
            if(ts[it] > tstart) {
                while (t<ts[it]) {
                    if(sensi_meth == AMI_ASA && sensi >= 1) {
                        if (nx>0) {
                            *status = AMISolveF(ami_mem, RCONST(ts[it]), x, dx, &t, AMI_NORMAL, &ncheck);
                        } else {
                            t = ts[it];
                        }
                    } else {
                        if (nx>0) {
                            *status = AMISolve(ami_mem, RCONST(ts[it]), x, dx, &t, AMI_NORMAL);
                        } else {
                            t = ts[it];
                        }
                    }
                    if (nx>0) {
                        x_tmp = NV_DATA_S(x);
                        if (*status == -22) {
                            /* clustering of roots => turn off rootfinding */
                            AMIRootInit(ami_mem, 0, NULL);
                            *status = 0;
                        }
                        /* integration error occured */
                        if (*status<0) {
                            return 1;
                        }

                        if (*status==AMI_ROOT_RETURN) {
                            handleEvent(status, iroot, &tlastroot, ami_mem, udata, rdata, edata, tdata, 0);
                            if (*status != AMI_SUCCESS) return 1;

                        }
                    }
                }
            }

            handleDataPoint(&*status, it, ami_mem, udata, rdata, edata, tdata);
            if (*status != AMI_SUCCESS) return 1;


        } else {
            for(ix=0; ix < nx; ix++) xdata[ix*nt+it] = mxGetNaN();
        }
    }

    /* fill events */
    if (ne>0) {
        fillEventOutput(&*status, ami_mem, udata, rdata, edata, tdata);
    }

    return 0;
}


int workBackwardProblem(UserData udata, TempData tdata, ReturnData rdata, ExpData edata, int *status, void *ami_mem, int *iroot, booleantype *setupBdone) {
    /********************/
    /* BACKWARD PROBLEM */
    /********************/
    int ix, it;
    int ip;

    double tnext;

    if (nx>0) {
        if (sensi >= 1) {
            if(sensi_meth == AMI_ASA) {
                if(*status == 0) {
                    setupAMIB(status, ami_mem, udata, tdata);
                    *setupBdone = true;

                    it = nt-2;
                    (*iroot)--;
                    while (it>=0 || *iroot>=0) {

                        /* check if next timepoint is a discontinuity or a data-point */
                        tnext = getTnext(discs, *iroot, ts, it, udata);

                        if (tnext<t) {
                            *status = AMISolveB(ami_mem, tnext, AMI_NORMAL);
                            if (*status != AMI_SUCCESS) return 1;

                            /* get states only if we actually integrated */
                            *status = AMIGetB(ami_mem, which, &t, xB, dxB);
                            if (*status != AMI_SUCCESS) return 1;
/* Here, the quadrature of the integrals must be changed, or the change
 should take part in AMIGetQuadB ... AMIGetQuadB */
                            *status = AMIGetQuadB(ami_mem, which, &t, xQB);
                            if (*status != AMI_SUCCESS) return 1;
                        }

                        /* handle discontinuity */

                        if(ne>0){
                            if(nmaxevent>0){
                                if (tnext == discs[*iroot]) {
/* Possibly some change here ... */
                                    handleEventB(status, *iroot, ami_mem, udata, tdata);
                                    (*iroot)--;
                                }
                            }
                        }

                        /* handle data-point */

                        if (tnext == ts[it]) {
/* Changes inside or outside? */
                            handleDataPointB(status, it, ami_mem, udata, rdata, tdata);
                            it--;
                        }

                        /* reinit states */
                        *status = AMIReInitB(ami_mem, which, t, xB, dxB);
                        if (*status != AMI_SUCCESS) return 1;
/* Maybe, but probably not, this needs to be changed */
                        *status = AMIQuadReInitB(ami_mem, which, xQB);
                        if (*status != AMI_SUCCESS) return 1;

                        *status = AMICalcICB(ami_mem, which, t, xB, dxB);
                        if (*status != AMI_SUCCESS) return 1;
                    }

                    /* we still need to integrate from first datapoint to tstart */
                    if (t>tstart) {
                        if(*status == 0) {
                            if (nx>0) {
                                /* solve for backward problems */
                                *status = AMISolveB(ami_mem, tstart, AMI_NORMAL);
                                if (*status != AMI_SUCCESS) return 1;

/* Here again, Quadrature needs a slight change, but probably inside... */
                                *status = AMIGetQuadB(ami_mem, which, &t, xQB);
                                if (*status != AMI_SUCCESS) return 1;
                                *status = AMIGetB(ami_mem, which, &t, xB, dxB);
                                if (*status != AMI_SUCCESS) return 1;
                            }
                        }
                    }

                    /* evaluate initial values */
                    NVsx = N_VCloneVectorArray_Serial(np,x);
                    if (NVsx == NULL) return 1;

                    *status = fx0(x,udata);
                    if (*status != AMI_SUCCESS) return 1;
                    *status = fdx0(x,dx,udata);
                    if (*status != AMI_SUCCESS) return 1;
                    *status = fsx0(NVsx, x, dx, udata);
                    if (*status != AMI_SUCCESS) return 1;

                    if(*status == 0) {

/* From here ... */
                        xB_tmp = NV_DATA_S(xB);

                        int ig;
                        for (ig=0; ig<ng; ig++) {
                            if (ig==0) {
                                for (ip=0; ip<np; ip++) {
                                    llhS0[ig*np + ip] = 0.0;
                                    sx_tmp = NV_DATA_S(NVsx[ip]);
                                    for (ix = 0; ix < nxtrue; ix++) {
                                        llhS0[ip] = llhS0[ip] + xB_tmp[ix] * sx_tmp[ix];
                                    }
                                }
                            } else {
                                for (ip=0; ip<np; ip++) {
                                    llhS0[ig*np + ip] = 0.0;
                                    sx_tmp = NV_DATA_S(NVsx[ip]);
                                    for (ix = 0; ix < nxtrue; ix++) {
                                        llhS0[ig*np + ip] = llhS0[ig*np + ip] + xB_tmp[ig*nxtrue + ix] * sx_tmp[ix] + xB_tmp[ix] * sx_tmp[ig*nxtrue + ix];
                                    }
                                }
                            }
                        }

                        xQB_tmp = NV_DATA_S(xQB);

    /* Does this need one more parameter loop around? */
                        for(ig=0; ig<ng; ig++) {
                            for(ip=0; ip < np; ip++) {
                                if (ig==0) {
                                    sllhdata[ip] = - llhS0[ip] - xQB_tmp[ip];
                                    if (ny>0) {
                                        sllhdata[ip] -= dgdp[ip];
                                    }
                                    if (nz>0) {
                                        sllhdata[ip] -= drdp[ip];
                                    }
                                } else {
                                    s2llhdata[(ig-1)*np + ip] = - llhS0[ig*np + ip] - xQB_tmp[ig*np + ip];
                                    if (ny>0) {
                                        s2llhdata[(ig-1)*np + ip] -= dgdp[ig*np + ip];
                                    }
                                    if (nz>0) {
                                        s2llhdata[(ig-1)*np + ip] -= drdp[ig*np + ip];
                                    }
                                }
                            }
                        }
/* ... to here, there may be changes necessary... */

                    } else {
                        int ig;
                        for(ig=0; ig<ng; ig++) {
                            for(ip=0; ip < np; ip++) {
                                if (ig==0) {
                                    sllhdata[ip] = mxGetNaN();
                                } else {
                                    s2llhdata[(ig-1)*np + ip] = mxGetNaN();
                                }
                            }
                        }
                    }
                } else {
                    int ig;
                    for(ig=0; ig<ng; ig++) {
                        for(ip=0; ip < np; ip++) {
                            if (ig==0) {
                                sllhdata[ip] = mxGetNaN();
                            } else {
                                s2llhdata[(ig-1)*np + ip] = mxGetNaN();
                            }
                        }
                    }
                }
            }
        }
    }

    /* evaluate likelihood */

    *llhdata = - g[0] - r[0];

    return 0;
}

void storeJacobianAndDerivativeInReturnData(UserData udata, TempData tdata, ReturnData rdata) {

    /* store current Jacobian and derivative */
    if(udata) {
        if(tdata) {
            if(nx>0){
                fxdot(t,x,dx,xdot,udata);
                xdot_tmp = NV_DATA_S(xdot);
                memcpy(xdotdata,xdot_tmp,nx*sizeof(realtype));
            }
        }
    }
    if(udata) {
        if(nx>0) {
            fJ(nx,t,0,x,dx,xdot,Jtmp,udata,NULL,NULL,NULL);
            memcpy(Jdata,Jtmp->data,nx*nx*sizeof(realtype));
        }
    }
}

void freeTempDataAmiMem(UserData udata, TempData tdata, void *ami_mem, booleantype setupBdone, int status) {
    if(nx>0) {
        N_VDestroy_Serial(x);
        N_VDestroy_Serial(dx);
        N_VDestroy_Serial(xdot);
        N_VDestroy_Serial(x_old);
        N_VDestroy_Serial(dx_old);
        N_VDestroy_Serial(xdot_old);
        DestroyMat(Jtmp);
        DestroySparseMat(tmp_J);
        if (ne>0) {
            if(ami_mem) mxFree(rootsfound);
            if(ami_mem) mxFree(rootvals);
            if(ami_mem) mxFree(rootidx);
            if(ami_mem)    mxFree(sigma_z);
            if(ami_mem)    mxFree(nroots);
            if(ami_mem)    mxFree(discs);
            if(ami_mem)    mxFree(h);

            if(ami_mem)    mxFree(deltax);
            if(ami_mem)    mxFree(deltasx);
            if(ami_mem)    mxFree(deltaxB);
            if(ami_mem)    mxFree(deltaqB);
        }
        if(ny>0) {
            if(sigma_y)    mxFree(sigma_y);
        }
        if (sensi >= 1) {
            if(ami_mem)    mxFree(dydx);
            if(ami_mem)    mxFree(dydp);
            if (sensi_meth == AMI_FSA) {
                N_VDestroyVectorArray_Serial(NVsx,np);
            }
            if (sensi_meth == AMI_ASA) {
                if(status == 0) {
                    N_VDestroyVectorArray_Serial(NVsx,np);
                }
            }

            if (sensi_meth == AMI_FSA) {
                N_VDestroyVectorArray_Serial(sdx, np);
            }
            if (sensi_meth == AMI_ASA) {
                if(ami_mem)    mxFree(dgdp);
                if(ami_mem)    mxFree(dgdx);
                if(ami_mem)    mxFree(drdp);
                if(ami_mem)    mxFree(drdx);
                if (ne>0) {
                    if(ami_mem)    mxFree(dzdp);
                    if(ami_mem)    mxFree(dzdx);
                }
                if(ami_mem)     mxFree(llhS0);
                if(ami_mem)    mxFree(dsigma_ydp);
                if (ne>0) {
                    if(ami_mem)    mxFree(dsigma_zdp);
                }
                if(setupBdone)      N_VDestroy_Serial(dxB);
                if(setupBdone)      N_VDestroy_Serial(xB);
                if(setupBdone)     N_VDestroy_Serial(xB_old);
                if(setupBdone)      N_VDestroy_Serial(xQB);
                if(setupBdone)      N_VDestroy_Serial(xQB_old);
            }

        }
        if(ami_mem)     N_VDestroy_Serial(id);
        if(ami_mem)     AMIFree(&ami_mem);
    }

    if(udata)   mxFree(plist);
    if (sensi >= 1) {
        if(udata)   mxFree(tmp_dxdotdp);
    }

    if(udata)    mxFree(udata);
    if(tdata) mxFree(tdata);
}<|MERGE_RESOLUTION|>--- conflicted
+++ resolved
@@ -16,7 +16,6 @@
 #include "wrapfunctions.h" /* user functions */
 #include <include/amici.h> /* amici functions */
 
-<<<<<<< HEAD
 #include <include/edata_accessors.h>
 #include <include/udata_accessors.h>
 #include <include/rdata_accessors.h>
@@ -24,10 +23,6 @@
 
 /** 
  * @ brief initialise matrix and attach to the field 
-=======
-/**
- * @ brief initialise matrix and attach to the field
->>>>>>> cfbc5cd4
  * @ param FIELD name of the field to which the matrix will be attached
  * @ param D1 number of rows in the matrix
  * @ param D2 number of columns in the matrix
@@ -1299,12 +1294,7 @@
     rdata = (ReturnData) return_data;
     edata = (ExpData) exp_data;
     tdata = (TempData) temp_data;
-<<<<<<< HEAD
-    
-=======
-
-/* See, if you need to change something here. Not clear to me yet... */
->>>>>>> cfbc5cd4
+
     for (iz=0; iz<nztrue; iz++) {
         if( z2event[iz]-1 == ie ){
             if(!mxIsNaN(mz[iz*nmaxevent+nroots[ie]])) {
@@ -1329,15 +1319,9 @@
                 for (ip=0; ip<np; ip++) {
                     ssigmazdata[nroots[ie] + nmaxevent*(iz+nz*ip)] = dsigma_zdp[iz+nz*ip];
                 }
-<<<<<<< HEAD
                 
                 fdJzdp(t,ie,drdp,zdata,x,dzdp,mz,sigma_z,dsigma_zdp,udata,tdata);
                 fdJzdx(t,ie,drdx,zdata,x,dzdx,mz,sigma_z,udata,tdata);
-=======
-
-                fdJydp(z2event[iz],iz,drdp,zdata,x,dzdp,my,sigma_z,dsigma_zdp,udata);
-                fdJydx(z2event[iz],iz,drdx,zdata,x,dzdx,my,sigma_z,udata);
->>>>>>> cfbc5cd4
             }
         }
     }
@@ -1867,24 +1851,15 @@
                     xB_tmp[ix] += drdx[nroots[ie] + nmaxevent*ix];
                 }
             }
-<<<<<<< HEAD
-            
-=======
-
-/* Maybe this will need a change */
->>>>>>> cfbc5cd4
+
             for (ig=0; ig<ng; ig++) {
                 for (ip=0; ip<np; ip++) {
                     xQB_tmp[ig*np+ip] += deltaqB[ig*np+ip];
                 }
             }
-<<<<<<< HEAD
+
             
             nroots[ie]--;
-=======
-            nroots[ie]--;
-
->>>>>>> cfbc5cd4
         }
     }
 
@@ -2511,7 +2486,7 @@
                 }
                 if(setupBdone)      N_VDestroy_Serial(dxB);
                 if(setupBdone)      N_VDestroy_Serial(xB);
-                if(setupBdone)     N_VDestroy_Serial(xB_old);
+                if(setupBdone)      N_VDestroy_Serial(xB_old);
                 if(setupBdone)      N_VDestroy_Serial(xQB);
                 if(setupBdone)      N_VDestroy_Serial(xQB_old);
             }
@@ -2526,6 +2501,6 @@
         if(udata)   mxFree(tmp_dxdotdp);
     }
 
-    if(udata)    mxFree(udata);
+    if(udata) mxFree(udata);
     if(tdata) mxFree(tdata);
 }