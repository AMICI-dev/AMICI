--- conflicted
+++ resolved
@@ -270,7 +270,6 @@
         throw CvodeException(status, "CVodeSetMaxConvFails");
 }
 
-<<<<<<< HEAD
 void CVodeSolver::apply_constraints() const {
     Solver::apply_constraints();
 
@@ -281,12 +280,12 @@
     if (status != CV_SUCCESS) {
         throw CvodeException(status, "CVodeSetConstraints");
     }
-=======
+}
+
 void CVodeSolver::apply_max_step_size() const {
     int status = CVodeSetMaxStep(solver_memory_.get(), getMaxStepSize());
     if (status != CV_SUCCESS)
         throw CvodeException(status, "CVodeSetMaxStep");
->>>>>>> ddffa93f
 }
 
 Solver* CVodeSolver::clone() const { return new CVodeSolver(*this); }
