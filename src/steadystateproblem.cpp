#include "amici/steadystateproblem.h"
#include "amici/model.h"
#include "amici/solver.h"
#include "amici/edata.h"
#include "amici/forwardproblem.h"
#include "amici/newton_solver.h"
#include "amici/rdata.h"

#include <cmath>
#include <cstring>
#include <ctime>
#include <sundials/sundials_dense.h>
#include <memory>

namespace amici {

void SteadystateProblem::workSteadyStateProblem(ReturnData *rdata,
                                               Solver *solver, Model *model,
                                               int it) {
    /**
     * Tries to determine the steady state of the ODE system by a Newton
     * solver, uses forward intergration, if the Newton solver fails,
     * restarts Newton solver, if integration fails.
     * Computes steady state sensitivities
     *
     * @param[in] solver pointer to the AMICI solver object @type Solver
     * @param[in] model pointer to the AMICI model object @type Model
     * @param[in] it integer with the index of the current time step
     * @param[out] rdata pointer to the return data object @type ReturnData
     */
    double run_time;
    clock_t starttime;

    /* First, try to do Newton steps */
    starttime = clock();

    auto newtonSolver = std::unique_ptr<NewtonSolver>(NewtonSolver::getSolver(t, x, solver->getLinearSolver(),
                                                                              model, rdata,
                                                                              solver->getNewtonMaxLinearSteps(),
                                                                              solver->getNewtonMaxSteps(),
                                                                              solver->getAbsoluteTolerance(),
                                                                              solver->getRelativeTolerance()));
                                                      
    int newton_status;
    try {
        applyNewtonsMethod(rdata, model, newtonSolver.get(), 1);
        newton_status = 1;
    } catch(NewtonFailure& ex) {
        try {
            /* Newton solver did not find a steady state, so try integration */
            getNewtonSimulation(rdata, solver, model, it);
            newton_status = 2;
        } catch(AmiException& ex) {// may be integration failure from AmiSolve, so NewtonFailure won't do for all cases
            try {
                applyNewtonsMethod(rdata, model, newtonSolver.get(), 2);
                newton_status = 3;
            } catch(NewtonFailure& ex) {
                // TODO: more informative NewtonFailure to give more informative error code
                throw amici::IntegrationFailure(AMICI_CONV_FAILURE,*t);
            } catch(...) {
                throw AmiException("Internal error in steady state problem");
            }
        } catch(...) {
            throw AmiException("Internal error in steady state problem");
        }
    } catch(...) {
        throw AmiException("Internal error in steady state problem");
    }
    run_time = (double)((clock() - starttime) * 1000) / CLOCKS_PER_SEC;

    /* Compute steady state sensitvities */
    if (rdata->sensi >= AMICI_SENSI_ORDER_FIRST && rdata->sensi_meth != AMICI_SENSI_NONE)
        newtonSolver.get()->getSensis(it, sx);

    /* Get output of steady state solver, write it to x0 and reset time if necessary */
    getNewtonOutput(rdata, model, newton_status, run_time, it);
    
    /* Reinitialize solver with preequilibrated state */
    if (it == AMICI_PREEQUILIBRATE) {
        solver->AMIReInit(*t, x, &dx);
        if (rdata->sensi >= AMICI_SENSI_ORDER_FIRST) {
            if (rdata->sensi_meth == AMICI_SENSI_FSA)
                solver->AMISensReInit(solver->getInternalSensitivityMethod(), sx, &sdx);
<<<<<<< HEAD
            if (rdata->sensi_meth == AMICI_SENSI_ASA) {
                solver->AMIAdjReInit();
                solver->AMIAdjReInit();
            }
            
=======
            if (rdata->sensi_meth == AMICI_SENSI_ASA)
                if (model->nx > 0)
                    /* Allocate space for the adjoint computation */
                    solver->AMIAdjInit(10000, 1);
>>>>>>> ccd2d27b
        }
    }
}

/* ----------------------------------------------------------------------------------
 */
/* ----------------------------------------------------------------------------------
 */
/* ----------------------------------------------------------------------------------
 */

void SteadystateProblem::applyNewtonsMethod(ReturnData *rdata,
                                           Model *model,
                                           NewtonSolver *newtonSolver,
                                           int newton_try) {
    /**
     * Runs the Newton solver iterations and checks for convergence to steady
     * state
     *
     * @param[out] rdata pointer to the return data object @type ReturnData
     * @param[in] model pointer to the AMICI model object @type Model
     * @param[in] newtonSolver pointer to the NewtonSolver object @type
     * NewtonSolver
     * @param[in] newton_try integer start number of Newton solver (1 or 2)
     */
    int i_newtonstep = 0;
    int ix = 0;
    double res_tmp;
    double gamma = 1.0;
    bool compNewStep = TRUE;

    /* initialize output of linear solver for Newton step */
    delta.reset();

    /* Check, how fxdot is used exactly within AMICI... */
    model->fxdot(*t, x, &dx, &xdot);
    double res_abs = sqrt(N_VDotProd(xdot.getNVector(), xdot.getNVector()));

    /* Check for relative error, but make sure not to divide by 0!
        Ensure positivity of the state */
    x_newton = *x;
    N_VAbs(x_newton.getNVector(), x_newton.getNVector());
    for (ix = 0; ix < model->nx; ix++) {
        if (x_newton[ix] < newtonSolver->atol) {
            x_newton[ix] = newtonSolver->atol;
        }
    }
    N_VDiv(xdot.getNVector(), x_newton.getNVector(), rel_x_newton.getNVector());
    double res_rel = sqrt(N_VDotProd(rel_x_newton.getNVector(), rel_x_newton.getNVector()));
    x_old = *x;
    xdot_old = xdot;
    
    //rdata->newton_numsteps[newton_try - 1] = 0.0;
    bool converged = (res_abs < newtonSolver->atol || res_rel < newtonSolver->rtol);
    while (!converged && i_newtonstep < newtonSolver->maxsteps) {

        /* If Newton steps are necessary, compute the inital search direction */
        if (compNewStep) {
            try{
                delta = xdot;
                newtonSolver->getStep(newton_try, i_newtonstep, &delta);
            } catch(std::exception const& ex) {
                rdata->newton_numsteps[newton_try - 1] = static_cast<int>(getNaN());
                throw NewtonFailure("Newton method failed to compute new step!");
            }
        }
        
        /* Try a full, undamped Newton step */
        N_VLinearSum(1.0, x_old.getNVector(), gamma, delta.getNVector(), x->getNVector());
        /* Ensure positivity of the state */
        for (ix = 0; ix < model->nx; ix++)
            if ((*x)[ix] < newtonSolver->atol)
                (*x)[ix] = newtonSolver->atol;
        
        /* Compute new xdot and residuals */
        model->fxdot(*t, x, &dx, &xdot);
        N_VDiv(xdot.getNVector(), x->getNVector(), rel_x_newton.getNVector());
        res_rel = sqrt(N_VDotProd(rel_x_newton.getNVector(), rel_x_newton.getNVector()));
        res_tmp = sqrt(N_VDotProd(xdot.getNVector(), xdot.getNVector()));
        
        if (res_tmp < res_abs) {
            /* If new residuals are smaller than old ones, update state */
            res_abs = res_tmp;
            x_old = *x;
            xdot_old = xdot;
            /* New linear solve due to new state */
            compNewStep = TRUE;
            /* Check residuals vs tolerances */
            converged = (res_abs < newtonSolver->atol) || (res_rel < newtonSolver->rtol);
            /* increase dampening factor (superfluous, if converged) */
            gamma = fmin(1.0, 2.0 * gamma);
        } else {
            /* Reduce dampening factor */
            gamma = gamma / 4.0;
            /* No new linear solve, only try new dampening */
            compNewStep = FALSE;
        }
        /* increase step counter */
        i_newtonstep++;
    }
    
    /* Set return values */
    rdata->newton_numsteps[newton_try-1] = i_newtonstep;
    if (!converged)
        throw NewtonFailure("Newton method failed to converge!");
}

/* ----------------------------------------------------------------------------------
 */
/* ----------------------------------------------------------------------------------
 */
/* ----------------------------------------------------------------------------------
 */

void SteadystateProblem::getNewtonOutput(ReturnData *rdata,
                                         Model *model, int newton_status,
                                         double run_time, int it) {
    /**
     * Stores output of workSteadyStateProblem in return data
     *
     * @param[in] model pointer to the AMICI model object @type Model
     * @param[in] newton_status integer flag indicating when a steady state was
     * found
     * @param[in] run_time double coputation time of the solver in milliseconds
     * @param[out] rdata pointer to the return data object @type ReturnData
     * @param[in] it current timepoint index, <0 indicates preequilibration @type int
     */

    /* Get time for Newton solve */
    rdata->newton_time = run_time;
    rdata->newton_status = newton_status;
    
    /* Steady state was found: set t to t0 if preeq, otherwise to inf */
    if (it == AMICI_PREEQUILIBRATE) {
        *t = rdata->ts[0];

        /* Write steady state to output */
        for (int ix = 0; ix < model->nx; ix++) {
            rdata->x0[ix] = (*x)[ix];
        }
    } else {
        *t = INFINITY;
    }
}

/* ----------------------------------------------------------------------------------
 */
/* ----------------------------------------------------------------------------------
 */
/* ----------------------------------------------------------------------------------
 */

void SteadystateProblem::getNewtonSimulation(ReturnData *rdata, Solver *solver,
                                            Model *model, int it) {
    /**
     * Forward simulation is launched, if Newton solver fails in first try
     *
     * @param[in] solver pointer to the AMICI solver object @type Solver
     * @param[in] model pointer to the AMICI model object @type Model
     * @param[out] rdata pointer to the return data object @type ReturnData
     * @param[in] it current timepoint index, <0 indicates preequilibration @type int
     */
 
    realtype tstart;
    
    /* Newton solver did not work, so try a simulation: reinitialize solver */
    if (it<1)
        tstart = model->t0();
    else
        tstart = rdata->ts[it-1];
    *t = tstart;
    
    model->fx0(x);
    solver->AMIReInit(*t, x, &dx);
    
    /* Loop over steps and check for convergence */
    double res_abs = INFINITY;
    double res_rel = INFINITY;
    
    int it_newton = 0;
    while(res_abs > solver->getAbsoluteTolerance() && res_rel > solver->getRelativeTolerance()) {
        /* One step of ODE integration
         reason for tout specification:
         max with 1 ensures correct direction (any positive value would do)
         multiplication with 10 ensures nonzero difference and should ensure stable computation
         value is not important for AMICI_ONE_STEP mode, only direction w.r.t. current t
         */
        solver->AMISolve(std::max(*t,1.0) * 10, x, &dx, t,
                                  AMICI_ONE_STEP);
        model->fxdot(*t, x, &dx, &xdot);
        res_abs = sqrt(N_VDotProd(xdot.getNVector(), xdot.getNVector()));
        
        /* Ensure positivity and compute relative residual */
        x_newton = *x;
        N_VAbs(x_newton.getNVector(), x_newton.getNVector());
        for (int ix = 0; ix < model->nx; ix++) {
            if (x_newton[ix] < solver->getAbsoluteTolerance()) {
                x_newton[ix] = solver->getAbsoluteTolerance();
            }
        }
        N_VDiv(xdot.getNVector(), x_newton.getNVector(), rel_x_newton.getNVector());
        res_rel = sqrt(N_VDotProd(rel_x_newton.getNVector(), rel_x_newton.getNVector()));
        
        /* Check for convergence */
        if (res_abs < solver->getAbsoluteTolerance() || res_rel < solver->getRelativeTolerance())
            break;
        /* increase counter, check for maxsteps */
        it_newton++;
        if (it_newton >= solver->getMaxSteps())
            throw NewtonFailure("Simulation based steady state failed to converge");
            
        
    }
}

} // namespace amici<|MERGE_RESOLUTION|>--- conflicted
+++ resolved
@@ -81,18 +81,8 @@
         if (rdata->sensi >= AMICI_SENSI_ORDER_FIRST) {
             if (rdata->sensi_meth == AMICI_SENSI_FSA)
                 solver->AMISensReInit(solver->getInternalSensitivityMethod(), sx, &sdx);
-<<<<<<< HEAD
-            if (rdata->sensi_meth == AMICI_SENSI_ASA) {
+            if (rdata->sensi_meth == AMICI_SENSI_ASA)
                 solver->AMIAdjReInit();
-                solver->AMIAdjReInit();
-            }
-            
-=======
-            if (rdata->sensi_meth == AMICI_SENSI_ASA)
-                if (model->nx > 0)
-                    /* Allocate space for the adjoint computation */
-                    solver->AMIAdjInit(10000, 1);
->>>>>>> ccd2d27b
         }
     }
 }
