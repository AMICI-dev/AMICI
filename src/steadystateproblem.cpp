#include "amici/steadystateproblem.h"
#include "amici/backwardproblem.h"
#include "amici/defines.h"
#include "amici/edata.h"
#include "amici/misc.h"
#include "amici/model.h"
#include "amici/newton_solver.h"
#include "amici/solver.h"

#include <cmath>
#include <cstring>
#include <cvodes/cvodes.h>
#include <memory>
#include <sundials/sundials_dense.h>

constexpr realtype conv_thresh = 1.0;

namespace amici {

SteadystateProblem::SteadystateProblem(Solver const& solver, Model const& model)
    : delta_(model.nx_solver)
    , delta_old_(model.nx_solver)
    , ewt_(model.nx_solver)
    , ewtQB_(model.nplist())
    , x_old_(model.nx_solver)
    , xdot_(model.nx_solver)
    , sdx_(model.nx_solver, model.nplist())
    , xB_(model.nJ * model.nx_solver)
    , xQ_(model.nJ * model.nx_solver)
    , xQB_(model.nplist())
    , xQBdot_(model.nplist())
    , max_steps_(solver.getNewtonMaxSteps())
    , dJydx_(model.nJ * model.nx_solver * model.nt(), 0.0)
    , state_(
          {INFINITY,                                        // t
           AmiVector(model.nx_solver),                      // x
           AmiVector(model.nx_solver),                      // dx
           AmiVectorArray(model.nx_solver, model.nplist()), // sx
           model.getModelState()}
      )
    , // state
    atol_(solver.getAbsoluteToleranceSteadyState())
    , rtol_(solver.getRelativeToleranceSteadyState())
    , atol_sensi_(solver.getAbsoluteToleranceSteadyStateSensi())
    , rtol_sensi_(solver.getRelativeToleranceSteadyStateSensi())
    , atol_quad_(solver.getAbsoluteToleranceQuadratures())
    , rtol_quad_(solver.getRelativeToleranceQuadratures())
    , newton_solver_(NewtonSolver::getSolver(solver, model))
    , damping_factor_mode_(solver.getNewtonDampingFactorMode())
    , damping_factor_lower_bound_(solver.getNewtonDampingFactorLowerBound())
    , newton_step_conv_(solver.getNewtonStepSteadyStateCheck())
    , check_sensi_conv_(solver.getSensiSteadyStateCheck()) {
    /* Check for compatibility of options */
    if (solver.getSensitivityMethod() == SensitivityMethod::forward
        && solver.getSensitivityMethodPreequilibration()
               == SensitivityMethod::adjoint
        && solver.getSensitivityOrder() > SensitivityOrder::none)
        throw AmiException("Preequilibration using adjoint sensitivities "
                           "is not compatible with using forward "
                           "sensitivities during simulation");
}

void SteadystateProblem::workSteadyStateProblem(
    Solver const& solver, Model& model, int it
) {
    initializeForwardProblem(it, solver, model);

    /* Compute steady state, track computation time */
    CpuTimer cpu_timer;
    findSteadyState(solver, model, it);

    /* Check whether state sensis still need to be computed */
    if (getSensitivityFlag(
            model, solver, it, SteadyStateContext::newtonSensi
        )) {
        try {
            /* this might still fail, if the Jacobian is singular and
             simulation did not find a steady state */
            newton_solver_->computeNewtonSensis(state_.sx, model, state_);
        } catch (NewtonFailure const&) {
            throw AmiException(
                "Steady state sensitivity computation failed due "
                "to unsuccessful factorization of RHS Jacobian"
            );
        }
    }
    cpu_time_ = cpu_timer.elapsed_milliseconds();
}

void SteadystateProblem::workSteadyStateBackwardProblem(
    Solver const& solver, Model& model, BackwardProblem const* bwd
) {

    if (!initializeBackwardProblem(solver, model, bwd))
        return;

    /* compute quadratures, track computation time */
    CpuTimer cpu_timer;
    computeSteadyStateQuadrature(solver, model);
    cpu_timeB_ = cpu_timer.elapsed_milliseconds();
}

void SteadystateProblem::findSteadyState(
    Solver const& solver, Model& model, int it
) {
    steady_state_status_.resize(3, SteadyStateStatus::not_run);
    /* Turn off Newton's method if newton_maxsteps is set to 0 or
    if 'integrationOnly' approach is chosen for sensitivity computation
    in combination with forward sensitivities approach. The latter is necessary
    as numerical integration of the model ODEs and corresponding
    forward sensitivities ODEs is coupled. If 'integrationOnly' approach is
    chosen for sensitivity computation it is enforced that steady state is
    computed only by numerical integration as well. */
<<<<<<< HEAD
    bool turnOffNewton = model.getSteadyStateComputationMode() ==
        SteadyStateComputationMode::integrationOnly ||
        solver.getNewtonMaxSteps() == 0 || (
        model.getSteadyStateSensitivityMode() ==
        SteadyStateSensitivityMode::integrationOnly &&
        ((it == -1 && solver.getSensitivityMethodPreequilibration() ==
         SensitivityMethod::forward) || solver.getSensitivityMethod() ==
        SensitivityMethod::forward));
=======
    bool turnOffNewton
        = solver.getNewtonMaxSteps() == 0
          || (model.getSteadyStateSensitivityMode()
                  == SteadyStateSensitivityMode::integrationOnly
              && ((it == -1
                   && solver.getSensitivityMethodPreequilibration()
                          == SensitivityMethod::forward)
                  || solver.getSensitivityMethod() == SensitivityMethod::forward
              ));
>>>>>>> f6f71632

    bool turnOffSimulation = model.getSteadyStateComputationMode() ==
        SteadyStateComputationMode::newtonOnly;

    /* First, try to run the Newton solver */
    if (!turnOffNewton)
        findSteadyStateByNewtonsMethod(model, false);

    /* Newton solver didn't work, so try to simulate to steady state */
    if (!turnOffSimulation && !checkSteadyStateSuccess())
        findSteadyStateBySimulation(solver, model, it);

    /* Simulation didn't work, retry the Newton solver from last sim state. */
    if (!turnOffNewton && !checkSteadyStateSuccess())
        findSteadyStateByNewtonsMethod(model, true);

    /* Nothing worked, throw an as informative error as possible */
    if (!checkSteadyStateSuccess())
        handleSteadyStateFailure();
}

void SteadystateProblem::findSteadyStateByNewtonsMethod(
    Model& model, bool newton_retry
) {
    int ind = newton_retry ? 2 : 0;
    try {
        applyNewtonsMethod(model, newton_retry);
        steady_state_status_[ind] = SteadyStateStatus::success;
    } catch (NewtonFailure const& ex) {
        /* nothing to be done */
        switch (ex.error_code) {
        case AMICI_TOO_MUCH_WORK:
            steady_state_status_[ind] = SteadyStateStatus::failed_convergence;
            break;
        case AMICI_NO_STEADY_STATE:
            steady_state_status_[ind]
                = SteadyStateStatus::failed_too_long_simulation;
            break;
        case AMICI_SINGULAR_JACOBIAN:
            steady_state_status_[ind] = SteadyStateStatus::failed_factorization;
            break;
        case AMICI_DAMPING_FACTOR_ERROR:
            steady_state_status_[ind] = SteadyStateStatus::failed_damping;
            break;
        default:
            steady_state_status_[ind] = SteadyStateStatus::failed;
            break;
        }
    }
}

void SteadystateProblem::findSteadyStateBySimulation(
    Solver const& solver, Model& model, int it
) {
    try {
        if (it < 0) {
            /* Preequilibration? -> Create a new solver instance for sim */
            bool integrateSensis = getSensitivityFlag(
                model, solver, it, SteadyStateContext::solverCreation
            );
            auto newtonSimSolver = createSteadystateSimSolver(
                solver, model, integrateSensis, false
            );
            runSteadystateSimulation(*newtonSimSolver, model, false);
        } else {
            /* Solver was already created, use this one */
            runSteadystateSimulation(solver, model, false);
        }
        steady_state_status_[1] = SteadyStateStatus::success;
    } catch (IntegrationFailure const& ex) {
        switch (ex.error_code) {
        case AMICI_TOO_MUCH_WORK:
            steady_state_status_[1] = SteadyStateStatus::failed_convergence;
            if (model.logger)
                model.logger->log(
                    LogSeverity::debug, "EQUILIBRATION_FAILURE",
                    "AMICI equilibration exceeded maximum number of"
                    " integration steps at t=%g.",
                    ex.time
                );
            break;
        case AMICI_RHSFUNC_FAIL:
            steady_state_status_[1]
                = SteadyStateStatus::failed_too_long_simulation;
            if (model.logger)
                model.logger->log(
                    LogSeverity::debug, "EQUILIBRATION_FAILURE",
                    "AMICI equilibration was stopped after exceedingly"
                    " long simulation time at t=%g.",
                    ex.time
                );
            break;
        default:
            steady_state_status_[1] = SteadyStateStatus::failed;
            if (model.logger)
                model.logger->log(
                    LogSeverity::debug, "OTHER",
                    "AMICI equilibration failed at t=%g.", ex.time
                );
        }
    } catch (AmiException const& ex) {
        if (model.logger)
            model.logger->log(
                LogSeverity::debug, "OTHER", "AMICI equilibration failed: %s",
                ex.what()
            );
        steady_state_status_[1] = SteadyStateStatus::failed;
    }
}

void SteadystateProblem::initializeForwardProblem(
    int it, Solver const& solver, Model& model
) {
    newton_solver_->reinitialize();
    /* process solver handling for pre- or postequilibration */
    if (it == -1) {
        /* solver was not run before, set up everything */
        auto roots_found = std::vector<int>(model.ne, 0);
        model.initialize(
            state_.x, state_.dx, state_.sx, sdx_,
            solver.getSensitivityOrder() >= SensitivityOrder::first, roots_found
        );
        state_.t = model.t0();
        solver.setup(state_.t, &model, state_.x, state_.dx, state_.sx, sdx_);
    } else {
        /* solver was run before, extract current state from solver */
        solver.writeSolution(&state_.t, state_.x, state_.dx, state_.sx, xQ_);
    }

    /* overwrite starting timepoint */
    if (it < 1) /* No previous time point computed, set t = t0 */
        state_.t = model.t0();
    else /* Carry on simulating from last point */
        state_.t = model.getTimepoint(it - 1);

    state_.state = model.getModelState();
    flagUpdatedState();
}

bool SteadystateProblem::initializeBackwardProblem(
    Solver const& solver, Model& model, BackwardProblem const* bwd
) {
    newton_solver_->reinitialize();
    /* note that state_ is still set from forward run */
    if (bwd) {
        /* preequilibration */
        if (solver.getSensitivityMethodPreequilibration()
            != SensitivityMethod::adjoint)
            return false; /* if not adjoint mode, there's nothing to do */

        /* If we need to reinitialize solver states, this won't work yet. */
        if (model.nx_reinit() > 0)
            throw NewtonFailure(
                AMICI_NOT_IMPLEMENTED,
                "Adjoint preequilibration with reinitialization of "
                "non-constant states is not yet implemented. Stopping."
            );

        solver.reInit(state_.t, state_.x, state_.dx);
        solver.updateAndReinitStatesAndSensitivities(&model);
        xB_.copy(bwd->getAdjointState());
    }
    /* postequilibration does not need a reInit */

    /* initialize quadratures */
    xQ_.zero();
    xQB_.zero();
    xQBdot_.zero();

    return true;
}

void SteadystateProblem::computeSteadyStateQuadrature(
    Solver const& solver, Model& model
) {
    /* This routine computes the quadratures:
         xQB = Integral[ xB(x(t), t, p) * dxdot/dp(x(t), t, p) | dt ]
     As we're in steady state, we have x(t) = x_ss (x_steadystate), hence
         xQB = Integral[ xB(x_ss, t, p) | dt ] * dxdot/dp(x_ss, t, p)
     We therefore compute the integral over xB first and then do a
     matrix-vector multiplication */

    auto sensitivityMode = model.getSteadyStateSensitivityMode();

    /* Try to compute the analytical solution for quadrature algebraically */
    if (sensitivityMode == SteadyStateSensitivityMode::newtonOnly
        || sensitivityMode
               == SteadyStateSensitivityMode::integrateIfNewtonFails)
        getQuadratureByLinSolve(model);

    /* Perform simulation */
    if (sensitivityMode == SteadyStateSensitivityMode::integrationOnly
        || (sensitivityMode
                == SteadyStateSensitivityMode::integrateIfNewtonFails
            && !hasQuadrature()))
        getQuadratureBySimulation(solver, model);

    /* If analytic solution and integration did not work, throw an Exception */
    if (!hasQuadrature())
        throw AmiException(
            "Steady state backward computation failed: Linear "
            "system could not be solved (possibly due to singular Jacobian), "
            "and numerical integration did not equilibrate within maxsteps"
        );
}

void SteadystateProblem::getQuadratureByLinSolve(Model& model) {
    /* Computes the integral over the adjoint state xB:
     If the Jacobian has full rank, this has an analytical solution, since
     d/dt[ xB(t) ] = JB^T(x(t), p) xB(t) = JB^T(x_ss, p) xB(t)
     This linear ODE system with time-constant matrix has the solution
     xB(t) = exp( t * JB^T(x_ss, p) ) * xB(0)
     This integral xQ over xB is given as the solution of
     JB^T(x_ss, p) * xQ = xB(0)
     So we first try to solve the linear system, if possible. */

    /* copy content of xB into vector with integral */
    xQ_.copy(xB_);

    /* try to solve the linear system */
    try {
        /* compute integral over xB and write to xQ */
        newton_solver_->prepareLinearSystemB(model, state_);
        newton_solver_->solveLinearSystem(xQ_);
        /* Compute the quadrature as the inner product xQ * dxdotdp */
        computeQBfromQ(model, xQ_, xQB_);
        /* set flag that quadratures is available (for processing in rdata) */
        hasQuadrature_ = true;

        /* Finalize by setting adjoint state to zero (its steady state) */
        xB_.zero();
    } catch (NewtonFailure const&) {
        hasQuadrature_ = false;
    }
}

void SteadystateProblem::getQuadratureBySimulation(
    Solver const& solver, Model& model
) {
    /* If the Jacobian is singular, the integral over xB must be computed
       by usual integration over time, but  simplifications can be applied:
       x is not time dependent, no forward trajectory is needed. */

    /* set starting timepoint for the simulation solver */
    state_.t = model.t0();
    /* xQ was written in getQuadratureByLinSolve() -> set to zero */
    xQ_.zero();

    /* create a new solver object */
    auto simSolver = createSteadystateSimSolver(solver, model, false, true);

    /* perform integration and quadrature */
    try {
        runSteadystateSimulation(*simSolver, model, true);
        hasQuadrature_ = true;
    } catch (NewtonFailure const&) {
        hasQuadrature_ = false;
    }
}

[[noreturn]] void SteadystateProblem::handleSteadyStateFailure() {
    /* Throw error message according to error codes */
    std::string errorString = "Steady state computation failed. "
                              "First run of Newton solver failed";
    writeErrorString(&errorString, steady_state_status_[0]);
    errorString.append(" Simulation to steady state failed");
    writeErrorString(&errorString, steady_state_status_[1]);
    errorString.append(" Second run of Newton solver failed");
    writeErrorString(&errorString, steady_state_status_[2]);

    throw AmiException(errorString.c_str());
}

void SteadystateProblem::writeErrorString(
    std::string* errorString, SteadyStateStatus status
) const {
    /* write error message according to steady state status */
    switch (status) {
    case SteadyStateStatus::failed_too_long_simulation:
        (*errorString).append(": System could not be equilibrated.");
        break;
    case SteadyStateStatus::failed_damping:
        (*errorString).append(": Damping factor reached lower bound.");
        break;
    case SteadyStateStatus::failed_factorization:
        (*errorString).append(": RHS could not be factorized.");
        break;
    case SteadyStateStatus::failed_convergence:
        (*errorString).append(": No convergence was achieved.");
        break;
    default:
        (*errorString).append(".");
        break;
    }
}

bool SteadystateProblem::getSensitivityFlag(
    Model const& model, Solver const& solver, int it, SteadyStateContext context
) {
    /* We need to check whether we need to compute forward sensitivities.
       Depending on the situation (pre-/postequilibration) and the solver
       settings, the logic may be involved and is handled here.
       Most of these boolean operation could be simplified. However,
       clarity is more important than brevity. */

    /* Are we running in preequilibration (and hence create)? */
    bool preequilibration = (it == -1);

    /* Have we maybe already computed forward sensitivities? */
    bool forwardSensisAlreadyComputed
        = solver.getSensitivityOrder() >= SensitivityOrder::first
          && steady_state_status_[1] == SteadyStateStatus::success
          && (model.getSteadyStateSensitivityMode()
                  == SteadyStateSensitivityMode::integrationOnly
              || model.getSteadyStateSensitivityMode()
                     == SteadyStateSensitivityMode::integrateIfNewtonFails);

    bool simulationStartedInSteadystate
        = steady_state_status_[0] == SteadyStateStatus::success
          && numsteps_[0] == 0;

    /* Do we need forward sensis for postequilibration? */
    bool needForwardSensisPosteq
        = !preequilibration && !forwardSensisAlreadyComputed
          && solver.getSensitivityOrder() >= SensitivityOrder::first
          && solver.getSensitivityMethod() == SensitivityMethod::forward;

    /* Do we need forward sensis for preequilibration? */
    bool needForwardSensisPreeq
        = preequilibration && !forwardSensisAlreadyComputed
          && solver.getSensitivityMethodPreequilibration()
                 == SensitivityMethod::forward
          && solver.getSensitivityOrder() >= SensitivityOrder::first;

    /* Do we need to do the linear system solve to get forward sensitivities? */
    bool needForwardSensisNewton
        = (needForwardSensisPreeq || needForwardSensisPosteq)
          && !simulationStartedInSteadystate;

    /* When we're creating a new solver object */
    bool needForwardSensiAtCreation
        = needForwardSensisPreeq
          && (model.getSteadyStateSensitivityMode()
                  == SteadyStateSensitivityMode::integrationOnly
              || model.getSteadyStateSensitivityMode()
                     == SteadyStateSensitivityMode::integrateIfNewtonFails);

    /* Check if we need to store sensis */
    switch (context) {
    case SteadyStateContext::newtonSensi:
        return needForwardSensisNewton;

    case SteadyStateContext::sensiStorage:
        return needForwardSensisNewton || forwardSensisAlreadyComputed
               || simulationStartedInSteadystate;

    case SteadyStateContext::solverCreation:
        return needForwardSensiAtCreation;

    default:
        throw AmiException("Requested invalid context in sensitivity "
                           "processing during steady state computation");
    }
}

realtype SteadystateProblem::getWrmsNorm(
    AmiVector const& x, AmiVector const& xdot, realtype atol, realtype rtol,
    AmiVector& ewt
) const {
    /* Depending on what convergence we want to check (xdot, sxdot, xQBdot)
       we need to pass ewt[QB], as xdot and xQBdot have different sizes */
    /* ewt = x */
    N_VAbs(const_cast<N_Vector>(x.getNVector()), ewt.getNVector());
    /* ewt *= rtol */
    N_VScale(rtol, ewt.getNVector(), ewt.getNVector());
    /* ewt += atol */
    N_VAddConst(ewt.getNVector(), atol, ewt.getNVector());
    /* ewt = 1/ewt (ewt = 1/(rtol*x+atol)) */
    N_VInv(ewt.getNVector(), ewt.getNVector());
    /* wrms = sqrt(sum((xdot/ewt)**2)/n) where n = size of state vector */
    return N_VWrmsNorm(
        const_cast<N_Vector>(xdot.getNVector()), ewt.getNVector()
    );
}

realtype
SteadystateProblem::getWrms(Model& model, SensitivityMethod sensi_method) {
    realtype wrms = INFINITY;
    if (sensi_method == SensitivityMethod::adjoint) {
        /* In the adjoint case, only xQB contributes to the gradient, the exact
           steadystate is less important, as xB = xQdot may even not converge
           to zero at all. So we need xQBdot, hence compute xQB first. */
        computeQBfromQ(model, xQ_, xQB_);
        computeQBfromQ(model, xB_, xQBdot_);
        if (newton_step_conv_)
            throw NewtonFailure(
                AMICI_NOT_IMPLEMENTED,
                "Newton type convergence check is not implemented for adjoint "
                "steady state computations. Stopping."
            );
        wrms = getWrmsNorm(xQB_, xQBdot_, atol_quad_, rtol_quad_, ewtQB_);
    } else {
        /* If we're doing a forward simulation (with or without sensitivities:
           Get RHS and compute weighted error norm */
        if (newton_step_conv_)
            getNewtonStep(model);
        else
            updateRightHandSide(model);
        wrms = getWrmsNorm(
            state_.x, newton_step_conv_ ? delta_ : xdot_, atol_, rtol_, ewt_
        );
    }
    return wrms;
}

realtype SteadystateProblem::getWrmsFSA(Model& model) {
    /* Forward sensitivities: Compute weighted error norm for their RHS */
    realtype wrms = 0.0;

    /* we don't need to call prepareLinearSystem in this function, since it was
     already computed in the preceding getWrms call and both equations have the
     same jacobian */

    xdot_updated_ = false;
    for (int ip = 0; ip < model.nplist(); ++ip) {
        model.fsxdot(
            state_.t, state_.x, state_.dx, ip, state_.sx[ip], state_.dx, xdot_
        );
        if (newton_step_conv_)
            newton_solver_->solveLinearSystem(xdot_);
        wrms
            = getWrmsNorm(state_.sx[ip], xdot_, atol_sensi_, rtol_sensi_, ewt_);
        /* ideally this function would report the maximum of all wrms over
         all ip, but for practical purposes we can just report the wrms for
         the first ip where we know that the convergence threshold is not
         satisfied. */
        if (wrms > conv_thresh)
            break;
    }
    /* just report the parameter for the last ip, value doesn't matter it's
     only important that all of them satisfy the convergence threshold */
    return wrms;
}

bool SteadystateProblem::checkSteadyStateSuccess() const {
    /* Did one of the attempts yield s steady state? */
    return std::any_of(
        steady_state_status_.begin(), steady_state_status_.end(),
        [](SteadyStateStatus status) {
            return status == SteadyStateStatus::success;
        }
    );
}

void SteadystateProblem::applyNewtonsMethod(Model& model, bool newton_retry) {
    int& i_newtonstep = numsteps_.at(newton_retry ? 2 : 0);
    i_newtonstep = 0;
    gamma_ = 1.0;
    bool update_direction = true;
    bool step_successful = false;

    if (model.nx_solver == 0)
        return;

    /* initialize output of linear solver for Newton step */
    delta_.zero();
    x_old_.copy(state_.x);
    bool converged = false;
    wrms_ = getWrms(model, SensitivityMethod::none);
    converged = newton_retry ? false : wrms_ < conv_thresh;
    while (!converged && i_newtonstep < max_steps_) {

        /* If Newton steps are necessary, compute the initial search
         direction */
        if (update_direction) {
            getNewtonStep(model);
            /* we store delta_ here as later convergence checks may
             update it */
            delta_old_.copy(delta_);
        }

        /* Try step with new gamma_/delta_ */
        linearSum(
            1.0, x_old_, gamma_, update_direction ? delta_ : delta_old_,
            state_.x
        );
        flagUpdatedState();

        /* Compute new xdot and residuals */
        realtype wrms_tmp = getWrms(model, SensitivityMethod::none);

        step_successful = wrms_tmp < wrms_;
        if (step_successful) {
            /* If new residuals are smaller than old ones, update state */
            wrms_ = wrms_tmp;
            /* precheck convergence */
            converged = wrms_ < conv_thresh;
            if (converged) {
                converged = makePositiveAndCheckConvergence(model);
            }
            /* update x_old_ _after_ positivity was enforced */
            x_old_.copy(state_.x);
        }

        update_direction = updateDampingFactor(step_successful);
        /* increase step counter */
        i_newtonstep++;
    }

    if (!converged)
        throw NewtonFailure(AMICI_TOO_MUCH_WORK, "applyNewtonsMethod");
}

bool SteadystateProblem::makePositiveAndCheckConvergence(Model& model) {
    /* Ensure positivity of the found state and recheck if
       the convergence still holds */
    auto nonnegative = model.getStateIsNonNegative();
    for (int ix = 0; ix < model.nx_solver; ix++) {
        if (state_.x[ix] < 0.0 && nonnegative[ix]) {
            state_.x[ix] = 0.0;
            flagUpdatedState();
        }
    }
    wrms_ = getWrms(model, SensitivityMethod::none);
    return wrms_ < conv_thresh;
}

bool SteadystateProblem::updateDampingFactor(bool step_successful) {
    if (damping_factor_mode_ != NewtonDampingFactorMode::on)
        return true;

    if (step_successful)
        gamma_ = fmin(1.0, 2.0 * gamma_);
    else
        gamma_ = gamma_ / 4.0;

    if (gamma_ < damping_factor_lower_bound_)
        throw NewtonFailure(
            AMICI_DAMPING_FACTOR_ERROR,
            "Newton solver failed: the damping factor "
            "reached its lower bound"
        );
    return step_successful;
}

void SteadystateProblem::runSteadystateSimulation(
    Solver const& solver, Model& model, bool backward
) {
    if (model.nx_solver == 0)
        return;
    /* Loop over steps and check for convergence
       NB: This function is used for forward and backward simulation, and may
       be called by workSteadyStateProblem and workSteadyStateBackwardProblem.
       Whether we simulate forward or backward in time is reflected by the
       flag "backward". */

    /* Do we also have to check for convergence of sensitivities? */
    SensitivityMethod sensitivityFlag = SensitivityMethod::none;
    if (solver.getSensitivityOrder() > SensitivityOrder::none
        && solver.getSensitivityMethod() == SensitivityMethod::forward)
        sensitivityFlag = SensitivityMethod::forward;
    /* If flag for forward sensitivity computation by simulation is not set,
     disable forward sensitivity integration. Sensitivities will be computed
     by newtonsolver.computeNewtonSensis then */
    if (model.getSteadyStateSensitivityMode()
        == SteadyStateSensitivityMode::newtonOnly) {
        solver.switchForwardSensisOff();
        sensitivityFlag = SensitivityMethod::none;
    }
    if (backward)
        sensitivityFlag = SensitivityMethod::adjoint;

    int& sim_steps = backward ? numstepsB_ : numsteps_.at(1);

    int convergence_check_frequency = 1;

    if (newton_step_conv_)
        convergence_check_frequency = 25;

    while (true) {
        if (sim_steps % convergence_check_frequency == 0) {
            // Check for convergence (already before simulation, since we might
            // start in steady state)
            wrms_ = getWrms(model, sensitivityFlag);
            if (wrms_ < conv_thresh) {
                if (check_sensi_conv_
                    && sensitivityFlag == SensitivityMethod::forward) {
                    updateSensiSimulation(solver);
                    // getWrms needs to be called before getWrmsFSA
                    // such that the linear system is prepared for newton-type
                    // convergence check
                    if (getWrmsFSA(model) < conv_thresh)
                        break; // converged
                } else {
                    break; // converged
                }
            }
        }

        /* check for maxsteps  */
        if (sim_steps >= solver.getMaxSteps()) {
            throw IntegrationFailure(AMICI_TOO_MUCH_WORK, state_.t);
        }

        /* increase counter */
        sim_steps++;
        /* One step of ODE integration
         reason for tout specification:
         max with 1 ensures correct direction (any positive value would do)
         multiplication with 10 ensures nonzero difference and should ensure
         stable computation value is not important for AMICI_ONE_STEP mode,
         only direction w.r.t. current t
         */
        solver.step(std::max(state_.t, 1.0) * 10);

        if (backward) {
            solver.writeSolution(&state_.t, xB_, state_.dx, state_.sx, xQ_);
        } else {
            solver.writeSolution(
                &state_.t, state_.x, state_.dx, state_.sx, xQ_
            );
            flagUpdatedState();
        }
    }

    // if check_sensi_conv_ is deactivated, we still have to update sensis
    if (sensitivityFlag == SensitivityMethod::forward)
        updateSensiSimulation(solver);
}

std::unique_ptr<Solver> SteadystateProblem::createSteadystateSimSolver(
    Solver const& solver, Model& model, bool forwardSensis, bool backward
) const {
    /* Create new CVode solver object */
    auto sim_solver = std::unique_ptr<Solver>(solver.clone());

    sim_solver->logger = solver.logger;

    switch (solver.getLinearSolver()) {
    case LinearSolver::dense:
        break;
    case LinearSolver::KLU:
        break;
    default:
        throw AmiException("invalid solver for steadystate simulation");
    }
    /* do we need sensitivities? */
    if (forwardSensis) {
        /* need forward to compute sx0 */
        sim_solver->setSensitivityMethod(SensitivityMethod::forward);
    } else {
        sim_solver->setSensitivityMethod(SensitivityMethod::none);
        sim_solver->setSensitivityOrder(SensitivityOrder::none);
    }
    /* use x and sx as dummies for dx and sdx
     (they wont get touched in a CVodeSolver) */
    sim_solver->setup(model.t0(), &model, state_.x, state_.dx, state_.sx, sdx_);
    if (backward) {
        sim_solver->setup(model.t0(), &model, xB_, xB_, state_.sx, sdx_);
        sim_solver->setupSteadystate(
            model.t0(), &model, state_.x, state_.dx, xB_, xB_, xQ_
        );
    } else {
        sim_solver->setup(
            model.t0(), &model, state_.x, state_.dx, state_.sx, sdx_
        );
    }

    return sim_solver;
}

void SteadystateProblem::computeQBfromQ(
    Model& model, AmiVector const& yQ, AmiVector& yQB
) const {
    /* Compute the quadrature as the inner product: yQB = dxdotdp * yQ */

    /* set to zero first, as multiplication adds to existing value */
    yQB.zero();
    /* multiply */
    if (model.pythonGenerated) {
        /* fill dxdotdp with current values */
        auto const& plist = model.getParameterList();
        model.fdxdotdp(state_.t, state_.x, state_.dx);
        model.get_dxdotdp_full().multiply(
            yQB.getNVector(), yQ.getNVector(), plist, true
        );
    } else {
        for (int ip = 0; ip < model.nplist(); ++ip)
            yQB[ip] = dotProd(yQ, model.get_dxdotdp()[ip]);
    }
}

void SteadystateProblem::getAdjointUpdates(Model& model, ExpData const& edata) {
    xB_.zero();
    for (int it = 0; it < model.nt(); it++) {
        if (std::isinf(model.getTimepoint(it))) {
            model.getAdjointStateObservableUpdate(
                slice(dJydx_, it, model.nx_solver * model.nJ), it, state_.x,
                edata
            );
            for (int ix = 0; ix < model.nxtrue_solver; ix++)
                xB_[ix] += dJydx_[ix + it * model.nx_solver];
        }
    }
}

void SteadystateProblem::flagUpdatedState() {
    xdot_updated_ = false;
    delta_updated_ = false;
    sensis_updated_ = false;
}

void SteadystateProblem::updateSensiSimulation(Solver const& solver) {
    if (sensis_updated_)
        return;
    state_.sx = solver.getStateSensitivity(state_.t);
    sensis_updated_ = true;
}

void SteadystateProblem::updateRightHandSide(Model& model) {
    if (xdot_updated_)
        return;
    model.fxdot(state_.t, state_.x, state_.dx, xdot_);
    xdot_updated_ = true;
}

void SteadystateProblem::getNewtonStep(Model& model) {
    if (delta_updated_)
        return;
    updateRightHandSide(model);
    delta_.copy(xdot_);
    newton_solver_->getStep(delta_, model, state_);
    delta_updated_ = true;
}
} // namespace amici<|MERGE_RESOLUTION|>--- conflicted
+++ resolved
@@ -111,7 +111,6 @@
     forward sensitivities ODEs is coupled. If 'integrationOnly' approach is
     chosen for sensitivity computation it is enforced that steady state is
     computed only by numerical integration as well. */
-<<<<<<< HEAD
     bool turnOffNewton = model.getSteadyStateComputationMode() ==
         SteadyStateComputationMode::integrationOnly ||
         solver.getNewtonMaxSteps() == 0 || (
@@ -120,17 +119,7 @@
         ((it == -1 && solver.getSensitivityMethodPreequilibration() ==
          SensitivityMethod::forward) || solver.getSensitivityMethod() ==
         SensitivityMethod::forward));
-=======
-    bool turnOffNewton
-        = solver.getNewtonMaxSteps() == 0
-          || (model.getSteadyStateSensitivityMode()
-                  == SteadyStateSensitivityMode::integrationOnly
-              && ((it == -1
-                   && solver.getSensitivityMethodPreequilibration()
-                          == SensitivityMethod::forward)
-                  || solver.getSensitivityMethod() == SensitivityMethod::forward
-              ));
->>>>>>> f6f71632
+
 
     bool turnOffSimulation = model.getSteadyStateComputationMode() ==
         SteadyStateComputationMode::newtonOnly;
