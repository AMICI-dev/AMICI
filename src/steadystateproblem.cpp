#include "amici/steadystateproblem.h"
#include "amici/defines.h"
#include "amici/model.h"
#include "amici/solver.h"
#include "amici/solver_cvodes.h"
#include "amici/edata.h"
#include "amici/forwardproblem.h"
#include "amici/newton_solver.h"
#include "amici/misc.h"

#include <cmath>
#include <cstring>
#include <ctime>
#include <sundials/sundials_dense.h>
#include <memory>
#include <cvodes/cvodes.h>

namespace amici {

<<<<<<< HEAD
SteadystateProblem::SteadystateProblem(const Solver &solver, const Model &model)
    : delta(model.nx_solver), ewt(model.nx_solver),
      rel_x_newton(model.nx_solver), x_newton(model.nx_solver),
      x(model.nx_solver), x_old(model.nx_solver), dx(model.nx_solver),
      xdot(model.nx_solver), xdot_old(model.nx_solver),
      sx(model.nx_solver, model.nplist()), sdx(model.nx_solver, model.nplist()),
      dJydx(model.nJ * model.nx_solver * model.nt(), 0.0), numsteps(3, 0),
      numlinsteps(solver.getNewtonMaxSteps() * 2, 0) {}

void SteadystateProblem::workSteadyStateProblem(Solver *solver, Model *model,
                                                int it) {

=======
SteadystateProblem::SteadystateProblem(const Solver *solver,
                                       const AmiVector &x0):
    t(solver->gett()), delta(solver->nx()), ewt(solver->nx()),
    rel_x_newton(solver->nx()), x_newton(solver->nx()), x(x0),
    x_old(solver->nx()), dx(solver->nx()), xdot(solver->nx()),
    xdot_old(solver->nx()), sx(solver->getStateSensitivity(solver->gett())),
    sdx(solver->nx(), solver->nplist()), xQB(solver->nquad()) {}

void SteadystateProblem::workSteadyStateProblem(ReturnData *rdata,
                                               Solver *solver, Model *model,
                                               int it) {
    /**
     * Tries to determine the steady state of the ODE system by a Newton
     * solver, uses forward intergration, if the Newton solver fails,
     * restarts Newton solver, if integration fails.
     * Computes steady state sensitivities
     *
     * @param solver pointer to the AMICI solver object
     * @param model pointer to the AMICI model object
     * @param it integer with the index of the current time step
     * @param rdata pointer to the return data object
     */
    double run_time;
>>>>>>> f8fbf3f6
    clock_t starttime;

    /* First, try to do Newton steps */
    starttime = clock();

    if (it == -1) {
        /* solver was not run before, set up everything */
        model->initialize(x, dx, sx, sdx,
                          solver->getSensitivityOrder() >=
                              SensitivityOrder::first);
        t = model->t0();
        solver->setup(t, model, x, dx, sx, sdx);
    } else {
        /* Are we computing adjoint sensitivities? That's not yet supoorted
           with steady state sensitivity analysis */
        if (solver->getSensitivityOrder() >= SensitivityOrder::first &&
            solver->getSensitivityMethod() == SensitivityMethod::adjoint)
            throw AmiException("Steady state sensitivity computation together "
                               "with adjoint sensitivity analysis is currently "
                               "not supported.");
        /* solver was run before, extract current state from solver */
        solver->writeSolution(&t, x, dx, sx);
    }

    auto newtonSolver = NewtonSolver::getSolver(&t, &x, *solver, model);

    newton_status = NewtonStatus::failed;
    try {
        applyNewtonsMethod(model, newtonSolver.get(), NewtonStatus::newt);
        newton_status = NewtonStatus::newt;
        std::copy_n(newtonSolver->getNumLinSteps().begin(),
                    solver->getNewtonMaxSteps(), numlinsteps.begin());
    } catch (NewtonFailure const &ex1) {
        std::copy_n(newtonSolver->getNumLinSteps().begin(),
                    solver->getNewtonMaxSteps(), numlinsteps.begin());
        try {
            /* Newton solver did not work, so try a simulation */
            if (it < 1) /* No previous time point computed, set t = t0 */
                t = model->t0();
            else /* Carry on simulating from last point */
                t = model->getTimepoint(it - 1);
            if (it < 0) {
                /* Preequilibration? -> Create a new CVode object for sim */
                auto newtonSimSolver =
                    createSteadystateSimSolver(solver, model);
                getSteadystateSimulation(newtonSimSolver.get(), model);
            } else {
                /* Solver was already created, use this one */
                getSteadystateSimulation(solver, model);
            }
            newton_status = NewtonStatus::newt_sim;
        } catch (AmiException const &ex2) {
            /* may be integration failure from AmiSolve, so NewtonFailure
               won't do for all cases */
            try {
                applyNewtonsMethod(model, newtonSolver.get(),
                                   NewtonStatus::newt_sim_newt);
                newton_status = NewtonStatus::newt_sim_newt;
                std::copy_n(
                    newtonSolver->getNumLinSteps().begin(),
                    solver->getNewtonMaxSteps(),
                    &numlinsteps.at(solver->getNewtonMaxLinearSteps() + 1));
            } catch (NewtonFailure const &ex3) {
                std::copy_n(
                    newtonSolver->getNumLinSteps().begin(),
                    solver->getNewtonMaxSteps(),
                    &numlinsteps.at(solver->getNewtonMaxLinearSteps() + 1));
                if (ex3.error_code == AMICI_TOO_MUCH_WORK)
                    throw AmiException("Steady state computation failed to "
                                       "converge within the allowed maximum "
                                       "number of iterations");
                throw;
            }
        }
    }
    cpu_time = (double)((clock() - starttime) * 1000) / CLOCKS_PER_SEC;

    /* Compute steady state sensitvities */
    if (solver->getSensitivityOrder() >= SensitivityOrder::first &&
        (newton_status == NewtonStatus::newt ||
         newton_status == NewtonStatus::newt_sim_newt ||
         model->getSteadyStateSensitivityMode() ==
             SteadyStateSensitivityMode::newtonOnly))
        // for newton_status == 2 the sensis were computed via FSA
        newtonSolver->computeNewtonSensis(sx);

    /* Get output of steady state solver, write it to x0 and reset time
     if necessary */
    storeSimulationState(model, solver->getSensitivityOrder() >=
                                    SensitivityOrder::first);
}

void SteadystateProblem::workSteadyStateBackwardProblem(ReturnData *rdata, Solver *solver,
                                                        const ExpData *edata, Model *model)
{
    clock_t starttime = clock();
    realtype T = std::numeric_limits<realtype>::infinity();

    // Compute the linear system JB*v = dJydy
    auto newtonSolver = NewtonSolver::getSolver(
        &T, &x, solver->getLinearSolver(), model, rdata,
        solver->getNewtonMaxLinearSteps(), solver->getNewtonMaxSteps(),
        solver->getAbsoluteTolerance(), solver->getRelativeTolerance(),
        solver->getNewtonDampingFactorMode(),
        solver->getNewtonDampingFactorLowerBound());

    // Construct the right hand size
    // FIXME: Could be simplified? What is the order on dJydx?
    std::vector<realtype> dJydx(model->nJ * model->nx_solver, 0.0);
    model->getAdjointStateObservableUpdate(dJydx, rdata->nt-1, x, *edata);

    amici::AmiVector rhs(model->nx_solver);
    for (int ix = 0; ix < model->nxtrue_solver; ix++) {
        for (int iJ = 0; iJ < model->nJ; iJ++)
            rhs[ix + iJ * model->nxtrue_solver] = dJydx[iJ + ix * model->nJ];
    }

    newtonSolver->prepareLinearSystemB(0, -1);
    newtonSolver->solveLinearSystem(rhs);

    // Compute the inner product v*dxotdp
    if (model->pythonGenerated)
    {
        const auto& plist = model->getParameterList();
        if (model->ndxdotdp_explicit > 0)
            model->dxdotdp_explicit.multiply(xQB.getNVector(), rhs.getNVector(), plist, true);
        if (model->ndxdotdp_implicit > 0)
            model->dxdotdp_implicit.multiply(xQB.getNVector(), rhs.getNVector(), plist, true);
    }
    else
    {
      for (int ip=0; ip<model->nplist(); ++ip)
        xQB[ip] = N_VDotProd(rhs.getNVector(), model->dxdotdp.getNVector(ip));
    }

    rdata->newton_cpu_timeB = (double)((clock() - starttime) * 1000) / CLOCKS_PER_SEC;
}

realtype SteadystateProblem::getWrmsNorm(const AmiVector &x,
                                         const AmiVector &xdot,
                                         realtype atol,
                                         realtype rtol
                                         ) {
    N_VAbs(x.getNVector(), ewt.getNVector());
    N_VScale(rtol, ewt.getNVector(), ewt.getNVector());
    N_VAddConst(ewt.getNVector(), atol, ewt.getNVector());
    N_VInv(ewt.getNVector(), ewt.getNVector());
    return N_VWrmsNorm(xdot.getNVector(), ewt.getNVector());
}

bool SteadystateProblem::checkConvergence(const Solver *solver, Model *model) {
    /* get RHS and compute weighted error norm */
    model->fxdot(t, x, dx, xdot);
    wrms = getWrmsNorm(x, xdot, solver->getAbsoluteToleranceSteadyState(),
                       solver->getRelativeToleranceSteadyState());
    bool converged = wrms < RCONST(1.0);

    /* If we also integrate forward sensis, we need to also check those:
       Check if: sensis enabled && steadyStateSensiMode == simulation
     */
    bool checkForwardSensis =
        solver->getSensitivityOrder() > SensitivityOrder::none &&
        model->getSteadyStateSensitivityMode() ==
            SteadyStateSensitivityMode::simulationFSA;

    /* get RHS of sensitivities and compute weighted error norm */
    if (checkForwardSensis) {
        for (int ip = 0; ip < model->nplist(); ++ip) {
            if (converged) {
                sx = solver->getStateSensitivity(t);
                model->fsxdot(t, x, dx, ip, sx[ip], dx, xdot);
                wrms = getWrmsNorm(
                    x, xdot, solver->getAbsoluteToleranceSteadyStateSensi(),
                    solver->getRelativeToleranceSteadyStateSensi());
                converged = wrms < RCONST(1.0);
            }
        }
    }
    return converged;
}

void SteadystateProblem::applyNewtonsMethod(Model *model,
                                            NewtonSolver *newtonSolver,
                                            NewtonStatus steadystate_try) {
    int i_newtonstep = 0;
    int ix = 0;
    double gamma = 1.0;
    bool compNewStep = true;

    /* initialize output of linear solver for Newton step */
    delta.reset();

    model->fxdot(t, x, dx,xdot);

    /* Check for relative error, but make sure not to divide by 0!
        Ensure positivity of the state */
    x_newton = x;
    x_old = x;
    xdot_old = xdot;

    wrms = getWrmsNorm(x_newton, xdot, newtonSolver->atol, newtonSolver->rtol);
    bool converged = wrms < RCONST(1.0);
    while (!converged && i_newtonstep < newtonSolver->maxsteps) {

        /* If Newton steps are necessary, compute the inital search direction */
        if (compNewStep) {
            try {
                delta = xdot;
                newtonSolver->getStep(steadystate_try == NewtonStatus::newt ? 1
                                                                            : 2,
                                      i_newtonstep, delta);
            } catch (NewtonFailure const &ex) {
                numsteps.at(steadystate_try == NewtonStatus::newt ? 0 : 2) =
                    i_newtonstep;
                throw;
            } catch (std::exception const &ex) {
                numsteps.at(steadystate_try == NewtonStatus::newt ? 0 : 2) =
                    i_newtonstep;
                throw AmiException("Newton solver failed to compute new step: "
                                   "%s",
                                   ex.what());
            }
        }

        /* Try a full, undamped Newton step */
        N_VLinearSum(1.0, x_old.getNVector(), gamma, delta.getNVector(),
                     x.getNVector());

        /* Compute new xdot and residuals */
        model->fxdot(t, x, dx, xdot);
        realtype wrms_tmp = getWrmsNorm(x_newton, xdot, newtonSolver->atol,
                                        newtonSolver->rtol);

        if (wrms_tmp < wrms) {
            /* If new residuals are smaller than old ones, update state */
            wrms = wrms_tmp;
            x_old = x;
            xdot_old = xdot;
            /* New linear solve due to new state */
            compNewStep = true;
            /* Check residuals vs tolerances */
            converged = wrms < RCONST(1.0);

            if (converged) {
                /* Ensure positivity of the found state and recheck if
                   the convergence still holds */
                bool recheck_convergence = false;
                for (ix = 0; ix < model->nx_solver; ix++) {
                    if (x[ix] < 0.0) {
                        x[ix] = 0.0;
                        recheck_convergence = true;
                    }
                }
                if (recheck_convergence) {
                  model->fxdot(t, x, dx, xdot);
                  wrms = getWrmsNorm(x_newton, xdot, newtonSolver->atol, newtonSolver->rtol);
                  converged = wrms < RCONST(1.0);
                }
            } else if (newtonSolver->dampingFactorMode==NewtonDampingFactorMode::on) {
                /* increase dampening factor (superfluous, if converged) */
                gamma = fmin(1.0, 2.0 * gamma);
            }
        } else if (newtonSolver->dampingFactorMode==NewtonDampingFactorMode::on) {
            /* Reduce dampening factor and raise an error when becomes too small */
            gamma = gamma / 4.0;
            if (gamma < newtonSolver->dampingFactorLowerBound)
              throw AmiException("Newton solver failed: a damping factor reached its lower bound");

            /* No new linear solve, only try new dampening */
            compNewStep = false;
        }
        /* increase step counter */
        i_newtonstep++;
    }

    /* Set return values */
    numsteps.at(steadystate_try == NewtonStatus::newt ? 0 : 2) = i_newtonstep;
    if (!converged)
        throw NewtonFailure(AMICI_TOO_MUCH_WORK, "applyNewtonsMethod");
}

void SteadystateProblem::getSteadystateSimulation(Solver *solver,
                                                  Model *model)
{
    /* Loop over steps and check for convergence */
    bool converged = checkConvergence(solver, model);
    int steps_newton = 0;
    /* If flag for forward sensitivity computation by simulation is not set,
     disable forward sensitivity integration. Sensitivities will be combputed
     by newonSolver->computeNewtonSensis then */
    if (model->getSteadyStateSensitivityMode() ==
        SteadyStateSensitivityMode::newtonOnly)
        solver->switchForwardSensisOff();

    while (!converged) {
        /* One step of ODE integration
         reason for tout specification:
         max with 1 ensures correct direction (any positive value would do)
         multiplication with 10 ensures nonzero difference and should ensure
         stable computation value is not important for AMICI_ONE_STEP mode,
         only direction w.r.t. current t
         */
        solver->step(std::max(t, 1.0) * 10);
        solver->writeSolution(&t, x, dx, sx);

        /* Check for convergence */
        converged = checkConvergence(solver, model);
        /* increase counter, check for maxsteps */
        steps_newton++;
        if (steps_newton >= solver->getMaxSteps() && !converged) {
            numsteps.at(static_cast<int>(NewtonStatus::newt_sim) - 1) =
                steps_newton;
            throw NewtonFailure(AMICI_TOO_MUCH_WORK,
                                "exceeded maximum number of steps");
        }
    }
    numsteps.at(static_cast<int>(NewtonStatus::newt_sim) - 1) = steps_newton;
    if (solver->getSensitivityOrder() > SensitivityOrder::none &&
        model->getSteadyStateSensitivityMode() ==
        SteadyStateSensitivityMode::simulationFSA)
        sx = solver->getStateSensitivity(t);
}

std::unique_ptr<Solver> SteadystateProblem::createSteadystateSimSolver(
        const Solver *solver, Model *model) const
{
    /* Create new CVode solver object */

    auto newton_solver = std::unique_ptr<Solver>(solver->clone());

    switch (solver->getLinearSolver()) {
    case LinearSolver::dense:
    case LinearSolver::KLU:
    case LinearSolver::SuperLUMT:
        break;
    default:
        throw NewtonFailure(AMICI_NOT_IMPLEMENTED,
                            "invalid solver for steadystate simulation");
    }
    if (solver->getSensitivityMethod() != SensitivityMethod::none &&
        model->getSteadyStateSensitivityMode() ==
            SteadyStateSensitivityMode::simulationFSA)
        newton_solver->setSensitivityMethod(SensitivityMethod::forward);
    // need forward to compute sx0
    else
        newton_solver->setSensitivityMethod(SensitivityMethod::none);

    /* use x and sx as dummies for dx and sdx
     (they wont get touched in a CVodeSolver) */
    newton_solver->setup(model->t0(), model, x, x, sx, sx);

    return newton_solver;
}

void SteadystateProblem::getAdjointUpdates(Model &model,
                                           const ExpData &edata) {
    for (int it=0; it < model.nt(); it++) {
        if (std::isinf(model.getTimepoint(it))) {
            model.getAdjointStateObservableUpdate(
                slice(dJydx, it, model.nx_solver * model.nJ), it, x, edata);
        }
    }
}

void SteadystateProblem::storeSimulationState(Model *model, bool storesensi) {
    state.t = INFINITY;
    state.x = x;
    state.dx = xdot;
    if (storesensi)
        state.sx = sx;
    state.state = model->getModelState();
}

void SteadystateProblem::writeSolutionBackward(AmiVector &xQB) const {
    xQB.copy(this->xQB);
}

} // namespace amici<|MERGE_RESOLUTION|>--- conflicted
+++ resolved
@@ -17,7 +17,6 @@
 
 namespace amici {
 
-<<<<<<< HEAD
 SteadystateProblem::SteadystateProblem(const Solver &solver, const Model &model)
     : delta(model.nx_solver), ewt(model.nx_solver),
       rel_x_newton(model.nx_solver), x_newton(model.nx_solver),
@@ -30,31 +29,6 @@
 void SteadystateProblem::workSteadyStateProblem(Solver *solver, Model *model,
                                                 int it) {
 
-=======
-SteadystateProblem::SteadystateProblem(const Solver *solver,
-                                       const AmiVector &x0):
-    t(solver->gett()), delta(solver->nx()), ewt(solver->nx()),
-    rel_x_newton(solver->nx()), x_newton(solver->nx()), x(x0),
-    x_old(solver->nx()), dx(solver->nx()), xdot(solver->nx()),
-    xdot_old(solver->nx()), sx(solver->getStateSensitivity(solver->gett())),
-    sdx(solver->nx(), solver->nplist()), xQB(solver->nquad()) {}
-
-void SteadystateProblem::workSteadyStateProblem(ReturnData *rdata,
-                                               Solver *solver, Model *model,
-                                               int it) {
-    /**
-     * Tries to determine the steady state of the ODE system by a Newton
-     * solver, uses forward intergration, if the Newton solver fails,
-     * restarts Newton solver, if integration fails.
-     * Computes steady state sensitivities
-     *
-     * @param solver pointer to the AMICI solver object
-     * @param model pointer to the AMICI model object
-     * @param it integer with the index of the current time step
-     * @param rdata pointer to the return data object
-     */
-    double run_time;
->>>>>>> f8fbf3f6
     clock_t starttime;
 
     /* First, try to do Newton steps */
@@ -147,19 +121,15 @@
                                     SensitivityOrder::first);
 }
 
-void SteadystateProblem::workSteadyStateBackwardProblem(ReturnData *rdata, Solver *solver,
-                                                        const ExpData *edata, Model *model)
+void SteadystateProblem::workSteadyStateBackwardProblem(Solver *solver,
+                                                        const ExpData *edata,
+                                                        Model *model,
+                                                        int it)
 {
-    clock_t starttime = clock();
-    realtype T = std::numeric_limits<realtype>::infinity();
+    realtype t = std::numeric_limits<realtype>::infinity();
 
     // Compute the linear system JB*v = dJydy
-    auto newtonSolver = NewtonSolver::getSolver(
-        &T, &x, solver->getLinearSolver(), model, rdata,
-        solver->getNewtonMaxLinearSteps(), solver->getNewtonMaxSteps(),
-        solver->getAbsoluteTolerance(), solver->getRelativeTolerance(),
-        solver->getNewtonDampingFactorMode(),
-        solver->getNewtonDampingFactorLowerBound());
+    auto newtonSolver = NewtonSolver::getSolver(&t, &x, *solver, model);
 
     // Construct the right hand size
     // FIXME: Could be simplified? What is the order on dJydx?
@@ -167,30 +137,27 @@
     model->getAdjointStateObservableUpdate(dJydx, rdata->nt-1, x, *edata);
 
     amici::AmiVector rhs(model->nx_solver);
-    for (int ix = 0; ix < model->nxtrue_solver; ix++) {
+    getAdjointUpdates(Model &model, const ExpData &edata);
+    for (int ix = 0; ix < model->nxtrue_solver; ix++)
         for (int iJ = 0; iJ < model->nJ; iJ++)
             rhs[ix + iJ * model->nxtrue_solver] = dJydx[iJ + ix * model->nJ];
-    }
 
     newtonSolver->prepareLinearSystemB(0, -1);
     newtonSolver->solveLinearSystem(rhs);
 
     // Compute the inner product v*dxotdp
-    if (model->pythonGenerated)
-    {
+    if (model->pythonGenerated) {
         const auto& plist = model->getParameterList();
         if (model->ndxdotdp_explicit > 0)
-            model->dxdotdp_explicit.multiply(xQB.getNVector(), rhs.getNVector(), plist, true);
+            model->dxdotdp_explicit.multiply(xQB.getNVector(),
+                                             rhs.getNVector(), plist, true);
         if (model->ndxdotdp_implicit > 0)
-            model->dxdotdp_implicit.multiply(xQB.getNVector(), rhs.getNVector(), plist, true);
-    }
-    else
-    {
+            model->dxdotdp_implicit.multiply(xQB.getNVector(),
+                                             rhs.getNVector(), plist, true);
+    } else {
       for (int ip=0; ip<model->nplist(); ++ip)
-        xQB[ip] = N_VDotProd(rhs.getNVector(), model->dxdotdp.getNVector(ip));
-    }
-
-    rdata->newton_cpu_timeB = (double)((clock() - starttime) * 1000) / CLOCKS_PER_SEC;
+          xQB[ip] = N_VDotProd(rhs.getNVector(), model->dxdotdp.getNVector(ip));
+    }
 }
 
 realtype SteadystateProblem::getWrmsNorm(const AmiVector &x,
@@ -411,12 +378,10 @@
 
 void SteadystateProblem::getAdjointUpdates(Model &model,
                                            const ExpData &edata) {
-    for (int it=0; it < model.nt(); it++) {
-        if (std::isinf(model.getTimepoint(it))) {
+    for (int it=0; it < model.nt(); it++)
+        if (std::isinf(model.getTimepoint(it)))
             model.getAdjointStateObservableUpdate(
                 slice(dJydx, it, model.nx_solver * model.nJ), it, x, edata);
-        }
-    }
 }
 
 void SteadystateProblem::storeSimulationState(Model *model, bool storesensi) {
