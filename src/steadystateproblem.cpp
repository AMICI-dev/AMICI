#include "amici/steadystateproblem.h"
#include "amici/defines.h"
#include "amici/model.h"
#include "amici/solver.h"
#include "amici/solver_cvodes.h"
#include "amici/edata.h"
#include "amici/forwardproblem.h"
#include "amici/newton_solver.h"
#include "amici/misc.h"

#include <cmath>
#include <cstring>
#include <ctime>
#include <sundials/sundials_dense.h>
#include <memory>
#include <cvodes/cvodes.h>

namespace amici {

SteadystateProblem::SteadystateProblem(const Solver &solver, const Model &model)
    : delta(model.nx_solver), ewt(model.nx_solver),
      rel_x_newton(model.nx_solver), x_newton(model.nx_solver),
      x(model.nx_solver), x_old(model.nx_solver), dx(model.nx_solver),
      xdot(model.nx_solver), xdot_old(model.nx_solver),
      sx(model.nx_solver, model.nplist()), sdx(model.nx_solver, model.nplist()),
      xB(model.nJ * model.nx_solver), xQB(model.nplist()),
      dJydx(model.nJ * model.nx_solver * model.nt(), 0.0), numsteps(3, 0) {
          /* maxSteps must be adapted if iterative linear solvers are used */
          if (solver.getLinearSolver() == LinearSolver::SPBCG) {
              maxSteps = solver.getNewtonMaxSteps();
              numlinsteps.resize(2 * maxSteps, 0);
          }
      }

void SteadystateProblem::workSteadyStateProblem(Solver *solver, Model *model,
                                                int it) {

    clock_t starttime;
    starttime = clock();

    if (it == -1) {
        /* solver was not run before, set up everything */
        model->initialize(x, dx, sx, sdx,
                          solver->getSensitivityOrder() >=
                              SensitivityOrder::first);
        t = model->t0();
        solver->setup(t, model, x, dx, sx, sdx);
    } else {
        /* solver was run before, extract current state from solver */
        solver->writeSolution(&t, x, dx, sx);
    }

    auto newtonSolver = NewtonSolver::getSolver(&t, &x, *solver, model);

    newton_status = NewtonStatus::failed;
    try {
        /* First, try to do Newton steps */
        applyNewtonsMethod(model, newtonSolver.get(), NewtonStatus::newt);
        newton_status = NewtonStatus::newt;
        if (maxSteps > 0)
            std::copy_n(newtonSolver->getNumLinSteps().begin(),
                        maxSteps, numlinsteps.begin());
    } catch (NewtonFailure const &) {
        if (maxSteps > 0)
            std::copy_n(newtonSolver->getNumLinSteps().begin(),
                        maxSteps, numlinsteps.begin());
        try {
            /* Newton solver did not work, so try a simulation */
            if (it < 1) /* No previous time point computed, set t = t0 */
                t = model->t0();
            else /* Carry on simulating from last point */
                t = model->getTimepoint(it - 1);
            if (it == -1 ||
                solver->getSensitivityMethod() == SensitivityMethod::adjoint) {
                /* Preeq or adjoint+posteq? Create new CVode object for sim */
                bool integrateFSA = model->getSteadyStateSensitivityMode() ==
                    SteadyStateSensitivityMode::simulationFSA && it == -1 &&
                    solver->getSensitivityMethod() != SensitivityMethod::none;
                auto newtonSimSolver =
                    createSteadystateSimSolver(solver, model, integrateFSA);
                getSteadystateSimulation(newtonSimSolver.get(), model);
            } else {
                /* Solver was already created, use this one */
                getSteadystateSimulation(solver, model);
            }
            newton_status = NewtonStatus::newt_sim;
        } catch (AmiException const &) {
            /* may be integration failure from AmiSolve, so NewtonFailure
               won't do for all cases */
            try {
                applyNewtonsMethod(model, newtonSolver.get(),
                                   NewtonStatus::newt_sim_newt);
                newton_status = NewtonStatus::newt_sim_newt;
                if (maxSteps > 0)
                    std::copy_n(newtonSolver->getNumLinSteps().begin(),
                                maxSteps, &numlinsteps.at(maxSteps));
            } catch (NewtonFailure const &ex3) {
                if (maxSteps > 0)
                    std::copy_n(newtonSolver->getNumLinSteps().begin(),
                                maxSteps, &numlinsteps.at(maxSteps));
                /* No steady state could be inferred. Store simulation state */
                storeSimulationState(model, solver->getSensitivityOrder() >=
                                     SensitivityOrder::first);
                /* Throw error message according to final error */
                switch (ex3.error_code) {
                    case AMICI_TOO_MUCH_WORK:
                        throw AmiException("Steady state computation failed "
                            "due to not converging within the allowed maximum "
                            "number of iterations");
                    case AMICI_SINGULAR_JACOBIAN:
                        throw NewtonFailure(ex3.error_code, "Steady state "
                            "backward computation failed due to unsuccessful "
                            "factorization of RHS Jacobian. ");
                    default:
                        throw AmiException("Steady state computation failed.");
                }
            }
        }
    }
    cpu_time = (double)((clock() - starttime) * 1000) / CLOCKS_PER_SEC;

    /* We need to check whether we still need to compute sensitivities.
       These boolean operation could be simplified, but here, clarity
       is more important than code reduction. */
    bool forwardSensisAlreadyComputed =
        solver->getSensitivityOrder() >= SensitivityOrder::first &&
        newton_status == NewtonStatus::newt_sim &&
        model->getSteadyStateSensitivityMode() ==
        SteadyStateSensitivityMode::simulationFSA;
    bool needForwardSensisPosteq = !forwardSensisAlreadyComputed &&
        solver->getSensitivityOrder() >= SensitivityOrder::first &&
        solver->getSensitivityMethod() == SensitivityMethod::forward &&
        it > -1;
    bool needForwardSensisPreeq = !forwardSensisAlreadyComputed &&
        solver->getSensitivityOrder() >= SensitivityOrder::first &&
        it == -1;
    bool needForwardSensis = needForwardSensisPreeq || needForwardSensisPosteq;

    if (needForwardSensis) {
        try {
            /* this might still fail, if the Jacobian is singular and
               simulation did not find a steady state */
            newtonSolver->computeNewtonSensis(sx);
        } catch (NewtonFailure const &) {
            /* No steady state could be inferred. Store simulation state */
            storeSimulationState(model, solver->getSensitivityOrder() >=
                                 SensitivityOrder::first);
            throw AmiException("Steady state sensitvitiy computation failed due "
                               "to unsuccessful factorization of RHS Jacobian");
        }
    }

    /* Get output of steady state solver, write it to x0 and reset time
     if necessary */
    storeSimulationState(model,
                         needForwardSensis || forwardSensisAlreadyComputed);
}

void SteadystateProblem::workSteadyStateBackwardProblem(Solver *solver,
                                                        Model *model) {
    auto newtonSolver = NewtonSolver::getSolver(&t, &x, *solver, model);

    /* get the run time */
    clock_t starttime;
    starttime = clock();

    try {
        newtonSolver->prepareLinearSystemB(0, -1);
        newtonSolver->solveLinearSystem(xB);
    } catch (NewtonFailure const &ex) {
        if (ex.error_code == AMICI_SINGULAR_JACOBIAN)
            throw NewtonFailure(ex.error_code, "Steady state backward "
                                "computation failed due to unsuccessful "
                                "factorization of RHS Jacobian. ");
        throw NewtonFailure(ex.error_code, "Steady state backward "
                            "computation failed. ");
    }

    /* Compute the inner product v*dxotdp */
    if (model->pythonGenerated) {
        const auto& plist = model->getParameterList();
        if (model->ndxdotdp_explicit > 0)
            model->dxdotdp_explicit.multiply(xQB.getNVector(),
                                             xB.getNVector(), plist, true);
        if (model->ndxdotdp_implicit > 0)
            model->dxdotdp_implicit.multiply(xQB.getNVector(),
                                             xB.getNVector(), plist, true);
    } else {
        for (int ip=0; ip<model->nplist(); ++ip)
            xQB[ip] = N_VDotProd(xB.getNVector(),
                                 model->dxdotdp.getNVector(ip));
    }
    cpu_timeB = (double)((clock() - starttime) * 1000) / CLOCKS_PER_SEC;
}

realtype SteadystateProblem::getWrmsNorm(const AmiVector &x,
                                         const AmiVector &xdot,
                                         realtype atol,
                                         realtype rtol
                                         ) {
    N_VAbs(x.getNVector(), ewt.getNVector());
    N_VScale(rtol, ewt.getNVector(), ewt.getNVector());
    N_VAddConst(ewt.getNVector(), atol, ewt.getNVector());
    N_VInv(ewt.getNVector(), ewt.getNVector());
    return N_VWrmsNorm(xdot.getNVector(), ewt.getNVector());
}

bool SteadystateProblem::checkConvergence(const Solver *solver, Model *model) {
    /* get RHS and compute weighted error norm */
    model->fxdot(t, x, dx, xdot);
    wrms = getWrmsNorm(x, xdot, solver->getAbsoluteToleranceSteadyState(),
                       solver->getRelativeToleranceSteadyState());
    bool converged = wrms < RCONST(1.0);

    /* If we also integrate forward sensis, we need to also check those:
       Check if: sensis enabled && steadyStateSensiMode == simulation
     */
    bool checkForwardSensis =
        solver->getSensitivityOrder() > SensitivityOrder::none &&
        model->getSteadyStateSensitivityMode() ==
            SteadyStateSensitivityMode::simulationFSA;

    /* get RHS of sensitivities and compute weighted error norm */
    if (checkForwardSensis) {
        for (int ip = 0; ip < model->nplist(); ++ip) {
            if (converged) {
                sx = solver->getStateSensitivity(t);
                model->fsxdot(t, x, dx, ip, sx[ip], dx, xdot);
                wrms = getWrmsNorm(
                    x, xdot, solver->getAbsoluteToleranceSteadyStateSensi(),
                    solver->getRelativeToleranceSteadyStateSensi());
                converged = wrms < RCONST(1.0);
            }
        }
    }
    return converged;
}

void SteadystateProblem::applyNewtonsMethod(Model *model,
                                            NewtonSolver *newtonSolver,
                                            NewtonStatus steadystate_try) {
    int i_newtonstep = 0;
    int ix = 0;
    double gamma = 1.0;
    bool compNewStep = true;

    /* initialize output of linear solver for Newton step */
    delta.reset();

    model->fxdot(t, x, dx,xdot);

    /* Check for relative error, but make sure not to divide by 0!
        Ensure positivity of the state */
    x_newton = x;
    x_old = x;
    xdot_old = xdot;

    wrms = getWrmsNorm(x_newton, xdot, newtonSolver->atol, newtonSolver->rtol);
    bool converged = wrms < RCONST(1.0);
    while (!converged && i_newtonstep < newtonSolver->maxsteps) {

        /* If Newton steps are necessary, compute the inital search direction */
        if (compNewStep) {
            try {
                delta = xdot;
                newtonSolver->getStep(steadystate_try == NewtonStatus::newt ? 1
                                                                            : 2,
                                      i_newtonstep, delta);
            } catch (NewtonFailure const &) {
                numsteps.at(steadystate_try == NewtonStatus::newt ? 0 : 2) =
                    i_newtonstep;
                throw;
            }
        }

        /* Try a full, undamped Newton step */
        N_VLinearSum(1.0, x_old.getNVector(), gamma, delta.getNVector(),
                     x.getNVector());

        /* Compute new xdot and residuals */
        model->fxdot(t, x, dx, xdot);
        realtype wrms_tmp = getWrmsNorm(x_newton, xdot, newtonSolver->atol,
                                        newtonSolver->rtol);

        if (wrms_tmp < wrms) {
            /* If new residuals are smaller than old ones, update state */
            wrms = wrms_tmp;
            x_old = x;
            xdot_old = xdot;
            /* New linear solve due to new state */
            compNewStep = true;
            /* Check residuals vs tolerances */
            converged = wrms < RCONST(1.0);

            if (converged) {
                /* Ensure positivity of the found state and recheck if
                   the convergence still holds */
                bool recheck_convergence = false;
                for (ix = 0; ix < model->nx_solver; ix++) {
                    if (x[ix] < 0.0) {
                        x[ix] = 0.0;
                        recheck_convergence = true;
                    }
                }
                if (recheck_convergence) {
                  model->fxdot(t, x, dx, xdot);
                  wrms = getWrmsNorm(x_newton, xdot, newtonSolver->atol, newtonSolver->rtol);
                  converged = wrms < RCONST(1.0);
                }
            } else if (newtonSolver->dampingFactorMode==NewtonDampingFactorMode::on) {
                /* increase dampening factor (superfluous, if converged) */
                gamma = fmin(1.0, 2.0 * gamma);
            }
        } else if (newtonSolver->dampingFactorMode==NewtonDampingFactorMode::on) {
            /* Reduce dampening factor and raise an error when becomes too small */
            gamma = gamma / 4.0;
            if (gamma < newtonSolver->dampingFactorLowerBound)
              throw NewtonFailure(AMICI_CONV_FAILURE,
                                  "Newton solver failed: the damping factor "
                                  "reached its lower bound");

            /* No new linear solve, only try new dampening */
            compNewStep = false;
        }
        /* increase step counter */
        i_newtonstep++;
    }

    /* Set return values */
    numsteps.at(steadystate_try == NewtonStatus::newt ? 0 : 2) = i_newtonstep;
    if (!converged)
        throw NewtonFailure(AMICI_TOO_MUCH_WORK, "applyNewtonsMethod");
}

void SteadystateProblem::getSteadystateSimulation(Solver *solver,
                                                  Model *model)
{
    /* Loop over steps and check for convergence */
    bool converged = checkConvergence(solver, model);
    int steps_newton = 0;
    /* If flag for forward sensitivity computation by simulation is not set,
     disable forward sensitivity integration. Sensitivities will be combputed
     by newonSolver->computeNewtonSensis then */
    if (model->getSteadyStateSensitivityMode() ==
        SteadyStateSensitivityMode::newtonOnly)
        solver->switchForwardSensisOff();

    while (!converged) {
        /* One step of ODE integration
         reason for tout specification:
         max with 1 ensures correct direction (any positive value would do)
         multiplication with 10 ensures nonzero difference and should ensure
         stable computation value is not important for AMICI_ONE_STEP mode,
         only direction w.r.t. current t
         */
        solver->step(std::max(t, 1.0) * 10);
        solver->writeSolution(&t, x, dx, sx);

        /* Check for convergence */
        converged = checkConvergence(solver, model);
        /* increase counter, check for maxsteps */
        steps_newton++;
        if (steps_newton >= solver->getMaxSteps() && !converged) {
            numsteps.at(static_cast<int>(NewtonStatus::newt_sim) - 1) =
                steps_newton;
            throw NewtonFailure(AMICI_TOO_MUCH_WORK,
                                "exceeded maximum number of steps");
        }
    }
    numsteps.at(static_cast<int>(NewtonStatus::newt_sim) - 1) = steps_newton;
    if (solver->getSensitivityOrder() > SensitivityOrder::none &&
        model->getSteadyStateSensitivityMode() ==
        SteadyStateSensitivityMode::simulationFSA)
        sx = solver->getStateSensitivity(t);
}

std::unique_ptr<Solver> SteadystateProblem::createSteadystateSimSolver(
        const Solver *solver, Model *model, bool integrateForwardSensis) const
{
    /* Create new CVode solver object */
<<<<<<< HEAD
    auto newton_solver = std::unique_ptr<Solver>(solver->clone());
=======

    auto sim_solver = std::unique_ptr<Solver>(solver->clone());
>>>>>>> 85637772

    switch (solver->getLinearSolver()) {
        case LinearSolver::dense:
            break;
        case LinearSolver::KLU:
            break;
        default:
            throw NewtonFailure(AMICI_NOT_IMPLEMENTED,
                                "invalid solver for steadystate simulation");
    }
<<<<<<< HEAD

    /* need to integrate full forward sensitivities? */
    if (integrateForwardSensis) {
        newton_solver->setSensitivityMethod(SensitivityMethod::forward);
    } else {
        newton_solver->setSensitivityMethod(SensitivityMethod::none);
    }

=======
    if (solver->getSensitivityMethod() != SensitivityMethod::none &&
        model->getSteadyStateSensitivityMode() ==
        SteadyStateSensitivityMode::simulationFSA) {
        // need forward to compute sx0
        sim_solver->setSensitivityMethod(SensitivityMethod::forward);
    }
    else {
        sim_solver->setSensitivityMethod(SensitivityMethod::none);
        sim_solver->setSensitivityOrder(SensitivityOrder::none);
    }
>>>>>>> 85637772
    /* use x and sx as dummies for dx and sdx
     (they wont get touched in a CVodeSolver) */
    sim_solver->setup(model->t0(), model, x, x, sx, sx);

    return sim_solver;
}

void SteadystateProblem::getAdjointUpdates(Model &model,
                                           const ExpData &edata) {
    xB.reset();
    for (int it=0; it < model.nt(); it++) {
        if (std::isinf(model.getTimepoint(it))) {
            model.getAdjointStateObservableUpdate(
                slice(dJydx, it, model.nx_solver * model.nJ), it, x, edata);
            for (int ix = 0; ix < model.nxtrue_solver; ix++)
                xB[ix] += dJydx[ix + it * model.nx_solver];
        }
    }
}

void SteadystateProblem::storeSimulationState(Model *model, bool storesensi) {
    state.t = INFINITY;
    state.x = x;
    state.dx = xdot;
    if (storesensi)
        state.sx = sx;
    state.state = model->getModelState();
}

} // namespace amici<|MERGE_RESOLUTION|>--- conflicted
+++ resolved
@@ -378,12 +378,7 @@
         const Solver *solver, Model *model, bool integrateForwardSensis) const
 {
     /* Create new CVode solver object */
-<<<<<<< HEAD
-    auto newton_solver = std::unique_ptr<Solver>(solver->clone());
-=======
-
     auto sim_solver = std::unique_ptr<Solver>(solver->clone());
->>>>>>> 85637772
 
     switch (solver->getLinearSolver()) {
         case LinearSolver::dense:
@@ -394,16 +389,7 @@
             throw NewtonFailure(AMICI_NOT_IMPLEMENTED,
                                 "invalid solver for steadystate simulation");
     }
-<<<<<<< HEAD
-
-    /* need to integrate full forward sensitivities? */
-    if (integrateForwardSensis) {
-        newton_solver->setSensitivityMethod(SensitivityMethod::forward);
-    } else {
-        newton_solver->setSensitivityMethod(SensitivityMethod::none);
-    }
-
-=======
+    /* do we need sensitivities? */
     if (solver->getSensitivityMethod() != SensitivityMethod::none &&
         model->getSteadyStateSensitivityMode() ==
         SteadyStateSensitivityMode::simulationFSA) {
@@ -414,7 +400,6 @@
         sim_solver->setSensitivityMethod(SensitivityMethod::none);
         sim_solver->setSensitivityOrder(SensitivityOrder::none);
     }
->>>>>>> 85637772
     /* use x and sx as dummies for dx and sdx
      (they wont get touched in a CVodeSolver) */
     sim_solver->setup(model->t0(), model, x, x, sx, sx);
