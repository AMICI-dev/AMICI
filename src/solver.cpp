--- conflicted
+++ resolved
@@ -704,7 +704,6 @@
 
 int Solver::getMaxConvFails() const { return max_conv_fails_; }
 
-<<<<<<< HEAD
 void Solver::setConstraints(std::vector<realtype> const& constraints) {
     auto any_constraint
         = std::any_of(constraints.begin(), constraints.end(), [](bool x) {
@@ -720,7 +719,6 @@
     constraints_ = AmiVector(constraints);
 }
 
-=======
 void Solver::setMaxStepSize(realtype max_step_size) {
     if (max_step_size < 0)
         throw AmiException("max_step_size must be non-negative.");
@@ -729,7 +727,6 @@
 
 realtype Solver::getMaxStepSize() const { return max_step_size_; }
 
->>>>>>> ddffa93f
 int Solver::getNewtonMaxSteps() const { return newton_maxsteps_; }
 
 void Solver::setNewtonMaxSteps(int const newton_maxsteps) {
