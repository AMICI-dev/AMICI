/**
 * @file   symbolic_functions.cpp
 * @brief  definition of symbolic functions
 *
 * This file contains definitions of various symbolic functions which
 */

#include "amici/symbolic_functions.h"
#include "amici/spline.h"

#include <algorithm>
#include <cfloat>
#include <cmath>
#include <cstdarg>
#include <cstdlib>
#if _MSC_VER && !__INTEL_COMPILER
#include <malloc.h>
#define alloca _alloca
#elif defined(WIN32) || defined(__WIN32) || defined(__WIN32__)
// For alloca().
#include <malloc.h>
#else
#include <alloca.h>
#endif

namespace amici {

int isNaN(double what) { return std::isnan(what); }

int isInf(double what) { return std::isinf(what); }

double getNaN() { return NAN; }

double log(double x) {
    if (x <= 0) {
        return -std::log(DBL_MAX);
    }
    return std::log(x);
}

double dirac(double x) {
    if (x == 0.0) {
        return DBL_MAX;
    }
    return 0.0;
}

<<<<<<< HEAD
double heaviside(double x) {
    if (x < 0.0) {
=======
/**
 * c implementation of matlab function heaviside
 *
 * @param x argument
 * @param x0 value at x==0
 * @return if(x>0) then 1 else if (x==0) then x0 else 0
 *
 */
double heaviside(double x, double x0) {
    if (x < 0.0)
>>>>>>> ea444f37
        return 0.0;
    if (x == 0.0)
        return x0;
    return 1.0;
}

double sign(double x) {
    if (x > 0.0)
        return 1.0;

    if (x < 0.0)
        return -1.0;

    return 0.0;
}

double max(double a, double b, double  /*c*/) {
    int anan = isNaN(a), bnan = isNaN(b);
    if (anan || bnan) {
        if (anan && !bnan)
            return b;
        if (!anan && bnan)
            return a;
        return a;
    }
    return (std::max(a, b));
}

double min(double a, double b, double c) {
    return (-max(-a,-b,c));
}

double Dmax(int id, double a, double b, double  /*c*/) {
    if (id == 1.0) {
        if (a > b)
            return 1.0;
        return 0.0;
    }
    if (a > b) {
        return 0.0;
    }
    return 1.0;
}

double Dmin(int id, double a, double b, double c) {
    return Dmax(id,-a,-b,c);
}

double pos_pow(double base, double exponent) {
    // we do NOT want to propagate NaN values here, if base is nan, so should the output be
    return pow(std::max(base, 0.0),exponent);
}



// Legacy spline implementation in C (MATLAB only)
double spline(double t, int num, ...) {

    va_list valist;

    double uout;
    double ss;
    double dudt;

    auto *ts = (double *)alloca(num * sizeof(double));
    auto *us = (double *)alloca(num * sizeof(double));

    auto *b = (double *)alloca(num * sizeof(double));
    auto *c = (double *)alloca(num * sizeof(double));
    auto *d = (double *)alloca(num * sizeof(double));

    /* Variable list type macro */
    /* initialize valist for num number of arguments */
    va_start(valist, num);

    for (int i = 0; i < 2 * num; i += 2) {
        int j = i / 2;
        ts[j] = va_arg(valist, double);
        us[j] = va_arg(valist, double);
    }
    ss = va_arg(valist, double);
    dudt = va_arg(valist, double);

    /* clean memory reserved for valist */
    va_end(valist);

    spline(num, static_cast<int>(ss), 0, dudt, 0.0, ts, us, b, c, d);
    uout = seval(num, t, ts, us, b, c, d);

    return uout;
}

double spline_pos(double t, int num, ...) {

    va_list valist;

    double uout;
    double ss;
    double dudt;

    auto *ts = (double *)alloca(num * sizeof(double));
    auto *us = (double *)alloca(num * sizeof(double));
    auto *uslog = (double *)alloca(num * sizeof(double));

    auto *b = (double *)alloca(num * sizeof(double));
    auto *c = (double *)alloca(num * sizeof(double));
    auto *d = (double *)alloca(num * sizeof(double));

    /* initialize valist for num number of arguments */
    va_start(valist, num);

    for (int i = 0; i < 2 * num; i += 2) {
        int j = i / 2;
        ts[j] = va_arg(valist, double);
        us[j] = va_arg(valist, double);
        uslog[j] = log(us[j]);
    }
    ss = va_arg(valist, double);
    dudt = va_arg(valist, double);

    /* clean memory reserved for valist */
    va_end(valist);

    spline(num, static_cast<int>(ss), 0, dudt, 0.0, ts, uslog, b, c, d);
    uout = seval(num, t, ts, uslog, b, c, d);

    return exp(uout);
}

double Dspline(int id, double t, int num, ...) {

    va_list valist;

    double uout;
    double ss;
    double dudt;

    double *ts = (double *)alloca(num * sizeof(double));
    double *us = (double *)alloca(num * sizeof(double));
    double *ps = (double *)alloca(num * sizeof(double));

    double *b = (double *)alloca(num * sizeof(double));
    double *c = (double *)alloca(num * sizeof(double));
    double *d = (double *)alloca(num * sizeof(double));

    int did = id / 2 - 2;

    /* initialize valist for num number of arguments */
    va_start(valist, num);

    for (int i = 0; i < 2 * num; i += 2) {
        int j = i / 2;
        ts[j] = va_arg(valist, double);
        ps[j] = va_arg(valist, double);
        us[j] = 0.0;
    }
    us[did] = 1.0;
    ss = va_arg(valist, double);
    dudt = va_arg(valist, double);

    /* clean memory reserved for valist */
    va_end(valist);

    spline(num, static_cast<int>(ss), 0, dudt, 0.0, ts, us, b, c, d);
    uout = seval(num, t, ts, us, b, c, d);

    return uout;
}

double Dspline_pos(int id, double t, int num, ...) {

    va_list valist;

    auto *ts = (double *)alloca(num * sizeof(double));
    auto *us = (double *)alloca(num * sizeof(double));
    auto *sus = (double *)alloca(num * sizeof(double));
    auto *uslog = (double *)alloca(num * sizeof(double));

    auto *b = (double *)alloca(num * sizeof(double));
    auto *c = (double *)alloca(num * sizeof(double));
    auto *d = (double *)alloca(num * sizeof(double));

    double uout;
    double ss;
    double dudt;
    double uspline_pos;
    double suspline;

    int did = id / 2 - 2;

    /* initialize valist for num number of arguments */
    va_start(valist, num);

    for (int i = 0; i < 2 * num; i += 2) {
        int j = i / 2;
        ts[j] = va_arg(valist, double);
        us[j] = va_arg(valist, double);
        uslog[j] = log(us[j]);
        sus[j] = 0.0;
    }
    ss = va_arg(valist, double);
    dudt = va_arg(valist, double);
    sus[did] = 1.0;

    /* clean memory reserved for valist */
    va_end(valist);

    spline(num, static_cast<int>(ss), 0, dudt, 0.0, ts, uslog, b, c, d);
    uspline_pos = exp(seval(num, t, ts, uslog, b, c, d));

    spline(num, static_cast<int>(ss), 0, dudt, 0.0, ts, sus, b, c, d);
    suspline = seval(num, t, ts, sus, b, c, d);
    uout = suspline * uspline_pos / us[did];

    return uout;
}

double DDspline(int  /*id1*/, int  /*id2*/, double  /*t*/, int  /*num*/, ...) { return 0.0; }

double DDspline_pos(int id1, int id2, double t, int num, ...) {

    va_list valist;

    auto *ts = (double *)alloca(num * sizeof(double));
    auto *us = (double *)alloca(num * sizeof(double));
    auto *sus1 = (double *)alloca(num * sizeof(double));
    auto *sus2 = (double *)alloca(num * sizeof(double));
    auto *uslog = (double *)alloca(num * sizeof(double));

    auto *b = (double *)alloca(num * sizeof(double));
    auto *c = (double *)alloca(num * sizeof(double));
    auto *d = (double *)alloca(num * sizeof(double));

    double uout;
    double ss;
    double dudt;
    double uspline_pos;
    double su1spline;
    double su2spline;

    int did1 = id1 / 2 - 2;
    int did2 = id2 / 2 - 2;

    /* initialize valist for num number of arguments */
    va_start(valist, num);

    for (int i = 0; i < 2 * num; i += 2) {
        int j = i / 2;
        ts[j] = va_arg(valist, double);
        us[j] = va_arg(valist, double);
        uslog[j] = log(us[j]);
        sus1[j] = 0.0;
        sus2[j] = 0.0;
    }
    ss = va_arg(valist, double);
    dudt = va_arg(valist, double);
    sus1[did1] = 1.0;
    sus2[did2] = 1.0;

    /* clean memory reserved for valist */
    va_end(valist);

    spline(num, static_cast<int>(ss), 0, dudt, 0.0, ts, uslog, b, c, d);
    uspline_pos = exp(seval(num, t, ts, uslog, b, c, d));

    spline(num, static_cast<int>(ss), 0, dudt, 0.0, ts, sus1, b, c, d);
    su1spline = seval(num, t, ts, sus1, b, c, d);

    spline(num, static_cast<int>(ss), 0, dudt, 0.0, ts, sus2, b, c, d);
    su2spline = seval(num, t, ts, sus2, b, c, d);

    if (id1 == id2) {
        uout = (su1spline * su2spline - su1spline) * uspline_pos;
    } else {
        uout = su1spline * su2spline * uspline_pos;
    }
    uout = uout / us[did1] / us[did2];

    return uout;
}

} // namespace amici<|MERGE_RESOLUTION|>--- conflicted
+++ resolved
@@ -45,10 +45,6 @@
     return 0.0;
 }
 
-<<<<<<< HEAD
-double heaviside(double x) {
-    if (x < 0.0) {
-=======
 /**
  * c implementation of matlab function heaviside
  *
@@ -59,7 +55,6 @@
  */
 double heaviside(double x, double x0) {
     if (x < 0.0)
->>>>>>> ea444f37
         return 0.0;
     if (x == 0.0)
         return x0;
