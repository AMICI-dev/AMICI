--- conflicted
+++ resolved
@@ -76,21 +76,12 @@
     prepareLinearSystem(0, -1, model, state);
     model->fdxdotdp(state.t, state.x, state.dx);
 
-<<<<<<< HEAD
-    if (model->pythonGenerated) {
-        for (int ip = 0; ip < model->nplist(); ip++) {
-=======
-void NewtonSolver::computeNewtonSensis(AmiVectorArray &sx) {
-    prepareLinearSystem(0, -1);
-    model_->fdxdotdp(*t_, *x_, dx_);
-
     if (is_singular())
         model_->app->warningF("AMICI:newton",
                               "Jacobian is singular at steadystate, sensitivities may be inaccurate");
 
     if (model_->pythonGenerated) {
         for (int ip = 0; ip < model_->nplist(); ip++) {
->>>>>>> af0cf5f8
             N_VConst(0.0, sx.getNVector(ip));
             model->get_dxdotdp_full().scatter(model->plist(ip), -1.0, nullptr,
                                                gsl::make_span(sx.getNVector(ip)),
@@ -108,24 +99,11 @@
     }
 }
 
-<<<<<<< HEAD
 NewtonSolverDense::NewtonSolverDense(Model *model)
     : NewtonSolver(model), Jtmp_(model->nx_solver, model->nx_solver),
       linsol_(SUNLinSol_Dense(x_.getNVector(), Jtmp_.get())) {
     auto status = SUNLinSolInitialize_Dense(linsol_);
-    if(status != AMICI_SUCCESS)
-=======
-/* ------------------------------------------------------------------------- */
-/* - Dense linear solver --------------------------------------------------- */
-/* ------------------------------------------------------------------------- */
-
-/* Derived class for dense linear solver */
-NewtonSolverDense::NewtonSolverDense(realtype *t, AmiVector *x, Model *model)
-    : NewtonSolver(t, x, model), Jtmp_(model->nx_solver, model->nx_solver),
-      linsol_(SUNLinSol_Dense(x->getNVector(), Jtmp_.get())) {
-    int status = SUNLinSolInitialize_Dense(linsol_);
-    if(status != SUNLS_SUCCESS)
->>>>>>> af0cf5f8
+    if(status != SUNLS_SUCCESS)
         throw NewtonFailure(status, "SUNLinSolInitialize_Dense");
 }
 
@@ -134,13 +112,8 @@
                                             const SimulationState &state) {
     model->fJ(state.t, 0.0, state.x, state.dx, xdot_, Jtmp_.get());
     Jtmp_.refresh();
-<<<<<<< HEAD
     auto status = SUNLinSolSetup_Dense(linsol_, Jtmp_.get());
-    if(status != AMICI_SUCCESS)
-=======
-    int status = SUNLinSolSetup_Dense(linsol_, Jtmp_.get());
-    if(status != SUNLS_SUCCESS)
->>>>>>> af0cf5f8
+    if(status != SUNLS_SUCCESS)
         throw NewtonFailure(status, "SUNLinSolSetup_Dense");
 }
 
@@ -149,13 +122,8 @@
                                              const SimulationState &state) {
     model->fJB(state.t, 0.0, state.x, state.dx, xB_, dxB_, xdot_, Jtmp_.get());
     Jtmp_.refresh();
-<<<<<<< HEAD
     auto status = SUNLinSolSetup_Dense(linsol_, Jtmp_.get());
-    if(status != AMICI_SUCCESS)
-=======
-    int status = SUNLinSolSetup_Dense(linsol_, Jtmp_.get());
-    if(status != SUNLS_SUCCESS)
->>>>>>> af0cf5f8
+    if(status != SUNLS_SUCCESS)
         throw NewtonFailure(status, "SUNLinSolSetup_Dense");
 }
 
@@ -190,15 +158,9 @@
 NewtonSolverSparse::NewtonSolverSparse(Model *model)
     : NewtonSolver(model),
       Jtmp_(model->nx_solver, model->nx_solver, model->nnz, CSC_MAT),
-<<<<<<< HEAD
       linsol_(SUNKLU(x_.getNVector(), Jtmp_.get())) {
     auto status = SUNLinSolInitialize_KLU(linsol_);
-    if(status != AMICI_SUCCESS)
-=======
-      linsol_(SUNKLU(x->getNVector(), Jtmp_.get())) {
-    int status = SUNLinSolInitialize_KLU(linsol_);
-    if(status != SUNLS_SUCCESS)
->>>>>>> af0cf5f8
+    if(status != SUNLS_SUCCESS)
         throw NewtonFailure(status, "SUNLinSolInitialize_KLU");
 }
 
@@ -208,13 +170,8 @@
     /* Get sparse Jacobian */
     model->fJSparse(state.t, 0.0, state.x, state.dx, xdot_, Jtmp_.get());
     Jtmp_.refresh();
-<<<<<<< HEAD
     auto status = SUNLinSolSetup_KLU(linsol_, Jtmp_.get());
-    if(status != AMICI_SUCCESS)
-=======
-    int status = SUNLinSolSetup_KLU(linsol_, Jtmp_.get());
-    if(status != SUNLS_SUCCESS)
->>>>>>> af0cf5f8
+    if(status != SUNLS_SUCCESS)
         throw NewtonFailure(status, "SUNLinSolSetup_KLU");
 }
 
@@ -225,13 +182,8 @@
     model->fJSparseB(state.t, 0.0, state.x, state.dx, xB_, dxB_, xdot_,
                      Jtmp_.get());
     Jtmp_.refresh();
-<<<<<<< HEAD
     auto status = SUNLinSolSetup_KLU(linsol_, Jtmp_.get());
-    if(status != AMICI_SUCCESS)
-=======
-    int status = SUNLinSolSetup_KLU(linsol_, Jtmp_.get());
-    if(status != SUNLS_SUCCESS)
->>>>>>> af0cf5f8
+    if(status != SUNLS_SUCCESS)
         throw NewtonFailure(status, "SUNLinSolSetup_KLU");
 }
 
