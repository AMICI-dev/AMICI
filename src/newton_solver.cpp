#include "amici/newton_solver.h"

#include <amici/amici.h>
#include <amici/model.h>
#include <amici/solver.h>
#include <amici/vector.h>

#include <sundials/sundials_config.h>  // roundoffs
#include <sunlinsol/sunlinsol_dense.h> // dense solver
#include <sunlinsol/sunlinsol_klu.h>   // sparse solver

namespace amici {

<<<<<<< HEAD
NewtonSolver::NewtonSolver(Model const& model, SUNContext sunctx)
    : xdot_(model.nx_solver, sunctx)
    , x_(model.nx_solver, sunctx)
    , xB_(model.nJ * model.nx_solver, sunctx)
    , dxB_(model.nJ * model.nx_solver, sunctx) {}

std::unique_ptr<NewtonSolver>
NewtonSolver::getSolver(Solver const& simulationSolver, Model const& model) {

    std::unique_ptr<NewtonSolver> solver;

    switch (simulationSolver.getLinearSolver()) {

    /* DIRECT SOLVERS */
    case LinearSolver::dense:
        solver.reset(
            new NewtonSolverDense(model, simulationSolver.getSunContext())
        );
        break;

    case LinearSolver::band:
        throw NewtonFailure(AMICI_NOT_IMPLEMENTED, "getSolver");

    case LinearSolver::LAPACKDense:
        throw NewtonFailure(AMICI_NOT_IMPLEMENTED, "getSolver");

    case LinearSolver::LAPACKBand:
        throw NewtonFailure(AMICI_NOT_IMPLEMENTED, "getSolver");

    case LinearSolver::diag:
        throw NewtonFailure(AMICI_NOT_IMPLEMENTED, "getSolver");

    /* ITERATIVE SOLVERS */
    case LinearSolver::SPGMR:
        throw NewtonFailure(AMICI_NOT_IMPLEMENTED, "getSolver");

    case LinearSolver::SPBCG:
        throw NewtonFailure(AMICI_NOT_IMPLEMENTED, "getSolver");

    case LinearSolver::SPTFQMR:
        throw NewtonFailure(AMICI_NOT_IMPLEMENTED, "getSolver");

    /* SPARSE SOLVERS */
    case LinearSolver::SuperLUMT:
        throw NewtonFailure(AMICI_NOT_IMPLEMENTED, "getSolver");
    case LinearSolver::KLU:
        solver.reset(
            new NewtonSolverSparse(model, simulationSolver.getSunContext())
        );
        break;
    default:
        throw NewtonFailure(AMICI_NOT_IMPLEMENTED, "getSolver");
=======
NewtonSolver::NewtonSolver(Model const& model, LinearSolver linsol_type)
    : xdot_(model.nx_solver)
    , x_(model.nx_solver)
    , xB_(model.nJ * model.nx_solver)
    , dxB_(model.nJ * model.nx_solver) {
    try {
        // NOTE: when adding new linear solvers, make sure to also add them to
        // NewtonSolver::reinitialize and NewtonSolver::is_singular
        switch (linsol_type) {
        case LinearSolver::dense:
            linsol_.reset(new SUNLinSolDense(x_));
            break;
        case LinearSolver::KLU:
            linsol_.reset(new SUNLinSolKLU(x_, model.nnz, CSC_MAT));
            break;
        default:
            throw NewtonFailure(
                AMICI_NOT_IMPLEMENTED, "Unknown linear solver type"
            );
        }
    } catch (NewtonFailure const&) {
        throw;
    } catch (AmiException const& e) {
        throw NewtonFailure(AMICI_ERROR, e.what());
>>>>>>> f66f0b06
    }
}

void NewtonSolver::getStep(
    AmiVector& delta, Model& model, SimulationState const& state
) {
    prepareLinearSystem(model, state);

    delta.minus();
    solveLinearSystem(delta);
}

void NewtonSolver::computeNewtonSensis(
    AmiVectorArray& sx, Model& model, SimulationState const& state
) {
    prepareLinearSystem(model, state);
    model.fdxdotdp(state.t, state.x, state.dx);

    if (model.logger && is_singular(model, state)) {
        model.logger->log(
            LogSeverity::warning, "NEWTON_JAC_SINGULAR",
            "Jacobian is singular at steadystate, "
            "sensitivities may be inaccurate."
        );
    }

    if (model.pythonGenerated) {
        for (int ip = 0; ip < model.nplist(); ip++) {
            N_VConst(0.0, sx.getNVector(ip));
            model.get_dxdotdp_full().scatter(
                model.plist(ip), -1.0, nullptr,
                gsl::make_span(sx.getNVector(ip)), 0, nullptr, 0
            );

            solveLinearSystem(sx[ip]);
        }
    } else {
        for (int ip = 0; ip < model.nplist(); ip++) {
            for (int ix = 0; ix < model.nx_solver; ix++)
                sx.at(ix, ip) = -model.get_dxdotdp().at(ix, ip);

            solveLinearSystem(sx[ip]);
        }
    }
}

<<<<<<< HEAD
NewtonSolverDense::NewtonSolverDense(Model const& model, SUNContext sunctx)
    : NewtonSolver(model, sunctx)
    , Jtmp_(model.nx_solver, model.nx_solver, sunctx)
    , linsol_(SUNLinSol_Dense(x_.getNVector(), Jtmp_, sunctx)) {
    auto status = SUNLinSolInitialize_Dense(linsol_);
    if (status != SUN_SUCCESS)
        throw NewtonFailure(status, "SUNLinSolInitialize_Dense");
}

void NewtonSolverDense::prepareLinearSystem(
    Model& model, SimulationState const& state
) {
    model.fJ(state.t, 0.0, state.x, state.dx, xdot_, Jtmp_);
    Jtmp_.refresh();
    auto status = SUNLinSolSetup_Dense(linsol_, Jtmp_);
    if (status != SUN_SUCCESS)
        throw NewtonFailure(status, "SUNLinSolSetup_Dense");
=======
void NewtonSolver::prepareLinearSystem(
    Model& model, SimulationState const& state
) {
    auto& J = linsol_->getMatrix();
    if (J.matrix_id() == SUNMATRIX_SPARSE) {
        model.fJSparse(state.t, 0.0, state.x, state.dx, xdot_, J);
    } else {
        model.fJ(state.t, 0.0, state.x, state.dx, xdot_, J);
    }
    J.refresh();
    try {
        linsol_->setup();
    } catch (AmiException const& e) {
        throw NewtonFailure(AMICI_SINGULAR_JACOBIAN, e.what());
    }
>>>>>>> f66f0b06
}

void NewtonSolver::prepareLinearSystemB(
    Model& model, SimulationState const& state
) {
<<<<<<< HEAD
    model.fJB(state.t, 0.0, state.x, state.dx, xB_, dxB_, xdot_, Jtmp_);
    Jtmp_.refresh();
    auto status = SUNLinSolSetup_Dense(linsol_, Jtmp_);
    if (status != SUN_SUCCESS)
        throw NewtonFailure(status, "SUNLinSolSetup_Dense");
=======
    auto& J = linsol_->getMatrix();
    if (J.matrix_id() == SUNMATRIX_SPARSE) {
        model.fJSparseB(state.t, 0.0, state.x, state.dx, xB_, dxB_, xdot_, J);
    } else {
        model.fJB(state.t, 0.0, state.x, state.dx, xB_, dxB_, xdot_, J);
    }
    J.refresh();
    try {
        linsol_->setup();
    } catch (AmiException const& e) {
        throw NewtonFailure(AMICI_SINGULAR_JACOBIAN, e.what());
    }
>>>>>>> f66f0b06
}

void NewtonSolver::solveLinearSystem(AmiVector& rhs) {
    // last argument is tolerance and does not have any influence on result
<<<<<<< HEAD

    if (status != SUN_SUCCESS)
        throw NewtonFailure(status, "SUNLinSolSolve_Dense");
=======
    auto status = linsol_->solve(rhs.getNVector(), rhs.getNVector(), 0.0);
    if (status != SUNLS_SUCCESS)
        throw NewtonFailure(status, "SUNLinSolSolve");
>>>>>>> f66f0b06
}

void NewtonSolver::reinitialize() {
    // direct solvers do not need reinitialization
    if (dynamic_cast<SUNLinSolDense*>(linsol_.get())) {
        return;
    }
    if (auto s = dynamic_cast<SUNLinSolKLU*>(linsol_.get())) {
        try {
            s->reInit(s->getMatrix().capacity(), SUNKLU_REINIT_PARTIAL);
            return;
        } catch (AmiException const&) {
            throw NewtonFailure(
                AMICI_ERROR, "Failed to reinitialize KLU solver"
            );
        }
    }
    throw AmiException(
        "Unhandled linear solver type in NewtonSolver::reinitialize."
    );
};

bool NewtonSolver::is_singular(Model& model, SimulationState const& state)
    const {
    if (auto s = dynamic_cast<SUNLinSolKLU const*>(linsol_.get())) {
        return s->is_singular();
    }

    // dense solver doesn't have any implementation for rcond/condest, so use
    // sparse solver interface, not the most efficient solution, but who is
    // concerned about speed and used the dense solver anyways ¯\_(ツ)_/¯
<<<<<<< HEAD
    NewtonSolverSparse sparse_solver(model, Jtmp_.get_ctx());
=======
    NewtonSolver sparse_solver(model, LinearSolver::KLU);
>>>>>>> f66f0b06
    sparse_solver.prepareLinearSystem(model, state);
    return sparse_solver.is_singular(model, state);
}

<<<<<<< HEAD
NewtonSolverDense::~NewtonSolverDense() {
    if (linsol_)
        SUNLinSolFree_Dense(linsol_);
}

NewtonSolverSparse::NewtonSolverSparse(Model const& model, SUNContext sunctx)
    : NewtonSolver(model, sunctx)
    , Jtmp_(model.nx_solver, model.nx_solver, model.nnz, CSC_MAT, sunctx)
    , linsol_(SUNLinSol_KLU(x_.getNVector(), Jtmp_, sunctx)) {
    auto status = SUNLinSolInitialize_KLU(linsol_);
    if (status != SUN_SUCCESS)
        throw NewtonFailure(status, "SUNLinSolInitialize_KLU");
}

void NewtonSolverSparse::prepareLinearSystem(
    Model& model, SimulationState const& state
) {
    /* Get sparse Jacobian */
    model.fJSparse(state.t, 0.0, state.x, state.dx, xdot_, Jtmp_);
    Jtmp_.refresh();
    auto status = SUNLinSolSetup_KLU(linsol_, Jtmp_);
    if (status != SUN_SUCCESS)
        throw NewtonFailure(status, "SUNLinSolSetup_KLU");
}

void NewtonSolverSparse::prepareLinearSystemB(
    Model& model, SimulationState const& state
) {
    /* Get sparse Jacobian */
    model.fJSparseB(state.t, 0.0, state.x, state.dx, xB_, dxB_, xdot_, Jtmp_);
    Jtmp_.refresh();
    auto status = SUNLinSolSetup_KLU(linsol_, Jtmp_);
    if (status != SUN_SUCCESS)
        throw NewtonFailure(status, "SUNLinSolSetup_KLU");
}

void NewtonSolverSparse::solveLinearSystem(AmiVector& rhs) {
    /* Pass pointer to the linear solver */
    auto status = SUNLinSolSolve_KLU(
        linsol_, Jtmp_, rhs.getNVector(), rhs.getNVector(), 0.0
    );
    // last argument is tolerance and does not have any influence on result

    if (status != SUN_SUCCESS)
        throw NewtonFailure(status, "SUNLinSolSolve_KLU");
}

void NewtonSolverSparse::reinitialize() {
    /* partial reinitialization, don't need to reallocate Jtmp_ */
    auto status = SUNLinSol_KLUReInit(
        linsol_, Jtmp_, Jtmp_.capacity(), SUNKLU_REINIT_PARTIAL
    );
    if (status != SUN_SUCCESS)
        throw NewtonFailure(status, "SUNLinSol_KLUReInit");
}

bool NewtonSolverSparse::
    is_singular(Model& /*model*/, SimulationState const& /*state*/) const {
    // adapted from SUNLinSolSetup_KLU in sunlinsol/klu/sunlinsol_klu.c
    auto content = (SUNLinearSolverContent_KLU)(linsol_->content);
    // first cheap check via rcond
    auto status
        = sun_klu_rcond(content->symbolic, content->numeric, &content->common);
    if (status == 0)
        throw NewtonFailure(content->last_flag, "sun_klu_rcond");

    auto precision = std::numeric_limits<realtype>::epsilon();

    if (content->common.rcond < precision) {
        // cheap check indicates singular, expensive check via condest
        status = sun_klu_condest(
            SM_INDEXPTRS_S(Jtmp_.get()), SM_DATA_S(Jtmp_.get()),
            content->symbolic, content->numeric, &content->common
        );
        if (status == 0)
            throw NewtonFailure(content->last_flag, "sun_klu_rcond");
        return content->common.condest > 1.0 / precision;
    }
    return false;
}

NewtonSolverSparse::~NewtonSolverSparse() {
    if (linsol_)
        SUNLinSolFree_KLU(linsol_);
}

=======
>>>>>>> f66f0b06
} // namespace amici<|MERGE_RESOLUTION|>--- conflicted
+++ resolved
@@ -11,65 +11,13 @@
 
 namespace amici {
 
-<<<<<<< HEAD
-NewtonSolver::NewtonSolver(Model const& model, SUNContext sunctx)
+NewtonSolver::NewtonSolver(
+    Model const& model, LinearSolver linsol_type, SUNContext sunctx
+)
     : xdot_(model.nx_solver, sunctx)
     , x_(model.nx_solver, sunctx)
     , xB_(model.nJ * model.nx_solver, sunctx)
-    , dxB_(model.nJ * model.nx_solver, sunctx) {}
-
-std::unique_ptr<NewtonSolver>
-NewtonSolver::getSolver(Solver const& simulationSolver, Model const& model) {
-
-    std::unique_ptr<NewtonSolver> solver;
-
-    switch (simulationSolver.getLinearSolver()) {
-
-    /* DIRECT SOLVERS */
-    case LinearSolver::dense:
-        solver.reset(
-            new NewtonSolverDense(model, simulationSolver.getSunContext())
-        );
-        break;
-
-    case LinearSolver::band:
-        throw NewtonFailure(AMICI_NOT_IMPLEMENTED, "getSolver");
-
-    case LinearSolver::LAPACKDense:
-        throw NewtonFailure(AMICI_NOT_IMPLEMENTED, "getSolver");
-
-    case LinearSolver::LAPACKBand:
-        throw NewtonFailure(AMICI_NOT_IMPLEMENTED, "getSolver");
-
-    case LinearSolver::diag:
-        throw NewtonFailure(AMICI_NOT_IMPLEMENTED, "getSolver");
-
-    /* ITERATIVE SOLVERS */
-    case LinearSolver::SPGMR:
-        throw NewtonFailure(AMICI_NOT_IMPLEMENTED, "getSolver");
-
-    case LinearSolver::SPBCG:
-        throw NewtonFailure(AMICI_NOT_IMPLEMENTED, "getSolver");
-
-    case LinearSolver::SPTFQMR:
-        throw NewtonFailure(AMICI_NOT_IMPLEMENTED, "getSolver");
-
-    /* SPARSE SOLVERS */
-    case LinearSolver::SuperLUMT:
-        throw NewtonFailure(AMICI_NOT_IMPLEMENTED, "getSolver");
-    case LinearSolver::KLU:
-        solver.reset(
-            new NewtonSolverSparse(model, simulationSolver.getSunContext())
-        );
-        break;
-    default:
-        throw NewtonFailure(AMICI_NOT_IMPLEMENTED, "getSolver");
-=======
-NewtonSolver::NewtonSolver(Model const& model, LinearSolver linsol_type)
-    : xdot_(model.nx_solver)
-    , x_(model.nx_solver)
-    , xB_(model.nJ * model.nx_solver)
-    , dxB_(model.nJ * model.nx_solver) {
+    , dxB_(model.nJ * model.nx_solver, sunctx) {
     try {
         // NOTE: when adding new linear solvers, make sure to also add them to
         // NewtonSolver::reinitialize and NewtonSolver::is_singular
@@ -89,7 +37,6 @@
         throw;
     } catch (AmiException const& e) {
         throw NewtonFailure(AMICI_ERROR, e.what());
->>>>>>> f66f0b06
     }
 }
 
@@ -136,25 +83,6 @@
     }
 }
 
-<<<<<<< HEAD
-NewtonSolverDense::NewtonSolverDense(Model const& model, SUNContext sunctx)
-    : NewtonSolver(model, sunctx)
-    , Jtmp_(model.nx_solver, model.nx_solver, sunctx)
-    , linsol_(SUNLinSol_Dense(x_.getNVector(), Jtmp_, sunctx)) {
-    auto status = SUNLinSolInitialize_Dense(linsol_);
-    if (status != SUN_SUCCESS)
-        throw NewtonFailure(status, "SUNLinSolInitialize_Dense");
-}
-
-void NewtonSolverDense::prepareLinearSystem(
-    Model& model, SimulationState const& state
-) {
-    model.fJ(state.t, 0.0, state.x, state.dx, xdot_, Jtmp_);
-    Jtmp_.refresh();
-    auto status = SUNLinSolSetup_Dense(linsol_, Jtmp_);
-    if (status != SUN_SUCCESS)
-        throw NewtonFailure(status, "SUNLinSolSetup_Dense");
-=======
 void NewtonSolver::prepareLinearSystem(
     Model& model, SimulationState const& state
 ) {
@@ -170,19 +98,11 @@
     } catch (AmiException const& e) {
         throw NewtonFailure(AMICI_SINGULAR_JACOBIAN, e.what());
     }
->>>>>>> f66f0b06
 }
 
 void NewtonSolver::prepareLinearSystemB(
     Model& model, SimulationState const& state
 ) {
-<<<<<<< HEAD
-    model.fJB(state.t, 0.0, state.x, state.dx, xB_, dxB_, xdot_, Jtmp_);
-    Jtmp_.refresh();
-    auto status = SUNLinSolSetup_Dense(linsol_, Jtmp_);
-    if (status != SUN_SUCCESS)
-        throw NewtonFailure(status, "SUNLinSolSetup_Dense");
-=======
     auto& J = linsol_->getMatrix();
     if (J.matrix_id() == SUNMATRIX_SPARSE) {
         model.fJSparseB(state.t, 0.0, state.x, state.dx, xB_, dxB_, xdot_, J);
@@ -195,20 +115,13 @@
     } catch (AmiException const& e) {
         throw NewtonFailure(AMICI_SINGULAR_JACOBIAN, e.what());
     }
->>>>>>> f66f0b06
 }
 
 void NewtonSolver::solveLinearSystem(AmiVector& rhs) {
     // last argument is tolerance and does not have any influence on result
-<<<<<<< HEAD
-
+    auto status = linsol_->solve(rhs.getNVector(), rhs.getNVector(), 0.0);
     if (status != SUN_SUCCESS)
-        throw NewtonFailure(status, "SUNLinSolSolve_Dense");
-=======
-    auto status = linsol_->solve(rhs.getNVector(), rhs.getNVector(), 0.0);
-    if (status != SUNLS_SUCCESS)
         throw NewtonFailure(status, "SUNLinSolSolve");
->>>>>>> f66f0b06
 }
 
 void NewtonSolver::reinitialize() {
@@ -240,102 +153,11 @@
     // dense solver doesn't have any implementation for rcond/condest, so use
     // sparse solver interface, not the most efficient solution, but who is
     // concerned about speed and used the dense solver anyways ¯\_(ツ)_/¯
-<<<<<<< HEAD
-    NewtonSolverSparse sparse_solver(model, Jtmp_.get_ctx());
-=======
-    NewtonSolver sparse_solver(model, LinearSolver::KLU);
->>>>>>> f66f0b06
+    NewtonSolver sparse_solver(
+        model, LinearSolver::KLU, linsol_->get()->sunctx
+    );
     sparse_solver.prepareLinearSystem(model, state);
     return sparse_solver.is_singular(model, state);
 }
 
-<<<<<<< HEAD
-NewtonSolverDense::~NewtonSolverDense() {
-    if (linsol_)
-        SUNLinSolFree_Dense(linsol_);
-}
-
-NewtonSolverSparse::NewtonSolverSparse(Model const& model, SUNContext sunctx)
-    : NewtonSolver(model, sunctx)
-    , Jtmp_(model.nx_solver, model.nx_solver, model.nnz, CSC_MAT, sunctx)
-    , linsol_(SUNLinSol_KLU(x_.getNVector(), Jtmp_, sunctx)) {
-    auto status = SUNLinSolInitialize_KLU(linsol_);
-    if (status != SUN_SUCCESS)
-        throw NewtonFailure(status, "SUNLinSolInitialize_KLU");
-}
-
-void NewtonSolverSparse::prepareLinearSystem(
-    Model& model, SimulationState const& state
-) {
-    /* Get sparse Jacobian */
-    model.fJSparse(state.t, 0.0, state.x, state.dx, xdot_, Jtmp_);
-    Jtmp_.refresh();
-    auto status = SUNLinSolSetup_KLU(linsol_, Jtmp_);
-    if (status != SUN_SUCCESS)
-        throw NewtonFailure(status, "SUNLinSolSetup_KLU");
-}
-
-void NewtonSolverSparse::prepareLinearSystemB(
-    Model& model, SimulationState const& state
-) {
-    /* Get sparse Jacobian */
-    model.fJSparseB(state.t, 0.0, state.x, state.dx, xB_, dxB_, xdot_, Jtmp_);
-    Jtmp_.refresh();
-    auto status = SUNLinSolSetup_KLU(linsol_, Jtmp_);
-    if (status != SUN_SUCCESS)
-        throw NewtonFailure(status, "SUNLinSolSetup_KLU");
-}
-
-void NewtonSolverSparse::solveLinearSystem(AmiVector& rhs) {
-    /* Pass pointer to the linear solver */
-    auto status = SUNLinSolSolve_KLU(
-        linsol_, Jtmp_, rhs.getNVector(), rhs.getNVector(), 0.0
-    );
-    // last argument is tolerance and does not have any influence on result
-
-    if (status != SUN_SUCCESS)
-        throw NewtonFailure(status, "SUNLinSolSolve_KLU");
-}
-
-void NewtonSolverSparse::reinitialize() {
-    /* partial reinitialization, don't need to reallocate Jtmp_ */
-    auto status = SUNLinSol_KLUReInit(
-        linsol_, Jtmp_, Jtmp_.capacity(), SUNKLU_REINIT_PARTIAL
-    );
-    if (status != SUN_SUCCESS)
-        throw NewtonFailure(status, "SUNLinSol_KLUReInit");
-}
-
-bool NewtonSolverSparse::
-    is_singular(Model& /*model*/, SimulationState const& /*state*/) const {
-    // adapted from SUNLinSolSetup_KLU in sunlinsol/klu/sunlinsol_klu.c
-    auto content = (SUNLinearSolverContent_KLU)(linsol_->content);
-    // first cheap check via rcond
-    auto status
-        = sun_klu_rcond(content->symbolic, content->numeric, &content->common);
-    if (status == 0)
-        throw NewtonFailure(content->last_flag, "sun_klu_rcond");
-
-    auto precision = std::numeric_limits<realtype>::epsilon();
-
-    if (content->common.rcond < precision) {
-        // cheap check indicates singular, expensive check via condest
-        status = sun_klu_condest(
-            SM_INDEXPTRS_S(Jtmp_.get()), SM_DATA_S(Jtmp_.get()),
-            content->symbolic, content->numeric, &content->common
-        );
-        if (status == 0)
-            throw NewtonFailure(content->last_flag, "sun_klu_rcond");
-        return content->common.condest > 1.0 / precision;
-    }
-    return false;
-}
-
-NewtonSolverSparse::~NewtonSolverSparse() {
-    if (linsol_)
-        SUNLinSolFree_KLU(linsol_);
-}
-
-=======
->>>>>>> f66f0b06
 } // namespace amici