--- conflicted
+++ resolved
@@ -55,45 +55,6 @@
 TPL_SIGMAY_DEF
 TPL_DSIGMAYDP_DEF
 TPL_W_DEF
-<<<<<<< HEAD
-extern void x0_TPL_MODELNAME(realtype *x0, const realtype t, const realtype *p,
-                             const realtype *k);
-extern void x0_fixedParameters_TPL_MODELNAME(realtype *x0, const realtype t,
-                                             const realtype *p,
-                                             const realtype *k,
-                                             gsl::span<const int> reinitialization_state_idxs);
-extern void sx0_TPL_MODELNAME(realtype *sx0, const realtype t,
-                              const realtype *x0, const realtype *p,
-                              const realtype *k, const int ip);
-extern void sx0_fixedParameters_TPL_MODELNAME(realtype *sx0, const realtype t,
-                                              const realtype *x0,
-                                              const realtype *p,
-                                              const realtype *k, const int ip,
-                                              gsl::span<const int> reinitialization_state_idxs);
-extern void xdot_TPL_MODELNAME(realtype *xdot, const realtype t,
-                               const realtype *x, const realtype *p,
-                               const realtype *k, const realtype *h,
-                               const realtype *w);
-extern void y_TPL_MODELNAME(realtype *y, const realtype t, const realtype *x,
-                            const realtype *p, const realtype *k,
-                            const realtype *h, const realtype *w);
-extern void stau_TPL_MODELNAME(realtype *stau, const realtype t,
-                               const realtype *x, const realtype *p,
-                               const realtype *k, const realtype *h,
-                               const realtype *sx, const int ip, const int ie);
-extern void deltax_TPL_MODELNAME(realtype *deltax, const realtype t,
-                                 const realtype *x, const realtype *p,
-                                 const realtype *k, const realtype *h,
-                                 const int ie, const realtype *xdot,
-                                 const realtype *xdot_old);
-extern void deltasx_TPL_MODELNAME(realtype *deltasx, const realtype t,
-                                  const realtype *x, const realtype *p,
-                                  const realtype *k, const realtype *h,
-                                  const realtype *w, const int ip,
-                                  const int ie, const realtype *xdot,
-                                  const realtype *xdot_old, const realtype *sx,
-                                  const realtype *stau);
-=======
 TPL_X0_DEF
 TPL_X0_FIXEDPARAMETERS_DEF
 TPL_SX0_DEF
@@ -101,8 +62,8 @@
 TPL_XDOT_DEF
 TPL_Y_DEF
 TPL_STAU_DEF
+TPL_DELTAX_DEF
 TPL_DELTASX_DEF
->>>>>>> 35b490e6
 TPL_X_RDATA_DEF
 TPL_X_SOLVER_DEF
 TPL_TOTAL_CL_DEF
@@ -268,23 +229,7 @@
 
     TPL_DELTASX_IMPL
 
-    /** model specific implementation of fdeltax
-     * @param deltax state update
-     * @param t current time
-     * @param x current state
-     * @param p parameter vector
-     * @param k constant vector
-     * @param h heaviside vector
-     * @param ie event index
-     * @param xdot new model right hand side
-     * @param xdot_old previous model right hand side
-     **/
-    virtual void fdeltax(realtype *deltax, const realtype t, const realtype *x,
-                         const realtype *p, const realtype *k,
-                         const realtype *h, const int ie, const realtype *xdot,
-                         const realtype *xdot_old) override {
-        deltax_TPL_MODELNAME(deltax, t, x, p, k, h, ie, xdot, xdot_old);
-    }
+    TPL_DELTAX_IMPL
 
     /** model specific implementation of fdeltaxB
      * @param deltaxB adjoint state update
