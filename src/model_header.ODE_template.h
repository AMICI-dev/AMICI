#ifndef _amici_TPL_MODELNAME_h
#define _amici_TPL_MODELNAME_h
#include <cmath>
#include <memory>
#include <gsl/gsl-lite.hpp>

#include "amici/model_ode.h"
#include "amici/solver_cvodes.h"

#include "sundials/sundials_types.h"

namespace amici {

class Solver;

namespace model_TPL_MODELNAME {

extern std::array<const char*, TPL_NP> parameterNames;
extern std::array<const char*, TPL_NK> fixedParameterNames;
extern std::array<const char*, TPL_NX_RDATA> stateNames;
extern std::array<const char*, TPL_NY> observableNames;
extern std::array<const ObservableScaling, TPL_NY> observableScalings;
extern std::array<const char*, TPL_NW> expressionNames;
extern std::array<const char*, TPL_NP> parameterIds;
extern std::array<const char*, TPL_NK> fixedParameterIds;
extern std::array<const char*, TPL_NX_RDATA> stateIds;
extern std::array<const char*, TPL_NY> observableIds;
extern std::array<const char*, TPL_NW> expressionIds;

TPL_JY_DEF
TPL_DJYDSIGMA_DEF
TPL_DJYDY_DEF
TPL_DJYDY_COLPTRS_DEF
TPL_DJYDY_ROWVALS_DEF
TPL_ROOT_DEF
TPL_DWDP_DEF
TPL_DWDP_COLPTRS_DEF
TPL_DWDP_ROWVALS_DEF
TPL_DWDX_DEF
TPL_DWDX_COLPTRS_DEF
TPL_DWDX_ROWVALS_DEF
TPL_DWDW_DEF
TPL_DWDW_COLPTRS_DEF
TPL_DWDW_ROWVALS_DEF
TPL_DXDOTDW_DEF
TPL_DXDOTDW_COLPTRS_DEF
TPL_DXDOTDW_ROWVALS_DEF
TPL_DXDOTDP_EXPLICIT_DEF
TPL_DXDOTDP_EXPLICIT_COLPTRS_DEF
TPL_DXDOTDP_EXPLICIT_ROWVALS_DEF
TPL_DXDOTDX_EXPLICIT_DEF
TPL_DXDOTDX_EXPLICIT_COLPTRS_DEF
TPL_DXDOTDX_EXPLICIT_ROWVALS_DEF
TPL_DYDX_DEF
TPL_DYDP_DEF
TPL_SIGMAY_DEF
TPL_DSIGMAYDP_DEF
TPL_W_DEF
TPL_X0_DEF
TPL_X0_FIXEDPARAMETERS_DEF
TPL_SX0_DEF
TPL_SX0_FIXEDPARAMETERS_DEF
TPL_XDOT_DEF
TPL_Y_DEF
TPL_STAU_DEF
TPL_DELTAX_DEF
TPL_DELTASX_DEF
TPL_DELTAXB_DEF
TPL_DELTAQB_DEF
TPL_X_RDATA_DEF
TPL_X_SOLVER_DEF
TPL_TOTAL_CL_DEF

/**
 * @brief AMICI-generated model subclass.
 */
class Model_TPL_MODELNAME : public amici::Model_ODE {
  public:
    /**
     * @brief Default constructor.
     */
    Model_TPL_MODELNAME()
        : amici::Model_ODE(
              amici::ModelDimensions(
                  TPL_NX_RDATA,                            // nx_rdata
                  TPL_NXTRUE_RDATA,                        // nxtrue_rdata
                  TPL_NX_SOLVER,                           // nx_solver
                  TPL_NXTRUE_SOLVER,                       // nxtrue_solver
                  TPL_NX_SOLVER_REINIT,                    // nx_solver_reinit
                  TPL_NP,                                  // np
                  TPL_NK,                                  // nk
                  TPL_NY,                                  // ny
                  TPL_NYTRUE,                              // nytrue
                  TPL_NZ,                                  // nz
                  TPL_NZTRUE,                              // nztrue
                  TPL_NEVENT,                              // nevent
                  TPL_NOBJECTIVE,                          // nobjective
                  TPL_NW,                                  // nw
                  TPL_NDWDX,                               // ndwdx
                  TPL_NDWDP,                               // ndwdp
                  TPL_NDWDW,                               // ndwdw
                  TPL_NDXDOTDW,                            // ndxdotdw
                  TPL_NDJYDY,                              // ndjydy
                  0,                                       // nnz
                  TPL_UBW,                                 // ubw
                  TPL_LBW                                  // lbw
              ),
              amici::SimulationParameters(
                  std::vector<realtype>{TPL_FIXED_PARAMETERS}, // fixedParameters
                  std::vector<realtype>{TPL_PARAMETERS}        // dynamic parameters
              ),
              TPL_O2MODE,                                  // o2mode
              std::vector<realtype>(TPL_NX_SOLVER, 0.0),   // idlist
              std::vector<int>{},                          // z2event
              true,                                        // pythonGenerated
              TPL_NDXDOTDP_EXPLICIT,                       // ndxdotdp_explicit
              TPL_NDXDOTDX_EXPLICIT,                       // ndxdotdx_explicit
              TPL_W_RECURSION_DEPTH                        // w_recursion_depth
          ) {}

    /**
     * @brief Clone this model instance.
     * @return A deep copy of this instance.
     */
    amici::Model *clone() const override {
        return new Model_TPL_MODELNAME(*this);
    }

    /**
     * @brief model specific implementation of fJrz
     * @param nllh regularization for event measurements z
     * @param iz event output index
     * @param p parameter vector
     * @param k constant vector
     * @param z model event output at timepoint
     * @param sigmaz event measurement standard deviation at timepoint
     */
    void fJrz(realtype *nllh, const int iz, const realtype *p,
              const realtype *k, const realtype *rz,
              const realtype *sigmaz) override {}

    TPL_JY_IMPL

    /**
     * @brief model specific implementation of fJz
     * @param nllh negative log-likelihood for event measurements z
     * @param iz event output index
     * @param p parameter vector
     * @param k constant vector
     * @param z model event output at timepoint
     * @param sigmaz event measurement standard deviation at timepoint
     * @param mz event measurements at timepoint
     */
    void fJz(realtype *nllh, const int iz, const realtype *p,
             const realtype *k, const realtype *z,
             const realtype *sigmaz, const realtype *mz) override {}

    /**
     * @brief model specific implementation of fdJrzdsigma
     * @param dJrzdsigma Sensitivity of event penalization Jrz w.r.t.
     * standard deviation sigmaz
     * @param iz event output index
     * @param p parameter vector
     * @param k constant vector
     * @param rz model root output at timepoint
     * @param sigmaz event measurement standard deviation at timepoint
     */
    void fdJrzdsigma(realtype *dJrzdsigma, const int iz,
                     const realtype *p, const realtype *k,
                     const realtype *rz,
                     const realtype *sigmaz) override {}

    /**
     * @brief model specific implementation of fdJrzdz
     * @param dJrzdz partial derivative of event penalization Jrz
     * @param iz event output index
     * @param p parameter vector
     * @param k constant vector
     * @param rz model root output at timepoint
     * @param sigmaz event measurement standard deviation at timepoint
     */
    void fdJrzdz(realtype *dJrzdz, const int iz, const realtype *p,
                 const realtype *k, const realtype *rz,
                 const realtype *sigmaz) override {}

    TPL_DJYDSIGMA_IMPL

    /**
     * @brief model specific implementation of fdJzdsigma
     * @param dJzdsigma Sensitivity of event measurement
     * negative log-likelihood Jz w.r.t. standard deviation sigmaz
     * @param iz event output index
     * @param p parameter vector
     * @param k constant vector
     * @param z model event output at timepoint
     * @param sigmaz event measurement standard deviation at timepoint
     * @param mz event measurement at timepoint
     */
    void fdJzdsigma(realtype *dJzdsigma, const int iz,
                    const realtype *p, const realtype *k,
                    const realtype *z, const realtype *sigmaz,
                    const realtype *mz) override {}

    /**
     * @brief model specific implementation of fdJzdz
     * @param dJzdz partial derivative of event measurement negative
     * log-likelihood Jz
     * @param iz event output index
     * @param p parameter vector
     * @param k constant vector
     * @param z model event output at timepoint
     * @param sigmaz event measurement standard deviation at timepoint
     * @param mz event measurement at timepoint
     */
    void fdJzdz(realtype *dJzdz, const int iz, const realtype *p,
                const realtype *k, const realtype *z,
                const realtype *sigmaz, const realtype *mz) override {}

<<<<<<< HEAD
    TPL_DELTAX_IMPL
=======
    /**
     * @brief model specific implementation of fdeltasx
     * @param deltaqB sensitivity update
     * @param t current time
     * @param x current state
     * @param p parameter vector
     * @param k constant vector
     * @param h heaviside vector
     * @param ip sensitivity index
     * @param ie event index
     * @param xdot new model right hand side
     * @param xdot_old previous model right hand side
     * @param xB adjoint state
     */
    void fdeltaqB(realtype *deltaqB, const realtype t,
                  const realtype *x, const realtype *p,
                  const realtype *k, const realtype *h, const int ip,
                  const int ie, const realtype *xdot,
                  const realtype *xdot_old,
                  const realtype *xB) override {}
>>>>>>> 107643ca

    TPL_DELTASX_IMPL

    TPL_DELTAXB_IMPL

<<<<<<< HEAD
    TPL_DELTAQB_IMPL

    /** model specific implementation of fdrzdp
=======
    /**
     * @brief model specific implementation of fdeltaxB
     * @param deltaxB adjoint state update
     * @param t current time
     * @param x current state
     * @param p parameter vector
     * @param k constant vector
     * @param h heaviside vector
     * @param ie event index
     * @param xdot new model right hand side
     * @param xdot_old previous model right hand side
     * @param xB current adjoint state
     */
    void fdeltaxB(realtype *deltaxB, const realtype t,
                  const realtype *x, const realtype *p,
                  const realtype *k, const realtype *h, const int ie,
                  const realtype *xdot, const realtype *xdot_old,
                  const realtype *xB) override {}

    /**
     * @brief model specific implementation of fdrzdp
>>>>>>> 107643ca
     * @param drzdp partial derivative of root output rz w.r.t. model parameters
     * p
     * @param ie event index
     * @param t current time
     * @param x current state
     * @param p parameter vector
     * @param k constant vector
     * @param h heaviside vector
     * @param ip parameter index w.r.t. which the derivative is requested
     */
    void fdrzdp(realtype *drzdp, const int ie, const realtype t,
                const realtype *x, const realtype *p, const realtype *k,
                const realtype *h, const int ip) override {}

    /**
     * @brief model specific implementation of fdrzdx
     * @param drzdx partial derivative of root output rz w.r.t. model states x
     * @param ie event index
     * @param t current time
     * @param x current state
     * @param p parameter vector
     * @param k constant vector
     * @param h heaviside vector
     */
    void fdrzdx(realtype *drzdx, const int ie, const realtype t,
                const realtype *x, const realtype *p, const realtype *k,
                const realtype *h) override {}

    TPL_DSIGMAYDP_IMPL

    /**
     * @brief model specific implementation of fsigmaz
     * @param dsigmazdp partial derivative of standard deviation of event
     * measurements
     * @param t current time
     * @param p parameter vector
     * @param k constant vector
     * @param ip sensitivity index
     */
    void fdsigmazdp(realtype *dsigmazdp, const realtype t,
                    const realtype *p, const realtype *k,
                    const int ip) override {}

    TPL_DJYDY_IMPL
    TPL_DJYDY_COLPTRS_IMPL
    TPL_DJYDY_ROWVALS_IMPL

    TPL_DWDP_IMPL
    TPL_DWDP_COLPTRS_IMPL
    TPL_DWDP_ROWVALS_IMPL

    TPL_DWDX_IMPL
    TPL_DWDX_COLPTRS_IMPL
    TPL_DWDX_ROWVALS_IMPL

    TPL_DWDW_IMPL
    TPL_DWDW_COLPTRS_IMPL
    TPL_DWDW_ROWVALS_IMPL

    TPL_DXDOTDW_IMPL
    TPL_DXDOTDW_COLPTRS_IMPL
    TPL_DXDOTDW_ROWVALS_IMPL

    TPL_DXDOTDP_EXPLICIT_IMPL
    TPL_DXDOTDP_EXPLICIT_COLPTRS_IMPL
    TPL_DXDOTDP_EXPLICIT_ROWVALS_IMPL

    TPL_DXDOTDX_EXPLICIT_IMPL
    TPL_DXDOTDX_EXPLICIT_COLPTRS_IMPL
    TPL_DXDOTDX_EXPLICIT_ROWVALS_IMPL

    TPL_DYDX_IMPL

    TPL_DYDP_IMPL

    /**
     * @brief model specific implementation of fdzdp
     * @param dzdp partial derivative of event-resolved output z w.r.t. model
     * parameters p
     * @param ie event index
     * @param t current time
     * @param x current state
     * @param p parameter vector
     * @param k constant vector
     * @param h heaviside vector
     * @param ip parameter index w.r.t. which the derivative is requested
     */
    void fdzdp(realtype *dzdp, const int ie, const realtype t,
               const realtype *x, const realtype *p, const realtype *k,
               const realtype *h, const int ip) override {}

    /**
     * @brief model specific implementation of fdzdx
     * @param dzdx partial derivative of event-resolved output z w.r.t. model
     * states x
     * @param ie event index
     * @param t current time
     * @param x current state
     * @param p parameter vector
     * @param k constant vector
     * @param h heaviside vector
     */
    void fdzdx(realtype *dzdx, const int ie, const realtype t,
               const realtype *x, const realtype *p, const realtype *k,
               const realtype *h) override {}

    TPL_ROOT_IMPL

    /**
     * @brief model specific implementation of frz
     * @param rz value of root function at current timepoint (non-output events
     * not included)
     * @param ie event index
     * @param t current time
     * @param x current state
     * @param p parameter vector
     * @param k constant vector
     * @param h heaviside vector
     */
    void frz(realtype *rz, const int ie, const realtype t,
             const realtype *x, const realtype *p, const realtype *k,
             const realtype *h) override {}

    TPL_SIGMAY_IMPL

    /**
     * @brief model specific implementation of fsigmaz
     * @param sigmaz standard deviation of event measurements
     * @param t current time
     * @param p parameter vector
     * @param k constant vector
     */
    void fsigmaz(realtype *sigmaz, const realtype t, const realtype *p,
                 const realtype *k) override {}

    /**
     * @brief model specific implementation of fsrz
     * @param srz Sensitivity of rz, total derivative
     * @param ie event index
     * @param t current time
     * @param x current state
     * @param p parameter vector
     * @param k constant vector
     * @param sx current state sensitivity
     * @param h heaviside vector
     * @param ip sensitivity index
     */
    void fsrz(realtype *srz, const int ie, const realtype t,
              const realtype *x, const realtype *p, const realtype *k,
              const realtype *h, const realtype *sx,
              const int ip) override {}

    TPL_STAU_IMPL
    TPL_SX0_IMPL
    TPL_SX0_FIXEDPARAMETERS_IMPL

    /**
     * @brief model specific implementation of fsz
     * @param sz Sensitivity of rz, total derivative
     * @param ie event index
     * @param t current time
     * @param x current state
     * @param p parameter vector
     * @param k constant vector
     * @param h heaviside vector
     * @param sx current state sensitivity
     * @param ip sensitivity index
     */
    void fsz(realtype *sz, const int ie, const realtype t,
             const realtype *x, const realtype *p, const realtype *k,
             const realtype *h, const realtype *sx,
             const int ip) override {}

    TPL_W_IMPL

    TPL_X0_IMPL

    TPL_X0_FIXEDPARAMETERS_IMPL

    TPL_XDOT_IMPL

    TPL_Y_IMPL

    /**
     * @brief model specific implementation of fz
     * @param z value of event output
     * @param ie event index
     * @param t current time
     * @param x current state
     * @param p parameter vector
     * @param k constant vector
     * @param h heaviside vector
     */
    void fz(realtype *z, const int ie, const realtype t,
            const realtype *x, const realtype *p, const realtype *k,
            const realtype *h) override {}

    TPL_X_RDATA_IMPL

    TPL_X_SOLVER_IMPL

    TPL_TOTAL_CL_IMPL

    std::string getName() const override {
        return "TPL_MODELNAME";
    }

    /**
     * @brief Get names of the model parameters
     * @return the names
     */
    std::vector<std::string> getParameterNames() const override {
        return std::vector<std::string>(parameterNames.begin(),
                                        parameterNames.end());
    }

    /**
     * @brief Get names of the model states
     * @return the names
     */
    std::vector<std::string> getStateNames() const override {
        return std::vector<std::string>(stateNames.begin(), stateNames.end());
    }

    /**
     * @brief Get names of the fixed model parameters
     * @return the names
     */
    std::vector<std::string> getFixedParameterNames() const override {
        return std::vector<std::string>(fixedParameterNames.begin(),
                                        fixedParameterNames.end());
    }

    /**
     * @brief Get names of the observables
     * @return the names
     */
    std::vector<std::string> getObservableNames() const override {
        return std::vector<std::string>(observableNames.begin(),
                                        observableNames.end());
    }

    /**
     * @brief Get names of model expressions
     * @return Expression names
     */
    std::vector<std::string> getExpressionNames() const override {
        return std::vector<std::string>(expressionNames.begin(),
                                        expressionNames.end());
    }

    /**
     * @brief Get ids of the model parameters
     * @return the ids
     */
    std::vector<std::string> getParameterIds() const override {
        return std::vector<std::string>(parameterIds.begin(),
                                        parameterIds.end());
    }

    /**
     * @brief Get ids of the model states
     * @return the ids
     */
    std::vector<std::string> getStateIds() const override {
        return std::vector<std::string>(stateIds.begin(), stateIds.end());
    }

    /**
     * @brief Get ids of the fixed model parameters
     * @return the ids
     */
    std::vector<std::string> getFixedParameterIds() const override {
        return std::vector<std::string>(fixedParameterIds.begin(),
                                        fixedParameterIds.end());
    }

    /**
     * @brief Get ids of the observables
     * @return the ids
     */
    std::vector<std::string> getObservableIds() const override {
        return std::vector<std::string>(observableIds.begin(),
                                        observableIds.end());
    }

    /**
     * @brief Get IDs of model expressions
     * @return Expression IDs
     */
    std::vector<std::string> getExpressionIds() const override {
        return std::vector<std::string>(expressionIds.begin(),
                                        expressionIds.end());
    }

    /**
     * @brief function indicating whether reinitialization of states depending
     * on fixed parameters is permissible
     * @return flag indicating whether reinitialization of states depending on
     * fixed parameters is permissible
     */
    bool isFixedParameterStateReinitializationAllowed() const override {
        return TPL_REINIT_FIXPAR_INITCOND;
    }

    /**
     * @brief returns the AMICI version that was used to generate the model
     * @return AMICI version string
     */
    std::string getAmiciVersion() const override {
        return "TPL_AMICI_VERSION_STRING";
    }

    /**
     * @brief returns the amici version that was used to generate the model
     * @return AMICI git commit hash
     */
    std::string getAmiciCommit() const override {
        return "TPL_AMICI_COMMIT_STRING";
    }

    bool hasQuadraticLLH() const override {
        return TPL_QUADRATIC_LLH;
    }

    ObservableScaling getObservableScaling(int iy) const override {
        return observableScalings.at(iy);
    }
};


} // namespace model_TPL_MODELNAME

} // namespace amici

#endif /* _amici_TPL_MODELNAME_h */<|MERGE_RESOLUTION|>--- conflicted
+++ resolved
@@ -216,62 +216,16 @@
                 const realtype *k, const realtype *z,
                 const realtype *sigmaz, const realtype *mz) override {}
 
-<<<<<<< HEAD
     TPL_DELTAX_IMPL
-=======
-    /**
-     * @brief model specific implementation of fdeltasx
-     * @param deltaqB sensitivity update
-     * @param t current time
-     * @param x current state
-     * @param p parameter vector
-     * @param k constant vector
-     * @param h heaviside vector
-     * @param ip sensitivity index
-     * @param ie event index
-     * @param xdot new model right hand side
-     * @param xdot_old previous model right hand side
-     * @param xB adjoint state
-     */
-    void fdeltaqB(realtype *deltaqB, const realtype t,
-                  const realtype *x, const realtype *p,
-                  const realtype *k, const realtype *h, const int ip,
-                  const int ie, const realtype *xdot,
-                  const realtype *xdot_old,
-                  const realtype *xB) override {}
->>>>>>> 107643ca
 
     TPL_DELTASX_IMPL
 
     TPL_DELTAXB_IMPL
 
-<<<<<<< HEAD
     TPL_DELTAQB_IMPL
 
-    /** model specific implementation of fdrzdp
-=======
-    /**
-     * @brief model specific implementation of fdeltaxB
-     * @param deltaxB adjoint state update
-     * @param t current time
-     * @param x current state
-     * @param p parameter vector
-     * @param k constant vector
-     * @param h heaviside vector
-     * @param ie event index
-     * @param xdot new model right hand side
-     * @param xdot_old previous model right hand side
-     * @param xB current adjoint state
-     */
-    void fdeltaxB(realtype *deltaxB, const realtype t,
-                  const realtype *x, const realtype *p,
-                  const realtype *k, const realtype *h, const int ie,
-                  const realtype *xdot, const realtype *xdot_old,
-                  const realtype *xB) override {}
-
     /**
      * @brief model specific implementation of fdrzdp
->>>>>>> 107643ca
      * @param drzdp partial derivative of root output rz w.r.t. model parameters
      * p
      * @param ie event index
