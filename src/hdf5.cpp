#include "amici/hdf5.h"
#include "amici/amici.h"

#include <hdf5_hl.h>

#include <cassert>
#include <cstring>
#include <algorithm>
#ifdef AMI_HDF5_H_DEBUG
#ifndef __APPLE__
#include <cexecinfo>
#else
#include <execinfo.h>
#endif
#endif
#include <unistd.h>
#include <cmath>


namespace amici {
namespace hdf5 {

/**
 * @brief assertMeasurementDimensionsCompatible
 * @param m
 * @param n
 * @param model
 */
void checkMeasurementDimensionsCompatible(hsize_t m, hsize_t n, Model const& model) {
    bool compatible = true;
    // if this is rank 1, n and m can be swapped
    if (n == 1) {
        compatible &= (n == (unsigned)model.nt() || n == (unsigned)model.nytrue);
        compatible &= (m == (unsigned)model.nytrue || m == (unsigned)model.nt());
        compatible &= (m * n == (unsigned)model.nytrue * model.nt());
    } else {
        compatible &= (n == (unsigned)model.nytrue);
        compatible &= (m == (unsigned)model.nt());
    }

    if(!compatible)
        throw(AmiException("HDF5 measurement data does not match model. Incompatible dimensions."));
}


/**
 * @brief assertEventDimensionsCompatible
 * @param m
 * @param n
 * @param model
 */
void checkEventDimensionsCompatible(hsize_t m, hsize_t n, Model const& model) {
    bool compatible = true;

    // if this is rank 1, n and m can be swapped
    if (n == 1) {
        compatible &= (n == (unsigned)model.nMaxEvent() ||
               n == (unsigned)model.nztrue);
        compatible &= (m == (unsigned)model.nztrue ||
               m == (unsigned)model.nMaxEvent());
        compatible &= (m * n == (unsigned)model.nytrue * model.nMaxEvent());
    } else {
        compatible &= (n == (unsigned)model.nztrue);
        compatible &= (m == (unsigned)model.nMaxEvent());
    }

    if(!compatible)
        throw(AmiException("HDF5 event data does not match model. Incompatible dimensions."));
}


void createGroup(H5::H5File const& file,
                 std::string const& groupPath,
                 bool recursively) {

    hid_t groupCreationPropertyList = H5P_DEFAULT;

    if (recursively) {
        groupCreationPropertyList = H5Pcreate(H5P_LINK_CREATE);
        H5Pset_create_intermediate_group(groupCreationPropertyList, 1);
    }

    hid_t group = H5Gcreate(file.getId(), groupPath.c_str(),
                            groupCreationPropertyList,
                            H5P_DEFAULT, H5P_DEFAULT);
    H5Pclose(groupCreationPropertyList);

    if (group < 0)
        throw(AmiException("Failed to create group in hdf5CreateGroup: %s", groupPath.c_str()));
    H5Gclose(group);
}

std::unique_ptr<ExpData> readSimulationExpData(std::string const& hdf5Filename,
                                               std::string const& hdf5Root,
                                               Model const& model) {
    H5::H5File file(hdf5Filename, H5F_ACC_RDONLY);

    hsize_t m, n;

    auto edata = std::unique_ptr<ExpData>(new ExpData(model));
    
    if (model.ny * model.nt() > 0) {
        if(locationExists(file,  hdf5Root + "/Y")) {
            auto my = getDoubleDataset2D(file, hdf5Root + "/Y", m, n);
            checkMeasurementDimensionsCompatible(m, n, model);
            edata->my = my;
        } else {
            throw AmiException("Missing %s/Y in %s", hdf5Root.c_str(), hdf5Filename.c_str());
        }
        
        if(locationExists(file,  hdf5Root + "/Sigma_Y")) {
            auto sigmay = getDoubleDataset2D(file, hdf5Root + "/Sigma_Y", m, n);
            checkMeasurementDimensionsCompatible(m, n, model);
            edata->sigmay = sigmay;
        } else {
            throw AmiException("Missing %s/Sigma_Y in %s", hdf5Root.c_str(), hdf5Filename.c_str());
        }
    }
    
    if (model.nz * model.nMaxEvent() > 0) {
        if(locationExists(file,  hdf5Root + "/Z")) {
            auto mz = getDoubleDataset2D(file, hdf5Root + "/Z", m, n);
            checkEventDimensionsCompatible(m, n, model);
            edata->mz = mz;
        } else {
            throw AmiException("Missing %s/Z in %s", hdf5Root.c_str(), hdf5Filename.c_str());
        }
        
        if(locationExists(file,  hdf5Root + "/Sigma_Z")) {
            auto sigmaz = getDoubleDataset2D(file, hdf5Root + "/Sigma_Z", m, n);
            checkEventDimensionsCompatible(m, n, model);
            edata->sigmaz = sigmaz;
        } else {
            throw AmiException("Missing %s/Sigma_Z in %s", hdf5Root.c_str(), hdf5Filename.c_str());
        }
    }

    if(locationExists(file,  hdf5Root + "/condition")) {
        edata->fixedParameters = getDoubleDataset1D(file, hdf5Root + "/condition");
    }

    if(locationExists(file,  hdf5Root + "/conditionPreequilibration")) {
        edata->fixedParametersPreequilibration = getDoubleDataset1D(file, hdf5Root + "/conditionPreequilibration");
    }
    
    if(locationExists(file,  hdf5Root + "/ts")) {
        edata->ts = getDoubleDataset1D(file, hdf5Root + "/ts");
    }

    return edata;
}

<<<<<<< HEAD

=======
>>>>>>> 303469b0
void writeSimulationExpData(const ExpData &edata, H5::H5File const& file, const std::string &hdf5Location)
{
        
    if(!locationExists(file, hdf5Location))
        createGroup(file, hdf5Location);
    
    if (!edata.ts.empty())
        createAndWriteDouble1DDataset(file, hdf5Location + "/ts",
                                      edata.ts.data(), edata.nt);
    
    if (!edata.fixedParameters.empty())
<<<<<<< HEAD
        createAndWriteDouble1DDataset(file, hdf5Location + "/condition",
                                      edata.fixedParameters.data(), edata.fixedParameters.size());
    
    if (!edata.fixedParametersPreequilibration.empty())
        createAndWriteDouble1DDataset(file, hdf5Location + "/conditionPreequilibration",
                                      edata.fixedParametersPreequilibration.data(), edata.fixedParametersPreequilibration.size());
    
    if (!edata.my.empty())
        createAndWriteDouble2DDataset(file, hdf5Location + "/Y", edata.my.data(),
                                      edata.nt, edata.nytrue);
    if (!edata.sigmay.empty())
        createAndWriteDouble2DDataset(file, hdf5Location + "/Sigma_Y", edata.sigmay.data(),
                                      edata.nt, edata.nytrue);
    if (!edata.mz.empty())
        createAndWriteDouble2DDataset(file, hdf5Location + "/Z", edata.mz.data(),
                                      edata.nmaxevent, edata.nztrue);
    if (!edata.sigmaz.empty())
        createAndWriteDouble2DDataset(file, hdf5Location + "/Sigma_Z", edata.sigmaz.data(),
=======
        createAndWriteDouble1DDataset(file, hdf5Location + "/fixedParameters",
                                      edata.fixedParameters.data(), edata.fixedParameters.size());
    
    if (!edata.fixedParametersPreequilibration.empty())
        createAndWriteDouble1DDataset(file, hdf5Location + "/fixedParametersPreequilibration",
                                      edata.fixedParameters.data(), edata.fixedParametersPreequilibration.size());
    
    if (!edata.my.empty())
        createAndWriteDouble2DDataset(file, hdf5Location + "/my", edata.my.data(),
                                      edata.nt, edata.nytrue);
    if (!edata.sigmay.empty())
        createAndWriteDouble2DDataset(file, hdf5Location + "/sigmay", edata.sigmay.data(),
                                      edata.nt, edata.nytrue);
    if (!edata.mz.empty())
        createAndWriteDouble2DDataset(file, hdf5Location + "/mz", edata.mz.data(),
                                      edata.nmaxevent, edata.nztrue);
    if (!edata.sigmaz.empty())
        createAndWriteDouble2DDataset(file, hdf5Location + "/sigmaz", edata.sigmaz.data(),
>>>>>>> 303469b0
                                      edata.nmaxevent, edata.nztrue);
    
}

void writeReturnData(const ReturnData &rdata, H5::H5File const& file, const std::string &hdf5Location)
{

    if(!locationExists(file, hdf5Location))
        createGroup(file, hdf5Location);

    if (!rdata.ts.empty())
        createAndWriteDouble1DDataset(file, hdf5Location + "/t",
                                      rdata.ts.data(), rdata.nt);

    H5LTset_attribute_double(file.getId(), hdf5Location.c_str(), "llh", &rdata.llh, 1);
    H5LTset_attribute_double(file.getId(), hdf5Location.c_str(), "chi2", &rdata.chi2, 1);

    H5LTset_attribute_int(file.getId(), hdf5Location.c_str(), "status", &rdata.status, 1);

    if (!rdata.sllh.empty())
        createAndWriteDouble1DDataset(file, hdf5Location + "/sllh",
                                      rdata.sllh.data(), rdata.nplist);
    
    if (rdata.res.size())
        createAndWriteDouble1DDataset(file, hdf5Location + "/res",
                                      rdata.res.data(), rdata.nt*rdata.nytrue);
    if (rdata.sres.size())
        createAndWriteDouble2DDataset(file, hdf5Location + "/sres",
                                      rdata.sres.data(), rdata.nt*rdata.nytrue, rdata.nplist);
    if (rdata.FIM.size())
        createAndWriteDouble2DDataset(file, hdf5Location + "/FIM",
                                      rdata.FIM.data(), rdata.nplist, rdata.nplist);

    if (!rdata.x0.empty())
        createAndWriteDouble1DDataset(file, hdf5Location + "/x0", rdata.x0.data(), rdata.nx);

    if (!rdata.x.empty())
        createAndWriteDouble2DDataset(file, hdf5Location + "/x", rdata.x.data(),
                                        rdata.nt, rdata.nx);

    if (!rdata.y.empty())
        createAndWriteDouble2DDataset(file, hdf5Location + "/y", rdata.y.data(),
                                        rdata.nt, rdata.ny);

    if (!rdata.z.empty())
        createAndWriteDouble2DDataset(file, hdf5Location + "/z", rdata.z.data(),
                                        rdata.nmaxevent, rdata.nz);

    if (!rdata.rz.empty())
        createAndWriteDouble2DDataset(file, hdf5Location + "/rz", rdata.rz.data(),
                                        rdata.nmaxevent, rdata.nz);

    if (!rdata.sigmay.empty())
        createAndWriteDouble2DDataset(file, hdf5Location + "/sigmay", rdata.sigmay.data(), rdata.nt, rdata.ny);

    if (!rdata.sigmaz.empty())
        createAndWriteDouble2DDataset(file, hdf5Location + "/sigmaz", rdata.sigmaz.data(), rdata.nmaxevent, rdata.nz);

    if (!rdata.s2llh.empty())
        createAndWriteDouble2DDataset(file, hdf5Location + "/s2llh", rdata.s2llh.data(),
                                        rdata.nJ - 1, rdata.nplist);

    if (!rdata.sx0.empty())
        createAndWriteDouble2DDataset(file, hdf5Location + "/sx0", rdata.sx0.data(), rdata.nplist, rdata.nx);

    if (!rdata.sx.empty())
        createAndWriteDouble3DDataset(file, hdf5Location + "/sx", rdata.sx.data(), rdata.nt, rdata.nplist, rdata.nx);

    if (!rdata.sy.empty())
        createAndWriteDouble3DDataset(file, hdf5Location + "/sy", rdata.sy.data(), rdata.nt, rdata.nplist, rdata.ny);

    if (!rdata.ssigmay.empty())
        createAndWriteDouble3DDataset(file, hdf5Location + "/ssigmay",
                                        rdata.ssigmay.data(), rdata.nt,
                                        rdata.nplist, rdata.ny);

    if (!rdata.sz.empty())
        createAndWriteDouble3DDataset(file, hdf5Location + "/sz", rdata.sz.data(),
                                        rdata.nmaxevent, rdata.nplist, rdata.nz);

    if (!rdata.srz.empty())
        createAndWriteDouble3DDataset(file, hdf5Location + "/srz", rdata.srz.data(),
                                        rdata.nmaxevent, rdata.nplist, rdata.nz);

    if (!rdata.ssigmaz.empty())
        createAndWriteDouble3DDataset(file, hdf5Location + "/ssigmaz", rdata.ssigmaz.data(),
                                      rdata.nmaxevent, rdata.nplist, rdata.nz);

    writeReturnDataDiagnosis(rdata, file, hdf5Location + "/diagnosis");
}

void writeReturnDataDiagnosis(const ReturnData &rdata,
                              H5::H5File const& file,
                              const std::string& hdf5Location) {

    if(!locationExists(file, hdf5Location))
        createGroup(file, hdf5Location);

    if (!rdata.xdot.empty())
        createAndWriteDouble1DDataset(file, hdf5Location + "/xdot",
                                      rdata.xdot.data(), rdata.nx);

    if (!rdata.numsteps.empty())
        createAndWriteInt1DDataset(file, hdf5Location + "/numsteps", rdata.numsteps);

    if (!rdata.numrhsevals.empty())
        createAndWriteInt1DDataset(file, hdf5Location + "/numrhsevals", rdata.numrhsevals);

    if (!rdata.numerrtestfails.empty())
        createAndWriteInt1DDataset(file, hdf5Location + "/numerrtestfails", rdata.numerrtestfails);

    if (!rdata.numnonlinsolvconvfails.empty())
        createAndWriteInt1DDataset(file, hdf5Location + "/numnonlinsolvconvfails",
                                   rdata.numnonlinsolvconvfails);

    if (!rdata.order.empty())
        createAndWriteInt1DDataset(file, hdf5Location + "/order", rdata.order);

    if (!rdata.numstepsB.empty())
        createAndWriteInt1DDataset(file, hdf5Location + "/numstepsB", rdata.numstepsB);

    if (!rdata.numrhsevalsB.empty())
        createAndWriteInt1DDataset(file, hdf5Location + "/numrhsevalsB", rdata.numrhsevalsB);

    if (!rdata.numerrtestfailsB.empty())
        createAndWriteInt1DDataset(file, hdf5Location + "/numerrtestfailsB", rdata.numerrtestfailsB);

    if (!rdata.numnonlinsolvconvfailsB.empty())
        createAndWriteInt1DDataset(file, hdf5Location + "/numnonlinsolvconvfailsB", rdata.numnonlinsolvconvfailsB);

    H5LTset_attribute_int(file.getId(), (hdf5Location + "").c_str(), "newton_status", &rdata.newton_status, 1);

    if (!rdata.newton_numsteps.empty())
        createAndWriteInt1DDataset(file, hdf5Location + "/newton_numsteps", rdata.newton_numsteps);

    if (!rdata.newton_numlinsteps.empty())
        createAndWriteInt2DDataset(file, hdf5Location + "/newton_numlinsteps", rdata.newton_numlinsteps.data(),
                                    rdata.newton_maxsteps, 2);

    H5LTset_attribute_double(file.getId(), hdf5Location.c_str(), "newton_time", &rdata.newton_time, 1);

    if (!rdata.J.empty())
        createAndWriteDouble2DDataset(file, hdf5Location + "/J", rdata.J.data(),
                                        rdata.nx, rdata.nx);

}


void writeReturnData(ReturnData const& rdata,
                     std::string const& hdf5Filename,
                     std::string const& hdf5Location) {
    auto file = createOrOpenForWriting(hdf5Filename);

    writeReturnData(rdata, file, hdf5Location);
}

double getDoubleScalarAttribute(H5::H5File const& file,
                                std::string const& optionsObject,
                                std::string const& attributeName) {

    double data = NAN;
    herr_t status = H5LTget_attribute_double(file.getId(), optionsObject.c_str(),
                                             attributeName.c_str(), &data);

#ifdef AMI_HDF5_H_DEBUG
    printf("%s: %e\n", attributeName, data);
#endif

    if(status < 0)
        throw AmiException("Attribute %s not found for object %s.",
                           attributeName.c_str(), optionsObject.c_str());

    return data;
}

int getIntScalarAttribute(H5::H5File const& file,
                          std::string const& optionsObject,
                          std::string const& attributeName) {
    int data = 0;
    herr_t status = H5LTget_attribute_int(file.getId(), optionsObject.c_str(),
                                          attributeName.c_str(), &data);

#ifdef AMI_HDF5_H_DEBUG
    printf("%s: %d\n", attributeName.c_str(), data);
#endif

    if(status < 0)
        throw AmiException("Attribute %s not found for object %s.",
                           attributeName.c_str(), optionsObject.c_str());

    return data;
}


void createAndWriteInt1DDataset(H5::H5File const& file,
                                     std::string const& datasetName,
                                     const int *buffer, hsize_t m) {
    H5::DataSpace dataspace(1, &m);
    auto dataset = file.createDataSet(datasetName, H5::PredType::NATIVE_INT, dataspace);
    dataset.write(buffer, H5::PredType::NATIVE_INT);
}

void createAndWriteInt1DDataset(H5::H5File const& file,
                                     std::string const& datasetName,
                                std::vector<int> const& buffer) {
    createAndWriteInt1DDataset(file, datasetName, buffer.data(), buffer.size());
}

void createAndWriteDouble1DDataset(const H5::H5File &file,
                                     std::string const& datasetName,
                                     const double *buffer, hsize_t m) {
    H5::DataSpace dataspace(1, &m);
    auto dataset = file.createDataSet(datasetName, H5::PredType::NATIVE_DOUBLE, dataspace);
    dataset.write(buffer, H5::PredType::NATIVE_DOUBLE);
}

void createAndWriteDouble2DDataset(const H5::H5File &file,
                                     std::string const& datasetName,
                                     const double *buffer, hsize_t m,
                                     hsize_t n) {
    const hsize_t adims[] {m, n};
    H5::DataSpace dataspace(2, adims);
    auto dataset = file.createDataSet(datasetName, H5::PredType::NATIVE_DOUBLE, dataspace);
    dataset.write(buffer, H5::PredType::NATIVE_DOUBLE);
}

void createAndWriteInt2DDataset(H5::H5File const& file,
                                     std::string const& datasetName,
                                     const int *buffer, hsize_t m,
                                     hsize_t n) {
    const hsize_t adims[] {m, n};
    H5::DataSpace dataspace(2, adims);
    auto dataset = file.createDataSet(datasetName, H5::PredType::NATIVE_INT, dataspace);
    dataset.write(buffer, H5::PredType::NATIVE_INT);
}

void createAndWriteDouble3DDataset(H5::H5File const& file,
                                     std::string const& datasetName,
                                     const double *buffer, hsize_t m,
                                     hsize_t n, hsize_t o) {
    const hsize_t adims[] {m, n, o};
    H5::DataSpace dataspace(3, adims);
    auto dataset = file.createDataSet(datasetName, H5::PredType::NATIVE_DOUBLE, dataspace);
    dataset.write(buffer, H5::PredType::NATIVE_DOUBLE);
}


bool attributeExists(H5::H5File const& file,
                     const std::string &optionsObject,
                     const std::string &attributeName) {
    AMICI_H5_SAVE_ERROR_HANDLER;
    int result = H5Aexists_by_name(file.getId(), optionsObject.c_str(), attributeName.c_str(), H5P_DEFAULT);
    AMICI_H5_RESTORE_ERROR_HANDLER;
    return result > 0;
}

bool attributeExists(H5::H5Object const& object,
                     const std::string &attributeName) {
    AMICI_H5_SAVE_ERROR_HANDLER;
    int result = H5Aexists(object.getId(), attributeName.c_str());
    AMICI_H5_RESTORE_ERROR_HANDLER;
    return result > 0;
}

void readSolverSettingsFromHDF5(H5::H5File const& file, Solver &solver, const std::string &datasetPath) {

    if(attributeExists(file, datasetPath, "atol")) {
        solver.setAbsoluteTolerance(getDoubleScalarAttribute(file, datasetPath, "atol"));
    }

    if(attributeExists(file, datasetPath, "rtol")) {
        solver.setRelativeTolerance(getDoubleScalarAttribute(file, datasetPath, "rtol"));
    }

    if(attributeExists(file, datasetPath, "maxsteps")) {
        solver.setMaxSteps(getIntScalarAttribute(file, datasetPath, "maxsteps"));
    }

    if(attributeExists(file, datasetPath, "lmm")) {
        solver.setLinearMultistepMethod(
                    static_cast<LinearMultistepMethod>(getIntScalarAttribute(file, datasetPath, "lmm")));
    }

    if(attributeExists(file, datasetPath, "iter")) {
        solver.setNonlinearSolverIteration(
                    static_cast<NonlinearSolverIteration>(getIntScalarAttribute(file, datasetPath, "iter")));
    }

    if(attributeExists(file, datasetPath, "stldet")) {
        solver.setStabilityLimitFlag(getIntScalarAttribute(file, datasetPath, "stldet"));
    }

    if(attributeExists(file, datasetPath, "ordering")) {
        solver.setStateOrdering(static_cast<StateOrdering>(
                                    getIntScalarAttribute(file, datasetPath, "ordering")));
    }

    if(attributeExists(file, datasetPath, "interpType")) {
        solver.setInterpolationType(static_cast<InterpolationType>(getIntScalarAttribute(file, datasetPath, "interpType")));
    }

    if(attributeExists(file, datasetPath, "sensi_meth")) {
        solver.setSensitivityMethod(static_cast<AMICI_sensi_meth>(getIntScalarAttribute(file, datasetPath, "sensi_meth")));
    }

    if(attributeExists(file, datasetPath, "sensi")) {
        solver.setSensitivityOrder(static_cast<AMICI_sensi_order>(getIntScalarAttribute(file, datasetPath, "sensi")));
    }

    if(attributeExists(file, datasetPath, "newton_maxsteps")) {
        solver.setNewtonMaxSteps(getIntScalarAttribute(file, datasetPath, "newton_maxsteps"));
    }

    if(attributeExists(file, datasetPath, "newton_preeq")) {
        solver.setNewtonPreequilibration(getIntScalarAttribute(file, datasetPath, "newton_preeq"));
    }

    if(attributeExists(file, datasetPath, "newton_maxlinsteps")) {
        solver.setNewtonMaxLinearSteps(getIntScalarAttribute(file, datasetPath, "newton_maxlinsteps"));
    }

    if(attributeExists(file, datasetPath, "linsol")) {
        solver.setLinearSolver(static_cast<LinearSolver>(getIntScalarAttribute(file, datasetPath, "linsol")));
    }

    if(attributeExists(file, datasetPath, "ism")) {
        solver.setInternalSensitivityMethod(static_cast<InternalSensitivityMethod>(getIntScalarAttribute(file, datasetPath, "ism")));
    }
}

void readSolverSettingsFromHDF5(const std::string &hdffile, Solver &solver, const std::string &datasetPath) {
    H5::H5File file(hdffile, H5F_ACC_RDONLY, H5P_DEFAULT);

    readSolverSettingsFromHDF5(file, solver, datasetPath);
}

void readModelDataFromHDF5(const std::string &hdffile, Model &model, const std::string &datasetPath) {
    H5::H5File file(hdffile, H5F_ACC_RDONLY, H5P_DEFAULT);

    readModelDataFromHDF5(file, model, datasetPath);
}

void readModelDataFromHDF5(const H5::H5File &file, Model &model, const std::string &datasetPath) {
    if(attributeExists(file, datasetPath, "tstart")) {
        model.setT0(getDoubleScalarAttribute(file, datasetPath, "tstart"));
    }

    if(locationExists(file, datasetPath + "/pscale")) {
        auto pscaleInt = getIntDataset1D(file, datasetPath + "/pscale");
        std::vector<AMICI_parameter_scaling> pscale(pscaleInt.size());
        for(int i = 0; (unsigned)i < pscaleInt.size(); ++i)
            pscale[i] = static_cast<AMICI_parameter_scaling>(pscaleInt[i]);
        model.setParameterScale(pscale);
    } else if (attributeExists(file, datasetPath, "pscale")) {
        // if pscale is the same for all parameters,
        // it can be set as scalar attribute for convenience
        model.setParameterScale(static_cast<AMICI_parameter_scaling>(getDoubleScalarAttribute(file,  datasetPath, "pscale")));
    }

    if(attributeExists(file, datasetPath, "nmaxevent")) {
        model.setNMaxEvent(getIntScalarAttribute(file, datasetPath, "nmaxevent"));
    }

    if(locationExists(file, datasetPath + "/theta")) {
        model.setParameters(getDoubleDataset1D(file, datasetPath + "/theta"));
    }

    if(locationExists(file, datasetPath + "/kappa")) {
        model.setFixedParameters(getDoubleDataset1D(file, datasetPath + "/kappa"));
    }

    if(locationExists(file, datasetPath + "/ts")) {
        model.setTimepoints(getDoubleDataset1D(file, datasetPath + "/ts"));
    }

    if(locationExists(file, datasetPath + "/sens_ind")) {
        auto sensInd = getIntDataset1D(file, datasetPath + "/sens_ind");
        model.setParameterList(sensInd);
    }

    if(locationExists(file, datasetPath + "/x0")) {
        auto x0 = getDoubleDataset1D(file, datasetPath + "/x0");
        if(x0.size())
            model.setInitialStates(x0);
    }

    if(locationExists(file, datasetPath + "/sx0")) {
        hsize_t length0 = 0;
        hsize_t length1 = 0;
        auto sx0 = getDoubleDataset2D(file, datasetPath + "/sx0", length0, length1);
        if(sx0.size()) {
            if (length0 != (unsigned) model.nplist() && length1 != (unsigned) model.nx)
                throw(AmiException("Dimension mismatch when reading sx0. Expected %dx%d, got %llu, %llu.",
                                   model.nx, model.nplist(), length0, length1));
            model.setInitialStateSensitivities(sx0);
        }
    }

}

H5::H5File createOrOpenForWriting(const std::string &hdf5filename)
{
    H5::H5File file;
    AMICI_H5_SAVE_ERROR_HANDLER;
    try {
        file = H5::H5File(hdf5filename, H5F_ACC_RDWR);
        AMICI_H5_RESTORE_ERROR_HANDLER;
    } catch(...) {
        AMICI_H5_RESTORE_ERROR_HANDLER;
        file = H5::H5File(hdf5filename, H5F_ACC_EXCL);
    }

    return file;
}

bool locationExists(const H5::H5File &file, const std::string &location)
{
    AMICI_H5_SAVE_ERROR_HANDLER;
    auto result = H5Lexists(file.getId(), location.c_str(), H5P_DEFAULT) > 0;
    AMICI_H5_RESTORE_ERROR_HANDLER;
    return result;
}

bool locationExists(const std::string &filename, const std::string &location)
{
    H5::H5File file(filename, H5F_ACC_RDONLY);
    return locationExists(file, location);
}

std::vector<int> getIntDataset1D(const H5::H5File &file,
                                 std::string const& name) {
    auto dataset = file.openDataSet(name);
    auto dataspace = dataset.getSpace();

    int rank = dataspace.getSimpleExtentNdims();
    if(rank != 1)
        throw(AmiException("Expected array of rank 1 in %s", name.c_str()));

    hsize_t dim;
    dataspace.getSimpleExtentDims(&dim);
    std::vector<int> result(dim);
    if(result.size())
        dataset.read(result.data(), H5::PredType::NATIVE_INT);
    return result;
}


std::vector<double> getDoubleDataset1D(const H5::H5File &file, const std::string &name)
{
    auto dataset = file.openDataSet(name);
    auto dataspace = dataset.getSpace();

    int rank = dataspace.getSimpleExtentNdims();
    if(rank != 1)
        throw(AmiException("Expected array of rank 1 in %s", name.c_str()));

    hsize_t dim;
    dataspace.getSimpleExtentDims(&dim);
    std::vector<double> result(dim);
    if(result.size())
        dataset.read(result.data(), H5::PredType::NATIVE_DOUBLE);

    return result;

}

std::vector<double> getDoubleDataset2D(const H5::H5File &file, const std::string &name, hsize_t &m, hsize_t &n)
{
    m = n = 0;

    auto dataset = file.openDataSet(name);
    auto dataspace = dataset.getSpace();

    int rank = dataspace.getSimpleExtentNdims();
    if(rank != 2)
        throw(AmiException("Expected array of rank 2 in %s", name.c_str()));

    hsize_t dims[2];
    dataspace.getSimpleExtentDims(dims);
    m = dims[0];
    n = dims[1];

    std::vector<double> result(m * n);
    if(result.size())
        dataset.read(result.data(), H5::PredType::NATIVE_DOUBLE);

    return result;
}

std::vector<double> getDoubleDataset3D(const H5::H5File &file, const std::string &name, hsize_t &m, hsize_t &n, hsize_t &o)
{
    m = n = o = 0;

    auto dataset = file.openDataSet(name);
    auto dataspace = dataset.getSpace();

    int rank = dataspace.getSimpleExtentNdims();
    if(rank != 3)
        throw(AmiException("Expected array of rank 3 in %s", name.c_str()));

    hsize_t dims[3];
    dataspace.getSimpleExtentDims(dims);
    m = dims[0];
    n = dims[1];
    o = dims[2];

    std::vector<double> result(m * n * o);
    if(result.size())
        dataset.read(result.data(), H5::PredType::NATIVE_DOUBLE);

    return result;
}

} // namespace hdf5
} // namespace amici<|MERGE_RESOLUTION|>--- conflicted
+++ resolved
@@ -150,10 +150,6 @@
     return edata;
 }
 
-<<<<<<< HEAD
-
-=======
->>>>>>> 303469b0
 void writeSimulationExpData(const ExpData &edata, H5::H5File const& file, const std::string &hdf5Location)
 {
         
@@ -165,7 +161,6 @@
                                       edata.ts.data(), edata.nt);
     
     if (!edata.fixedParameters.empty())
-<<<<<<< HEAD
         createAndWriteDouble1DDataset(file, hdf5Location + "/condition",
                                       edata.fixedParameters.data(), edata.fixedParameters.size());
     
@@ -184,26 +179,6 @@
                                       edata.nmaxevent, edata.nztrue);
     if (!edata.sigmaz.empty())
         createAndWriteDouble2DDataset(file, hdf5Location + "/Sigma_Z", edata.sigmaz.data(),
-=======
-        createAndWriteDouble1DDataset(file, hdf5Location + "/fixedParameters",
-                                      edata.fixedParameters.data(), edata.fixedParameters.size());
-    
-    if (!edata.fixedParametersPreequilibration.empty())
-        createAndWriteDouble1DDataset(file, hdf5Location + "/fixedParametersPreequilibration",
-                                      edata.fixedParameters.data(), edata.fixedParametersPreequilibration.size());
-    
-    if (!edata.my.empty())
-        createAndWriteDouble2DDataset(file, hdf5Location + "/my", edata.my.data(),
-                                      edata.nt, edata.nytrue);
-    if (!edata.sigmay.empty())
-        createAndWriteDouble2DDataset(file, hdf5Location + "/sigmay", edata.sigmay.data(),
-                                      edata.nt, edata.nytrue);
-    if (!edata.mz.empty())
-        createAndWriteDouble2DDataset(file, hdf5Location + "/mz", edata.mz.data(),
-                                      edata.nmaxevent, edata.nztrue);
-    if (!edata.sigmaz.empty())
-        createAndWriteDouble2DDataset(file, hdf5Location + "/sigmaz", edata.sigmaz.data(),
->>>>>>> 303469b0
                                       edata.nmaxevent, edata.nztrue);
     
 }
