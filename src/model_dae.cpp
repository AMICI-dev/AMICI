--- conflicted
+++ resolved
@@ -392,22 +392,20 @@
     derived_state_.JB_.multiply(JvB, vB);
 }
 
-<<<<<<< HEAD
-void Model_DAE::fxBdot(realtype t, const AmiVector &x,
-                       const AmiVector &dx, const AmiVector &xB,
-                       const AmiVector &dxB, AmiVector &xBdot) {
-    fxBdot(t, x.getNVector(), dx.getNVector(), xB.getNVector(),
-           dxB.getNVector(), xBdot.getNVector());
-}
-
-void Model_DAE::fxBdot(realtype t, const_N_Vector x, const_N_Vector dx,
-                       const_N_Vector xB, const_N_Vector dxB, N_Vector xBdot) {
-=======
+void Model_DAE::fxBdot(
+    realtype t, AmiVector const& x, AmiVector const& dx, AmiVector const& xB,
+    AmiVector const& dxB, AmiVector& xBdot
+) {
+    fxBdot(
+        t, x.getNVector(), dx.getNVector(), xB.getNVector(), dxB.getNVector(),
+        xBdot.getNVector()
+    );
+}
+
 void Model_DAE::fxBdot(
     realtype t, const_N_Vector x, const_N_Vector dx, const_N_Vector xB,
     const_N_Vector dxB, N_Vector xBdot
 ) {
->>>>>>> a5398dd0
     N_VConst(0.0, xBdot);
     fJSparseB(t, 1.0, x, dx, xB, dxB, derived_state_.JB_.get());
     derived_state_.JB_.refresh();
