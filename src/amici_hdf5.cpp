--- conflicted
+++ resolved
@@ -135,25 +135,17 @@
 ExpData *AMI_HDF5_readSimulationExpData(const char *hdffile, UserData *udata,
                                         const char *dataObject, Model *model) {
 
-<<<<<<< HEAD
-=======
-    ExpData *edata = new ExpData(udata, model);
-
->>>>>>> 4d4ae54c
+
     hid_t file_id = H5Fopen(hdffile, H5F_ACC_RDONLY, H5P_DEFAULT);
 
     ExpData *edata = NULL;
 
     hsize_t m, n;
 
-<<<<<<< HEAD
     if(H5Lexists(file_id, dataObject, 0)) {
 
         edata = new ExpData(udata, model);
 
-=======
-    if (H5Lexists(file_id, dataObject, 0)) {
->>>>>>> 4d4ae54c
         double *tmp_data;
         AMI_HDF5_getDoubleArrayAttribute2D(file_id, dataObject, "Y", &tmp_data,
                                            &m, &n);
