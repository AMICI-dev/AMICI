#include "amici/forwardproblem.h"

#include "amici/edata.h"
#include "amici/exception.h"
#include "amici/misc.h"
#include "amici/model.h"
#include "amici/solver.h"
#include "amici/steadystateproblem.h"

#include <algorithm>
#include <cmath>
#include <ranges>

namespace amici {

/**
 * @brief Check if the next timepoint is too close to the current timepoint.
 *
 * Based on CVODES' `cvHin`.
 * @param cur_t Current time.
 * @param t_next Next stop time.
 * @return True if too close, false otherwise.
 */
bool is_next_t_too_close(realtype cur_t, realtype t_next) {
    auto tdiff = t_next - cur_t;
    if (tdiff == 0.0)
        return true;

    auto tdist = std::fabs(tdiff);
    auto tround = std::numeric_limits<realtype>::epsilon()
                  * std::max(std::fabs(cur_t), std::fabs(t_next));
    if (tdist < 2.0 * tround)
        return true;

    return false;
}

ForwardProblem::ForwardProblem(
    ExpData const* edata, gsl::not_null<Model*> model,
    gsl::not_null<Solver*> solver
)
    : model(model)
    , solver(solver)
    , edata(edata)
    , dJzdx_(model->nJ * model->nx_solver * model->nMaxEvent(), 0.0)
    , t_(model->t0())
    , uses_presimulation_(edata && edata->t_presim > 0)
    , ws_(model, solver)
    , main_simulator_(model, solver, &ws_, &dJzdx_)
    , pre_simulator_(model, solver, &ws_, &dJzdx_) {}

void EventHandlingSimulator::run(
    realtype const t0, ExpData const* edata,
    std::vector<realtype> const& timepoints
) {
    std::ranges::fill(ws_->nroots, 0);

    t0_ = t0;
    t_ = t0;
    ws_->tlastroot = t0;

    // handle initial events
    if (model_->ne && std::ranges::any_of(ws_->roots_found, [](int rf) {
            return rf == 1;
        })) {
        handle_event(true, edata);
    }

    // store initial state and sensitivity
    result.initial_state_ = get_simulation_state();
    // store root information at t0
    model_->froot(t_, ws_->x, ws_->dx, ws_->rootvals);

    // get list of trigger timepoints for fixed-time triggered events
    // and filter for timepoints that are within the simulation time range
    auto trigger_timepoints_tmp = model_->get_trigger_timepoints();
    auto trigger_timepoints = std::ranges::views::filter(
        trigger_timepoints_tmp,
        [this, timepoints](auto t) {
            return t > t_ && t <= timepoints.at(timepoints.size() - 1);
        }
    );
    auto it_trigger_timepoints = trigger_timepoints.begin();

    // loop over timepoints
    for (it_ = 0; it_ < gsl::narrow<int>(timepoints.size()); it_++) {
        // next output time-point
        auto next_t_out = timepoints[it_];

        if (std::isinf(next_t_out)) {
            // post-equilibration is handled elsewhere
            break;
        }

        if (next_t_out > t0) {
            // Solve for next output timepoint
            while (t_ < next_t_out) {
                if (is_next_t_too_close(t_, next_t_out)) {
                    // the next timepoint is too close to the current timepoint.
                    // we use the state of the current timepoint.
                    break;
                }

                // next stop time is next output timepoint or next
                // time-triggered event
                auto next_t_event
                    = it_trigger_timepoints != trigger_timepoints.end()
                          ? *it_trigger_timepoints
                          : std::numeric_limits<realtype>::infinity();
                auto const next_t_stop = std::min(next_t_out, next_t_event);

                int const status = solver_->run(next_t_stop);
                // sx will be copied from solver on demand if sensitivities
                // are computed
                solver_->writeSolution(&t_, ws_->x, ws_->dx, ws_->sx, ws_->dx);

                if (status == AMICI_ILL_INPUT) {
                    // clustering of roots => turn off root-finding
                    solver_->turnOffRootFinding();
                } else if (status == AMICI_ROOT_RETURN || t_ == next_t_event) {
                    // solver-tracked or time-triggered event
                    solver_->getRootInfo(ws_->roots_found.data());

                    // check if we are at a trigger timepoint.
                    // if so, set the root-found flag
                    if (t_ == next_t_event) {
                        for (auto const ie :
                             model_->state_independent_events_[t_]) {
                            // determine the direction of root crossing from
                            // root function value at the previous event
                            ws_->roots_found[ie]
                                = std::copysign(1, -ws_->rootvals[ie]);
                        }
                        ++it_trigger_timepoints;
                    }

                    handle_event(false, edata);
                }
            }
        }
        handle_datapoint(next_t_out);
    }

    // fill events
    if (model_->nz > 0 && model_->nt() > 0) {
        fill_events(model_->nMaxEvent(), edata);
    }

    result.nroots = ws_->nroots;
}

void ForwardProblem::workForwardProblem() {
    handlePreequilibration();

    {
        FinalStateStorer fss(this);

        handlePresimulation();
        handleMainSimulation();
    }

    handlePostequilibration();
}

void ForwardProblem::handlePreequilibration() {
    if (!edata || edata->fixedParametersPreequilibration.empty()) {
        return;
    }

    ConditionContext cc2(model, edata, FixedParameterContext::preequilibration);

    preeq_problem_.emplace(*solver, *model);
    preeq_problem_->workSteadyStateProblem(*solver, *model, -1);

    ws_.x = preeq_problem_->getState();
    ws_.sx = preeq_problem_->getStateSensitivity();
    preequilibrated_ = true;
}

void ForwardProblem::handlePresimulation() {
    if (!uses_presimulation_)
        return;

    if (solver->computingASA()) {
        throw AmiException(
            "Presimulation with adjoint sensitivities"
            " is currently not implemented."
        );
    }

    {
        // Are there dedicated condition preequilibration parameters provided?
        ConditionContext cond(
            model, edata, FixedParameterContext::presimulation
        );

        // compute initial time and setup solver for (pre-)simulation
        t_ = model->t0() - edata->t_presim;

        // if preequilibration was done, model was already initialized
        if (!preequilibrated_) {
            model->initialize(
                t_, ws_.x, ws_.dx, ws_.sx, ws_.sdx,
                solver->getSensitivityOrder() >= SensitivityOrder::first,
                ws_.roots_found
            );
        } else if (model->ne) {
            model->initEvents(t_, ws_.x, ws_.dx, ws_.roots_found);
        }
        solver->setup(t_, model, ws_.x, ws_.dx, ws_.sx, ws_.sdx);
        solver->updateAndReinitStatesAndSensitivities(model);

        std::vector<realtype> const timepoints{model->t0()};
        pre_simulator_.run(t_, edata, timepoints);
        solver->writeSolution(&t_, ws_.x, ws_.dx, ws_.sx, ws_.dx);
    }
}

void ForwardProblem::handleMainSimulation() {
    // When computing adjoint sensitivity analysis with presimulation,
    // we need to store sx after the reinitialization after preequilibration
    // but before reinitialization after presimulation. As presimulation with
    // ASA will not update sx, we can simply extract the values here.
    if (solver->computingASA() && uses_presimulation_)
        ws_.sx = solver->getStateSensitivity(model->t0());

    if (!preequilibrated_ && !uses_presimulation_) {
        // if preequilibration or presimulation was done, the model was already
        // initialized
        model->initialize(
            model->t0(), ws_.x, ws_.dx, ws_.sx, ws_.sdx,
            solver->getSensitivityOrder() >= SensitivityOrder::first,
            ws_.roots_found
        );
    }

    t_ = model->t0();

    solver->setup(t_, model, ws_.x, ws_.dx, ws_.sx, ws_.sdx);

    if (preequilibrated_ || uses_presimulation_) {
        // Reset the time and re-initialize events for the main simulation
        solver->updateAndReinitStatesAndSensitivities(model);
        if (model->ne) {
            model->initEvents(model->t0(), ws_.x, ws_.dx, ws_.roots_found);
        }
    }

    // update x0 after computing consistence IC/reinitialization
    ws_.x = solver->getState(model->t0());
    // When computing forward sensitivities, we generally want to update sx
    // after presimulation/preequilibration, and if we didn't do either this
    // also won't harm. when computing ASA, we only want to update here if we
    // didn't update before presimulation (if applicable).
    if (solver->computingFSA()
        || (solver->computingASA() && !uses_presimulation_))
        ws_.sx = solver->getStateSensitivity(model->t0());

    main_simulator_.run(t_, edata, model->getTimepoints());
    t_ = main_simulator_.t_;
    it_ = main_simulator_.it_;
}

void ForwardProblem::handlePostequilibration() {
    if (getCurrentTimeIteration() < model->nt()) {
        posteq_problem_.emplace(*solver, *model);
        posteq_problem_->workSteadyStateProblem(
            *solver, *model, getCurrentTimeIteration()
        );
    }
}

void EventHandlingSimulator::handle_event(
    bool const initial_event, amici::ExpData const* edata
) {
    // Some event triggered. This may be due to some discontinuity, a bolus to
    // be applied, or an event observable to process.

    if (!initial_event && t_ == ws_->tlastroot) {
        throw AmiException(
            "AMICI is stuck in an event, as the initial "
            "step-size after the event is too small. "
            "To fix this, increase absolute and relative "
            "tolerances!"
        );
    }
    ws_->tlastroot = t_;

    // store the event info and pre-event simulation state
    // whenever a new event is triggered
    auto store_pre_event_info
        = [this, initial_event, edata](bool const seflag) {
              // store Heaviside information at event occurrence
              model_->froot(t_, ws_->x, ws_->dx, ws_->rootvals);

              // store timepoint at which the event occurred, the root function
              // values, and the direction of any zero crossings of the root
              // function
              result.discs.emplace_back(t_, ws_->roots_found);
              ws_->rval_tmp = ws_->rootvals;

              if (model_->nz > 0)
                  store_event(edata);

              store_pre_event_state(seflag, initial_event);

              if (!initial_event) {
                  model_->updateHeaviside(ws_->roots_found);
              }
          };

    // store post-event information that is to be saved
    //  not after processing every single event, but after processing all events
    //  that did not trigger a secondary event
    auto store_post_event_info = [this]() {
<<<<<<< HEAD
        if (solver->computingASA()) {
            // store x to compute jump in discontinuity
            x_disc_.push_back(x_);
            // compute the new xdot
            model->fxdot(t_, x_, dx_, xdot_);
            xdot_disc_.push_back(xdot_);
=======
        if (solver_->computingASA()) {
            // store updated x to compute jump in discontinuity
            result.discs.back().x_post = ws_->x;
            result.discs.back().xdot_post = ws_->xdot;
>>>>>>> 21bf970c
        }
    };

    store_pre_event_info(false);

    // Collect all triggered events waiting for execution
    for (int ie = 0; ie < model_->ne; ie++) {
        // only consider transitions false -> true
        if (ws_->roots_found.at(ie) == 1) {
            auto const& event = model_->get_event(ie);
            ws_->pending_events.push(
                {.event = event,
                 .idx = ie,
                 .state_old
                 = (event.uses_values_from_trigger_time()
                        ? std::optional<SimulationState>(get_simulation_state())
                        : std::nullopt)}
            );
        }
    }

    while (!ws_->pending_events.empty()) {
        // get the next event to be handled
        auto const& pending_event = ws_->pending_events.pop();
        auto const ie = pending_event.idx;
        auto const& state_old = pending_event.state_old;

        gsl_Assert(
            // storing the old state is not always necessary,
            // (e.g., if there is only 1 single event and there are no delays)
            // but for now, that's the assumption
            state_old.has_value()
            || !pending_event.event.uses_values_from_trigger_time()
        );

        // TODO: if this is not the first event, check the "persistent"
        // attribute of the event trigger, re-evaluate the trigger if necessary
        // and process or just remove the event from the queue

        // Execute the event
        // Apply bolus to the state and the sensitivities
        model_->addStateEventUpdate(
            ws_->x, ie, t_, ws_->xdot, ws_->xdot_old,
            state_old.has_value() ? state_old->x : ws_->x,
            state_old.has_value() ? state_old->state : model_->getModelState()
        );
        if (solver_->computingFSA()) {
            // compute the new xdot
            model_->fxdot(t_, ws_->x, ws_->dx, ws_->xdot);
            model_->addStateSensitivityEventUpdate(
                ws_->sx, ie, t_, ws_->x, ws_->x_old, ws_->xdot, ws_->xdot_old,
                state_old.has_value() ? state_old->sx : ws_->sx, ws_->stau
            );
        }

        // check if the event assignment triggered another event
        // and add it to the list of pending events if necessary
        if (detect_secondary_events()) {
            store_post_event_info();
            store_pre_event_info(true);
        }
    }
    store_post_event_info();

    // reinitialize the solver after all events have been processed
    solver_->reInit(t_, ws_->x, ws_->dx);
    if (solver_->computingFSA()) {
        solver_->sensReInit(ws_->sx, ws_->sdx);
    }
}

void EventHandlingSimulator::store_event(ExpData const* edata) {
    bool const is_last_timepoint
        = (t_ == model_->getTimepoint(model_->nt() - 1));

    if (is_last_timepoint) {
        // call from fillEvent at last timepoint
        model_->froot(t_, ws_->x, ws_->dx, ws_->rootvals);
        for (int ie = 0; ie < model_->ne; ie++) {
            ws_->roots_found.at(ie)
                = (ws_->nroots.at(ie) < model_->nMaxEvent()) ? 1 : 0;
        }
        result.discs.back().root_info = ws_->roots_found;
    }

    if (get_root_counter() < get_event_counter()) {
        // update stored state (sensi)
        result.event_states_.at(get_root_counter()) = get_simulation_state();
    } else {
        // add stored state (sensi)
        result.event_states_.push_back(get_simulation_state());
    }

    // EVENT OUTPUT
    for (int ie = 0; ie < model_->ne; ie++) {
        // only look for roots of the root function, not discontinuities
        if (ws_->nroots.at(ie) >= model_->nMaxEvent())
            continue;

        // only consider transitions false -> true or event filling
        if (ws_->roots_found.at(ie) != 1 && !is_last_timepoint) {
            continue;
        }

        if (edata && solver_->computingASA())
            model_->getAdjointStateEventUpdate(
                slice(
                    *dJzdx_, ws_->nroots.at(ie), model_->nx_solver * model_->nJ
                ),
                ie, ws_->nroots.at(ie), t_, ws_->x, *edata
            );

        ws_->nroots.at(ie)++;
    }

    if (is_last_timepoint) {
        // call from fillEvent at last timepoint
        // loop until all events are filled
        fill_events(model_->nMaxEvent(), edata);
    }
}

<<<<<<< HEAD
void ForwardProblem::store_pre_event_state(bool seflag, bool initial_event) {
    // if we need to do forward sensitivities later on,
    // we need to store the old x and the old xdot
    if (solver->getSensitivityOrder() >= SensitivityOrder::first) {
=======
void EventHandlingSimulator::store_pre_event_state(
    bool seflag, bool const initial_event
) {
    // If we need to do forward sensitivities later on, we need to store the old
    // x and the old xdot.
    if (solver_->getSensitivityOrder() >= SensitivityOrder::first) {
>>>>>>> 21bf970c
        // store x and xdot to compute jump in sensitivities
        ws_->x_old.copy(ws_->x);
        model_->fxdot(t_, ws_->x, ws_->dx, ws_->xdot);
        ws_->xdot_old.copy(ws_->xdot);
    }
    if (solver_->computingFSA()) {
        // compute event-time derivative only for primary events, we get
        // into trouble with multiple simultaneously firing events here (but
        // is this really well-defined then?), in that case, just use the
        // last ie and hope for the best.
        if (!seflag && !initial_event) {
            for (int ie = 0; ie < model_->ne; ie++) {
                // only consider transitions false -> true
                if (ws_->roots_found.at(ie) == 1) {
                    model_->getEventTimeSensitivity(
                        ws_->stau, t_, ie, ws_->x, ws_->sx
                    );
                }
            }
        }
        if (initial_event) {
            // t0 has no parameter dependency
            std::ranges::fill(ws_->stau, 0.0);
        }
<<<<<<< HEAD
    } else if (solver->computingASA()) {
        // store x to compute jump in discontinuity
        x_old_disc_.push_back(x_old_);
        xdot_old_disc_.push_back(xdot_old_);
=======
    } else if (solver_->computingASA()) {
        result.discs.back().xdot_pre = ws_->xdot_old;
>>>>>>> 21bf970c
    }
}

int EventHandlingSimulator::detect_secondary_events() {
    int secondevent = 0;

    // check whether we need to fire a secondary event
    model_->froot(t_, ws_->x, ws_->dx, ws_->rootvals);
    for (int ie = 0; ie < model_->ne; ie++) {
        // the same event should not trigger itself
        if (ws_->roots_found.at(ie) == 0) {
            // check whether there was a zero-crossing
            if (0 > ws_->rval_tmp.at(ie) * ws_->rootvals.at(ie)) {
                if (ws_->rval_tmp.at(ie) < ws_->rootvals.at(ie)) {
                    ws_->roots_found.at(ie) = 1;
                    auto const& event = model_->get_event(ie);
                    ws_->pending_events.push(
                        {.event = event,
                         .idx = ie,
                         .state_old
                         = (event.uses_values_from_trigger_time()
                                ? std::optional<SimulationState>(
                                      get_simulation_state()
                                  )
                                : std::nullopt)}
                    );
                } else {
                    ws_->roots_found.at(ie) = -1;
                }
                secondevent++;
            } else {
                ws_->roots_found.at(ie) = 0;
            }
        } else {
            // don't fire the same event again
            ws_->roots_found.at(ie) = 0;
        }
    }

    // fire the secondary event?
    if (secondevent > 0) {
        // Secondary events may result in wrong forward sensitivities
        // if the secondary event has a bolus...
        if (solver_->computingFSA() && solver_->logger)
            solver_->logger->log(
                LogSeverity::warning, "SECONDARY_EVENT",
                "Secondary event was triggered. Depending on "
                "the bolus of the secondary event, forward "
                "sensitivities can be incorrect."
            );
    }

    return secondevent;
}

void EventHandlingSimulator::handle_datapoint(realtype t) {
    // We only store the simulation state if it's not the initial state, as the
    // initial state is stored anyway, and we want to avoid storing it twice
    if (t != t0_ && !result.timepoint_states_.contains(t))
        result.timepoint_states_[t] = get_simulation_state();
    // store diagnosis information for debugging
    solver_->storeDiagnosis();
}

std::vector<realtype>
ForwardProblem::getAdjointUpdates(Model& model, ExpData const& edata) {
    std::vector<realtype> dJydx(model.nJ * model.nx_solver * model.nt(), 0.0);

    for (int it = 0; it < model.nt(); it++) {
        if (std::isinf(model.getTimepoint(it)))
            break;
        model.getAdjointStateObservableUpdate(
            slice(dJydx, it, model.nx_solver * model.nJ), it,
            getSimulationStateTimepoint(it).x, edata
        );
    }

    if (posteq_problem_.has_value()) {
        // Complement dJydx from postequilibration. This shouldn't overwrite
        // anything but only fill in previously 0 values, as only non-inf
        // timepoints were filled above.
        posteq_problem_->getAdjointUpdates(model, edata, dJydx);
    }
    return dJydx;
}

SimulationState EventHandlingSimulator::get_simulation_state() {
    if (std::isfinite(solver_->gett())) {
        solver_->writeSolution(&t_, ws_->x, ws_->dx, ws_->sx, ws_->dx);
    }
    auto state = SimulationState();
    state.t = t_;
    state.x = ws_->x;
    state.dx = ws_->dx;
    if (solver_->computingFSA() || t_ == t0_)
        state.sx = ws_->sx;
    state.state = model_->getModelState();
    return state;
}

std::vector<int> compute_nroots(
    std::vector<Discontinuity> const& discs, int ne, int nmaxevents
) {
    auto size = gsl::narrow<std::vector<int>::size_type>(ne);
    std::vector<int> nroots(size, 0);
    for (auto const& disc : discs) {
        for (std::vector<int>::size_type i = 0; i < size; ++i) {
            if (disc.root_info[i] == 1) {
                nroots[i]++;
            }
        }
    }

    for (auto& n : nroots) {
        if (n > nmaxevents) {
            n = nmaxevents;
        }
    }
    return nroots;
}

} // namespace amici<|MERGE_RESOLUTION|>--- conflicted
+++ resolved
@@ -313,19 +313,11 @@
     //  not after processing every single event, but after processing all events
     //  that did not trigger a secondary event
     auto store_post_event_info = [this]() {
-<<<<<<< HEAD
-        if (solver->computingASA()) {
-            // store x to compute jump in discontinuity
-            x_disc_.push_back(x_);
-            // compute the new xdot
-            model->fxdot(t_, x_, dx_, xdot_);
-            xdot_disc_.push_back(xdot_);
-=======
         if (solver_->computingASA()) {
             // store updated x to compute jump in discontinuity
             result.discs.back().x_post = ws_->x;
+            model_->fxdot(t_, ws_->x, ws_->dx, ws_->xdot);
             result.discs.back().xdot_post = ws_->xdot;
->>>>>>> 21bf970c
         }
     };
 
@@ -448,19 +440,12 @@
     }
 }
 
-<<<<<<< HEAD
-void ForwardProblem::store_pre_event_state(bool seflag, bool initial_event) {
-    // if we need to do forward sensitivities later on,
-    // we need to store the old x and the old xdot
-    if (solver->getSensitivityOrder() >= SensitivityOrder::first) {
-=======
 void EventHandlingSimulator::store_pre_event_state(
     bool seflag, bool const initial_event
 ) {
     // If we need to do forward sensitivities later on, we need to store the old
     // x and the old xdot.
     if (solver_->getSensitivityOrder() >= SensitivityOrder::first) {
->>>>>>> 21bf970c
         // store x and xdot to compute jump in sensitivities
         ws_->x_old.copy(ws_->x);
         model_->fxdot(t_, ws_->x, ws_->dx, ws_->xdot);
@@ -485,15 +470,9 @@
             // t0 has no parameter dependency
             std::ranges::fill(ws_->stau, 0.0);
         }
-<<<<<<< HEAD
-    } else if (solver->computingASA()) {
-        // store x to compute jump in discontinuity
-        x_old_disc_.push_back(x_old_);
-        xdot_old_disc_.push_back(xdot_old_);
-=======
     } else if (solver_->computingASA()) {
         result.discs.back().xdot_pre = ws_->xdot_old;
->>>>>>> 21bf970c
+        result.discs.back().x_pre = ws_->x_old;
     }
 }
 
