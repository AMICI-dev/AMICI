--- conflicted
+++ resolved
@@ -255,6 +255,8 @@
         if (solver->computingASA()) {
             // store x to compute jump in discontinuity
             x_disc_.push_back(x_);
+            // compute the new xdot
+            model->fxdot(t_, x_, dx_, xdot_);
             xdot_disc_.push_back(xdot_);
         }
     };
@@ -297,11 +299,6 @@
             model->addStateSensitivityEventUpdate(
                 sx_, ie, t_, x_old_, xdot_, xdot_old_, stau_
             );
-        } else if (solver->computingASA()) {
-            // compute the new xdot
-            model->fxdot(t_, x_, dx_, xdot_);
-            xdot_disc_.push_back(xdot_);
-            x_disc_.push_back(x_);
         }
 
         // check if the event assignment triggered another event
@@ -394,11 +391,8 @@
             std::ranges::fill(stau_, 0.0);
         }
     } else if (solver->computingASA()) {
-<<<<<<< HEAD
         // store x to compute jump in discontinuity
         x_old_disc_.push_back(x_old_);
-=======
->>>>>>> 2bb869bc
         xdot_old_disc_.push_back(xdot_old_);
     }
 }
