--- conflicted
+++ resolved
@@ -380,14 +380,6 @@
 }
 
 void ForwardProblem::storeJacobianAndDerivativeInReturnData() {
-<<<<<<< HEAD
-    /**
-     * evaluates the Jacobian and differential equation right hand side, stores
-     * it in rdata
-     */
-
-=======
->>>>>>> 5338b0a7
     model->fxdot(t, &x, &dx, &xdot);
     rdata->xdot = xdot.getVector();
 
