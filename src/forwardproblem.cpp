--- conflicted
+++ resolved
@@ -363,21 +363,10 @@
         if (nroots.at(ie) >= rdata->nmaxevent)
             continue;
 
-<<<<<<< HEAD
-        if (rootsfound.at(ie) == 1 || t == model->gett(rdata->nt - 1,rdata)) {
-            /* only consider transitions false
-             -> true  or event filling*/
-            
-            model->fz(nroots.at(ie), ie, t, &x, rdata);
-
-            if (edata) {
-                model->fsigmaz(t, ie, nroots.data(), rdata, edata);
-=======
         /* only consider transitions false -> true or event filling */
         if (rootsfound.at(ie) != 1 && t != model->gett(rdata->nt - 1, rdata)) {
             continue;
         }
->>>>>>> 2f5f1b23
 
         model->fz(nroots.at(ie), ie, t, &x, rdata);
 
