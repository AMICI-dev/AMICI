--- conflicted
+++ resolved
@@ -480,11 +480,8 @@
     } else if (solver_->computingASA()) {
         result.discs.back().xdot_pre = ws_->xdot_old;
         result.discs.back().x_pre = ws_->x_old;
-<<<<<<< HEAD
-=======
         result.discs.back().h_pre = model_->getModelState().h;
         result.discs.back().total_cl_pre = model_->getModelState().total_cl;
->>>>>>> 71da5627
     }
 }
 
