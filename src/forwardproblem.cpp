--- conflicted
+++ resolved
@@ -260,24 +260,12 @@
 
     store_pre_event_info(false);
 
-<<<<<<< HEAD
-    if (solver->computingFSA()) {
-        /* compute the new xdot  */
-        model->fxdot(t_, x_, dx_, xdot_);
-        applyEventSensiBolusFSA();
-    } else if (solver->computingASA()) {
-        /* compute the new xdot  */
-        model->fxdot(t_, x_, dx_, xdot_);
-        xdot_disc_.push_back(xdot_);
-        x_disc_.push_back(x_);
-=======
     // Collect all triggered events waiting for execution
     for (int ie = 0; ie < model->ne; ie++) {
         // only consider transitions false -> true
         if (roots_found_.at(ie) == 1) {
             pending_events_.push(model->get_event(ie));
         }
->>>>>>> 68435332
     }
 
     while (!pending_events_.empty()) {
@@ -298,6 +286,11 @@
             model->addStateSensitivityEventUpdate(
                 sx_, ie, t_, x_old_, xdot_, xdot_old_, stau_
             );
+        } else if (solver->computingASA()) {
+            // compute the new xdot
+            model->fxdot(t_, x_, dx_, xdot_);
+            xdot_disc_.push_back(xdot_);
+            x_disc_.push_back(x_);
         }
 
         // check if the event assignment triggered another event
@@ -362,32 +355,19 @@
 }
 
 void ForwardProblem::store_pre_event_state(bool seflag, bool initial_event) {
-<<<<<<< HEAD
     // if we need to do forward sensitivities later on,
     // we need to store the old x and the old xdot
-=======
-    // If we need to do forward sensitivities later on we need to store the old
-    // x and the old xdot.
->>>>>>> 68435332
     if (solver->getSensitivityOrder() >= SensitivityOrder::first) {
         // store x and xdot to compute jump in sensitivities
         x_old_.copy(x_);
         model->fxdot(t_, x_, dx_, xdot_);
         xdot_old_.copy(xdot_);
-<<<<<<< HEAD
-        dx_old_.copy(dx_);
     }
     if (solver->computingFSA()) {
-        /* compute event-time derivative only for primary events, we get
-         * into trouble with multiple simultaneously firing events here (but
-         * is this really well defined then?), in that case just use the
-         * last ie and hope for the best. */
-=======
         // compute event-time derivative only for primary events, we get
         // into trouble with multiple simultaneously firing events here (but
         // is this really well defined then?), in that case just use the
         // last ie and hope for the best.
->>>>>>> 68435332
         if (!seflag && !initial_event) {
             for (int ie = 0; ie < model->ne; ie++) {
                 // only consider transitions false -> true
@@ -401,14 +381,8 @@
             std::ranges::fill(stau_, 0.0);
         }
     } else if (solver->computingASA()) {
-<<<<<<< HEAD
-        /* store x to compute jump in discontinuity */
+        // store x to compute jump in discontinuity
         x_old_disc_.push_back(x_old_);
-=======
-        // store x to compute jump in discontinuity
-        x_disc_.push_back(x_);
-        xdot_disc_.push_back(xdot_);
->>>>>>> 68435332
         xdot_old_disc_.push_back(xdot_old_);
     }
 }
