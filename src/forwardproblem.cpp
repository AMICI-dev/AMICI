--- conflicted
+++ resolved
@@ -275,13 +275,7 @@
         solver->AMIReInit(tdata->t, tdata->x, tdata->dx);
 
         /* make time derivative consistent */
-<<<<<<< HEAD
-        solver->AMICalcIC(tdata->t);
-=======
-        status = solver->AMICalcIC(tdata->t,tdata);
-        if (status != AMICI_SUCCESS)
-            return status;
->>>>>>> d8bc19c0
+        solver->AMICalcIC(tdata->t,tdata);
 
         if (rdata->sensi >= AMICI_SENSI_ORDER_FIRST) {
             if (rdata->sensi_meth == AMICI_SENSI_FSA) {
