--- conflicted
+++ resolved
@@ -54,691 +54,6 @@
     // no-op default implementation
 }
 
-<<<<<<< HEAD
-void
-AbstractModel::fstau(realtype* /*stau*/,
-                     const realtype /*t*/,
-                     const realtype* /*x*/,
-                     const realtype* /*p*/,
-                     const realtype* /*k*/,
-                     const realtype* /*h*/,
-                     const realtype* /*tcl*/,
-                     const realtype* /*sx*/,
-                     const int /*ip*/,
-                     const int /*ie*/)
-{
-    throw AmiException("Requested functionality is not supported as %s is "
-                       "not implemented for this model!",
-                       __func__);
-}
-
-void
-AbstractModel::fy(realtype* /*y*/,
-                  const realtype /*t*/,
-                  const realtype* /*x*/,
-                  const realtype* /*p*/,
-                  const realtype* /*k*/,
-                  const realtype* /*h*/,
-                  const realtype* /*w*/)
-{
-    throw AmiException("Requested functionality is not supported as %s is "
-                       "not implemented for this model!",
-                       __func__);
-}
-
-void
-AbstractModel::fdydp(realtype* /*dydp*/,
-                     const realtype /*t*/,
-                     const realtype* /*x*/,
-                     const realtype* /*p*/,
-                     const realtype* /*k*/,
-                     const realtype* /*h*/,
-                     const int /*ip*/,
-                     const realtype* /*w*/,
-                     const realtype* /*dwdp*/)
-{
-    throw AmiException("Requested functionality is not supported as %s is "
-                       "not implemented for this model!",
-                       __func__);
-}
-
-void AbstractModel::fdydp(realtype */*dydp*/, const realtype /*t*/,
-                          const realtype */*x*/, const realtype */*p*/,
-                          const realtype */*k*/, const realtype */*h*/,
-                          int /*ip*/, const realtype */*w*/,
-                          const realtype */*tcl*/, const realtype */*dtcldp*/,
-                          const realtype */*spl*/, const realtype */*sspl*/)
-{
-    throw AmiException("Requested functionality is not supported as %s is "
-                       "not implemented for this model!",
-                       __func__);
-}
-
-void
-AbstractModel::fdydx(realtype* /*dydx*/,
-                     const realtype /*t*/,
-                     const realtype* /*x*/,
-                     const realtype* /*p*/,
-                     const realtype* /*k*/,
-                     const realtype* /*h*/,
-                     const realtype* /*w*/,
-                     const realtype* /*dwdx*/)
-{
-    throw AmiException("Requested functionality is not supported as %s is "
-                       "not implemented for this model!",
-                       __func__);
-}
-
-void
-AbstractModel::fz(realtype* /*z*/,
-                  const int /*ie*/,
-                  const realtype /*t*/,
-                  const realtype* /*x*/,
-                  const realtype* /*p*/,
-                  const realtype* /*k*/,
-                  const realtype* /*h*/)
-{
-    throw AmiException("Requested functionality is not supported as %s is "
-                       "not implemented for this model!",
-                       __func__);
-}
-
-void
-AbstractModel::fsz(realtype* /*sz*/,
-                   const int /*ie*/,
-                   const realtype /*t*/,
-                   const realtype* /*x*/,
-                   const realtype* /*p*/,
-                   const realtype* /*k*/,
-                   const realtype* /*h*/,
-                   const realtype* /*sx*/,
-                   const int /*ip*/)
-{
-    throw AmiException("Requested functionality is not supported as %s is "
-                       "not implemented for this model!",
-                       __func__);
-}
-
-void
-AbstractModel::frz(realtype* /*rz*/,
-                   const int /*ie*/,
-                   const realtype /*t*/,
-                   const realtype* /*x*/,
-                   const realtype* /*p*/,
-                   const realtype* /*k*/,
-                   const realtype* /*h*/)
-{
-    throw AmiException("Requested functionality is not supported as %s is "
-                       "not implemented for this model!",
-                       __func__);
-}
-
-void
-AbstractModel::fsrz(realtype* /*srz*/,
-                    const int /*ie*/,
-                    const realtype /*t*/,
-                    const realtype* /*x*/,
-                    const realtype* /*p*/,
-                    const realtype* /*k*/,
-                    const realtype* /*h*/,
-                    const realtype* /*sx*/,
-                    const int /*ip*/)
-{
-    throw AmiException("Requested functionality is not supported as %s is "
-                       "not implemented for this model!",
-                       __func__);
-}
-
-void
-AbstractModel::fdzdp(realtype* /*dzdp*/,
-                     const int /*ie*/,
-                     const realtype /*t*/,
-                     const realtype* /*x*/,
-                     const realtype* /*p*/,
-                     const realtype* /*k*/,
-                     const realtype* /*h*/,
-                     const int /*ip*/)
-{
-    throw AmiException("Requested functionality is not supported as %s is "
-                       "not implemented for this model!",
-                       __func__);
-}
-
-void
-AbstractModel::fdzdx(realtype* /*dzdx*/,
-                     const int /*ie*/,
-                     const realtype /*t*/,
-                     const realtype* /*x*/,
-                     const realtype* /*p*/,
-                     const realtype* /*k*/,
-                     const realtype* /*h*/)
-{
-    throw AmiException("Requested functionality is not supported as %s is "
-                       "not implemented for this model!",
-                       __func__);
-}
-
-void
-AbstractModel::fdrzdp(realtype* /*drzdp*/,
-                      const int /*ie*/,
-                      const realtype /*t*/,
-                      const realtype* /*x*/,
-                      const realtype* /*p*/,
-                      const realtype* /*k*/,
-                      const realtype* /*h*/,
-                      const int /*ip*/)
-{
-    throw AmiException("Requested functionality is not supported as %s is "
-                       "not implemented for this model!",
-                       __func__);
-}
-
-void
-AbstractModel::fdrzdx(realtype* /*drzdx*/,
-                      const int /*ie*/,
-                      const realtype /*t*/,
-                      const realtype* /*x*/,
-                      const realtype* /*p*/,
-                      const realtype* /*k*/,
-                      const realtype* /*h*/)
-{
-    throw AmiException("Requested functionality is not supported as %s is "
-                       "not implemented for this model!",
-                       __func__);
-}
-
-void
-AbstractModel::fdeltax(realtype* /*deltax*/,
-                       const realtype /*t*/,
-                       const realtype* /*x*/,
-                       const realtype* /*p*/,
-                       const realtype* /*k*/,
-                       const realtype* /*h*/,
-                       const int /*ie*/,
-                       const realtype* /*xdot*/,
-                       const realtype* /*xdot_old*/)
-{
-    throw AmiException("Requested functionality is not supported as %s is "
-                       "not implemented for this model!",
-                       __func__);
-}
-
-void
-AbstractModel::fdeltasx(realtype* /*deltasx*/,
-                        const realtype /*t*/,
-                        const realtype* /*x*/,
-                        const realtype* /*p*/,
-                        const realtype* /*k*/,
-                        const realtype* /*h*/,
-                        const realtype* /*w*/,
-                        const int /*ip*/,
-                        const int /*ie*/,
-                        const realtype* /*xdot*/,
-                        const realtype* /*xdot_old*/,
-                        const realtype* /*sx*/,
-                        const realtype* /*stau*/,
-                        const realtype* /*tcl*/)
-{
-    throw AmiException("Requested functionality is not supported as %s is "
-                       "not implemented for this model!",
-                       __func__);
-}
-
-void
-AbstractModel::fdeltaxB(realtype* /*deltaxB*/,
-                        const realtype /*t*/,
-                        const realtype* /*x*/,
-                        const realtype* /*p*/,
-                        const realtype* /*k*/,
-                        const realtype* /*h*/,
-                        const int /*ie*/,
-                        const realtype* /*xdot*/,
-                        const realtype* /*xdot_old*/,
-                        const realtype* /*xB*/,
-                        const realtype* /*xBdot*/,
-                        const realtype* /*tcl*/)
-{
-    throw AmiException("Requested functionality is not supported as %s is "
-                       "not implemented for this model!",
-                       __func__);
-}
-
-void
-AbstractModel::fdeltaqB(realtype* /*deltaqB*/,
-                        const realtype /*t*/,
-                        const realtype* /*x*/,
-                        const realtype* /*p*/,
-                        const realtype* /*k*/,
-                        const realtype* /*h*/,
-                        const int /*ip*/,
-                        const int /*ie*/,
-                        const realtype* /*xdot*/,
-                        const realtype* /*xdot_old*/,
-                        const realtype* /*xB*/,
-                        const realtype* /*xBdot*/)
-{
-    throw AmiException("Requested functionality is not supported as %s is "
-                       "not implemented for this model!",
-                       __func__);
-}
-
-void
-AbstractModel::fsigmay(realtype* /*sigmay*/,
-                       const realtype /*t*/,
-                       const realtype* /*p*/,
-                       const realtype* /*k*/,
-                       const realtype */*y*/)
-{
-    throw AmiException("Requested functionality is not supported as %s is "
-                       "not implemented for this model!",
-                       __func__);
-}
-
-void
-AbstractModel::fdsigmaydp(realtype* /*dsigmaydp*/,
-                          const realtype /*t*/,
-                          const realtype* /*p*/,
-                          const realtype* /*k*/,
-                          const realtype */*y*/,
-                          const int /*ip*/)
-{
-    throw AmiException("Requested functionality is not supported as %s is "
-                       "not implemented for this model!",
-                       __func__);
-}
-
-void
-AbstractModel::fdsigmaydy(realtype */*dsigmaydy*/,
-                          const realtype /*t*/,
-                          const realtype */*p*/,
-                          const realtype */*k*/,
-                          const realtype */*y*/)
-{
-    throw AmiException("Requested functionality is not supported as %s is "
-                       "not implemented for this model!",
-                       __func__);
-}
-
-void
-AbstractModel::fsigmaz(realtype* /*sigmaz*/,
-                       const realtype /*t*/,
-                       const realtype* /*p*/,
-                       const realtype* /*k*/)
-{
-    throw AmiException("Requested functionality is not supported as %s is "
-                       "not implemented for this model!",
-                       __func__);
-}
-
-void
-AbstractModel::fdsigmazdp(realtype* /*dsigmazdp*/,
-                          const realtype /*t*/,
-                          const realtype* /*p*/,
-                          const realtype* /*k*/,
-                          const int /*ip*/)
-{
-    throw AmiException("Requested functionality is not supported as %s is "
-                       "not implemented for this model!",
-                       __func__);
-}
-
-void
-AbstractModel::fJy(realtype* /*nllh*/,
-                   const int /*iy*/,
-                   const realtype* /*p*/,
-                   const realtype* /*k*/,
-                   const realtype* /*y*/,
-                   const realtype* /*sigmay*/,
-                   const realtype* /*my*/)
-{
-    throw AmiException("Requested functionality is not supported as %s is "
-                       "not implemented for this model!",
-                       __func__);
-}
-
-void
-AbstractModel::fJz(realtype* /*nllh*/,
-                   const int /*iz*/,
-                   const realtype* /*p*/,
-                   const realtype* /*k*/,
-                   const realtype* /*z*/,
-                   const realtype* /*sigmaz*/,
-                   const realtype* /*mz*/)
-{
-    throw AmiException("Requested functionality is not supported as %s is "
-                       "not implemented for this model!",
-                       __func__);
-}
-
-void
-AbstractModel::fJrz(realtype* /*nllh*/,
-                    const int /*iz*/,
-                    const realtype* /*p*/,
-                    const realtype* /*k*/,
-                    const realtype* /*z*/,
-                    const realtype* /*sigmaz*/)
-{
-    throw AmiException("Requested functionality is not supported as %s is "
-                       "not implemented for this model!",
-                       __func__);
-}
-
-void
-AbstractModel::fdJydy(realtype* /*dJydy*/,
-                      const int /*iy*/,
-                      const realtype* /*p*/,
-                      const realtype* /*k*/,
-                      const realtype* /*y*/,
-                      const realtype* /*sigmay*/,
-                      const realtype* /*my*/)
-{
-    throw AmiException("Requested functionality is not supported as %s is "
-                       "not implemented for this model!",
-                       __func__);
-}
-
-void
-AbstractModel::fdJydy_colptrs(SUNMatrixWrapper &/*indexptrs*/,
-                              int /*index*/) {
-    throw AmiException("Requested functionality is not supported as %s is "
-                       "not implemented for this model!",
-                       __func__);
-}
-
-void
-AbstractModel::fdJydy_rowvals(SUNMatrixWrapper & /*indexptrs*/,
-                              int /*index*/) {
-    throw AmiException("Requested functionality is not supported as %s is "
-                       "not implemented for this model!",
-                       __func__);
-}
-
-void
-AbstractModel::fdJydsigma(realtype* /*dJydsigma*/,
-                          const int /*iy*/,
-                          const realtype* /*p*/,
-                          const realtype* /*k*/,
-                          const realtype* /*y*/,
-                          const realtype* /*sigmay*/,
-                          const realtype* /*my*/)
-{
-    throw AmiException("Requested functionality is not supported as %s is "
-                       "not implemented for this model!",
-                       __func__);
-}
-
-void
-AbstractModel::fdJzdz(realtype* /*dJzdz*/,
-                      const int /*iz*/,
-                      const realtype* /*p*/,
-                      const realtype* /*k*/,
-                      const realtype* /*z*/,
-                      const realtype* /*sigmaz*/,
-                      const realtype* /*mz*/)
-{
-    throw AmiException("Requested functionality is not supported as %s is "
-                       "not implemented for this model!",
-                       __func__);
-}
-
-void
-AbstractModel::fdJzdsigma(realtype* /*dJzdsigma*/,
-                          const int /*iz*/,
-                          const realtype* /*p*/,
-                          const realtype* /*k*/,
-                          const realtype* /*z*/,
-                          const realtype* /*sigmaz*/,
-                          const realtype* /*mz*/)
-{
-    throw AmiException("Requested functionality is not supported as %s is "
-                       "not implemented for this model!",
-                       __func__);
-}
-
-void
-AbstractModel::fdJrzdz(realtype* /*dJrzdz*/,
-                       const int /*iz*/,
-                       const realtype* /*p*/,
-                       const realtype* /*k*/,
-                       const realtype* /*rz*/,
-                       const realtype* /*sigmaz*/)
-{
-    throw AmiException("Requested functionality is not supported as %s is "
-                       "not implemented for this model!",
-                       __func__);
-}
-
-void
-AbstractModel::fdJrzdsigma(realtype* /*dJrzdsigma*/,
-                           const int /*iz*/,
-                           const realtype* /*p*/,
-                           const realtype* /*k*/,
-                           const realtype* /*rz*/,
-                           const realtype* /*sigmaz*/)
-{
-    throw AmiException("Requested functionality is not supported as %s is "
-                       "not implemented for this model!",
-                       __func__);
-}
-
-void
-AbstractModel::fw(realtype* /*w*/,
-                  const realtype /*t*/,
-                  const realtype* /*x*/,
-                  const realtype* /*p*/,
-                  const realtype* /*k*/,
-                  const realtype* /*h*/,
-                  const realtype* /*tcl*/,
-                  const realtype* /*spl*/)
-{
-    throw AmiException("Requested functionality is not supported as %s is "
-                       "not implemented for this model!",
-                       __func__);
-}
-
-void
-AbstractModel::fdwdp(realtype* /*dwdp*/,
-                     const realtype /*t*/,
-                     const realtype* /*x*/,
-                     const realtype* /*p*/,
-                     const realtype* /*k*/,
-                     const realtype* /*h*/,
-                     const realtype* /*w*/,
-                     const realtype* /*tcl*/,
-                     const realtype* /*stcl*/,
-                     const realtype* /*spl*/,
-                     const realtype* /*sspl*/)
-{
-    throw AmiException("Requested functionality is not supported as %s is "
-                       "not implemented for this model!",
-                       __func__);
-}
-
-void
-AbstractModel::fdwdp_colptrs(SUNMatrixWrapper &/*dwdp*/)
-{
-    throw AmiException("Requested functionality is not supported as %s is "
-                       "not implemented for this model!",
-                       __func__);
-}
-
-void
-AbstractModel::fdwdp_rowvals(SUNMatrixWrapper &/*dwdp*/)
-{
-    throw AmiException("Requested functionality is not supported as %s is "
-                       "not implemented for this model!",
-                       __func__);
-}
-
-void
-AbstractModel::fdwdp(realtype* /*dwdp*/,
-                     const realtype /*t*/,
-                     const realtype* /*x*/,
-                     const realtype* /*p*/,
-                     const realtype* /*k*/,
-                     const realtype* /*h*/,
-                     const realtype* /*w*/,
-                     const realtype* /*tcl*/,
-                     const realtype* /*stcl*/,
-                     const realtype* /*spl*/,
-                     const realtype* /*sspl*/,
-                     const int /*ip*/)
-{
-    throw AmiException("Requested functionality is not supported as %s is "
-                       "not implemented for this model!",
-                       __func__);
-}
-
-void
-AbstractModel::fdwdx(realtype* /*dwdx*/,
-                     const realtype /*t*/,
-                     const realtype* /*x*/,
-                     const realtype* /*p*/,
-                     const realtype* /*k*/,
-                     const realtype* /*h*/,
-                     const realtype* /*w*/,
-                     const realtype* /*tcl*/,
-                     const realtype* /*spl*/)
-{
-    throw AmiException("Requested functionality is not supported as %s is "
-                       "not implemented for this model!",
-                       __func__);
-}
-
-void
-AbstractModel::fdwdx_colptrs(SUNMatrixWrapper &/*dwdx*/)
-{
-    throw AmiException("Requested functionality is not supported as %s is "
-                       "not implemented for this model!",
-                       __func__);
-}
-
-void
-AbstractModel::fdwdx_rowvals(SUNMatrixWrapper &/*dwdx*/)
-{
-    throw AmiException("Requested functionality is not supported as %s is "
-                       "not implemented for this model!",
-                       __func__);
-}
-
-void
-AbstractModel::fdwdw(realtype */*dwdw*/,
-                     realtype /*t*/,
-                     const realtype */*x*/,
-                     const realtype */*p*/,
-                     const realtype */*k*/,
-                     const realtype */*h*/,
-                     const realtype */*w*/,
-                     const realtype */*tcl*/) {
-    throw AmiException("Requested functionality is not supported as %s "
-                       "is not implemented for this model!",
-                       __func__);
-}
-
-void AbstractModel::fdwdw_colptrs(SUNMatrixWrapper &/*dwdw*/) {
-    throw AmiException("Requested functionality is not supported as %s "
-                       "is not implemented for this model!",
-                       __func__);
-}
-
-void AbstractModel::fdwdw_rowvals(SUNMatrixWrapper &/*dwdw*/) {
-    throw AmiException("Requested functionality is not supported as %s "
-                       "is not implemented for this model!",
-                       __func__);
-}
-
-void AbstractModel::fdx_rdatadx_solver(realtype */*dx_rdatadx_solver*/,
-                               const realtype */*x*/, const realtype */*tcl*/,
-                               const realtype */*p*/, const realtype */*k*/)
-{
-    throw AmiException("Requested functionality is not supported as %s is "
-                       "not implemented for this model!",
-                       __func__);
-}
-
-void AbstractModel::fdx_rdatadx_solver_rowvals(SUNMatrixWrapper &/*dxrdxs*/)
-{
-    throw AmiException("Requested functionality is not supported as %s is "
-                       "not implemented for this model!",
-                       __func__);
-}
-
-void AbstractModel::fdx_rdatadx_solver_colptrs(SUNMatrixWrapper &/*dxrdxs*/)
-{
-    throw AmiException("Requested functionality is not supported as %s is "
-                       "not implemented for this model!",
-                       __func__);
-}
-
-void AbstractModel::fdx_rdatadp(realtype */*dx_rdatadp*/, const realtype */*x*/,
-                        const realtype */*tcl*/, const realtype */*p*/,
-                        const realtype */*k*/, const int /*ip*/)
-{
-    throw AmiException("Requested functionality is not supported as %s is "
-                       "not implemented for this model!",
-                       __func__);
-}
-
-void AbstractModel::fdx_rdatadtcl(realtype */*dx_rdatadtcl*/, const realtype */*x*/,
-                          const realtype */*tcl*/, const realtype */*p*/,
-                          const realtype */*k*/)
-{
-    throw AmiException("Requested functionality is not supported as %s is "
-                       "not implemented for this model!",
-                       __func__);
-}
-
-void AbstractModel::fdx_rdatadtcl_rowvals(SUNMatrixWrapper &/*dxrdtcl*/)
-{
-    throw AmiException("Requested functionality is not supported as %s is "
-                       "not implemented for this model!",
-                       __func__);
-}
-
-void AbstractModel::fdx_rdatadtcl_colptrs(SUNMatrixWrapper &/*dxrdtcl*/)
-{
-    throw AmiException("Requested functionality is not supported as %s is "
-                       "not implemented for this model!",
-                       __func__);
-}
-
-void AbstractModel::fdtotal_cldp(realtype */*dtotal_cldp*/,
-                                const realtype */*x_rdata*/,
-                                const realtype */*p*/,
-                                const realtype */*k*/,
-                                const int /*ip*/)
-{
-    throw AmiException("Requested functionality is not supported as %s is "
-                       "not implemented for this model!",
-                       __func__);
-}
-
-void AbstractModel::fdtotal_cldx_rdata(realtype */*dtotal_cldx_rdata*/,
-                                      const realtype */*x_rdata*/,
-                                      const realtype */*p*/,
-                                      const realtype */*k*/,
-                                      const realtype */*tcl*/)
-{
-    throw AmiException("Requested functionality is not supported as %s is "
-                       "not implemented for this model!",
-                       __func__);
-}
-
-void AbstractModel::fdtotal_cldx_rdata_colptrs(
-    SUNMatrixWrapper &/*dtotal_cldx_rdata*/)
-{
-    throw AmiException("Requested functionality is not supported as %s is "
-                       "not implemented for this model!",
-                       __func__);
-}
-
-void AbstractModel::fdtotal_cldx_rdata_rowvals(
-    SUNMatrixWrapper &/*dtotal_cldx_rdata*/)
-{
-    throw AmiException("Requested functionality is not supported as %s is "
-                       "not implemented for this model!",
-                       __func__);
-=======
 void AbstractModel::fstau(
     realtype* /*stau*/, const realtype /*t*/, realtype const* /*x*/,
     realtype const* /*p*/, realtype const* /*k*/, realtype const* /*h*/,
@@ -924,7 +239,7 @@
     realtype* /*deltaxB*/, const realtype /*t*/, realtype const* /*x*/,
     realtype const* /*p*/, realtype const* /*k*/, realtype const* /*h*/,
     int const /*ie*/, realtype const* /*xdot*/, realtype const* /*xdot_old*/,
-    realtype const* /*xB*/
+    realtype const* /*xB*/, realtype const* /*xBdot*/, realtype const* /*tcl*/
 ) {
     throw AmiException(
         "Requested functionality is not supported as %s is "
@@ -937,7 +252,8 @@
     realtype* /*deltaqB*/, const realtype /*t*/, realtype const* /*x*/,
     realtype const* /*p*/, realtype const* /*k*/, realtype const* /*h*/,
     int const /*ip*/, int const /*ie*/, realtype const* /*xdot*/,
-    realtype const* /*xdot_old*/, realtype const* /*xB*/
+    realtype const* /*xdot_old*/, realtype const* /*xB*/,
+    realtype const* /*xBdot*/
 ) {
     throw AmiException(
         "Requested functionality is not supported as %s is "
@@ -1334,7 +650,6 @@
         "not implemented for this model!",
         __func__
     );
->>>>>>> a5398dd0
 }
 
 std::vector<HermiteSpline>
