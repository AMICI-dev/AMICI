--- conflicted
+++ resolved
@@ -152,17 +152,10 @@
             nx_solver, static_cast<int>(p.size()), ndxdotdp_explicit, CSC_MAT);
         dxdotdp_implicit =
             SUNMatrixWrapper(nx_solver, static_cast<int>(p.size()),
-<<<<<<< HEAD
-                             ndwdp + ndxdotdw, CSC_MAT); // guessed size
-        dxdotdp_full =
-            SUNMatrixWrapper(nx_solver, static_cast<int>(p.size()), 0,
-                             CSC_MAT); // dynamically allocate on first call
-=======
                              ndwdp + ndxdotdw, CSC_MAT); // guess size
         dxdotdp_full =
             SUNMatrixWrapper(nx_solver, static_cast<int>(p.size()),
                              0, CSC_MAT); // dynamically allocate on first call
->>>>>>> f8f8bf85
 
         // also dJydy depends on the way of wrapping
         assert(static_cast<unsigned>(nytrue) == this->ndJydy.size());
