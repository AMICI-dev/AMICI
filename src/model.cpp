#include <amici/amici.h>
#include <amici/cblas.h>
#include <amici/exception.h>
#include <amici/misc.h>
#include <amici/model.h>
#include <amici/symbolic_functions.h>

#include <algorithm>
#include <assert.h>
#include <cmath>
#include <cstring>
#include <numeric>
#include <regex>
#include <typeinfo>
#include <utility>

namespace amici {

/**
 * @brief Maps ModelQuantity items to their string value
 */
const std::map<ModelQuantity, std::string> model_quantity_to_str{
    {ModelQuantity::J, "J"},
    {ModelQuantity::JB, "JB"},
    {ModelQuantity::Jv, "Jv"},
    {ModelQuantity::JvB, "JvB"},
    {ModelQuantity::JDiag, "JDiag"},
    {ModelQuantity::sx, "sx"},
    {ModelQuantity::sy, "sy"},
    {ModelQuantity::sz, "sz"},
    {ModelQuantity::srz, "srz"},
    {ModelQuantity::ssigmay, "ssigmay"},
    {ModelQuantity::ssigmaz, "ssigmaz"},
    {ModelQuantity::xdot, "xdot"},
    {ModelQuantity::sxdot, "sxdot"},
    {ModelQuantity::xBdot, "xBdot"},
    {ModelQuantity::x0, "x0"},
    {ModelQuantity::x0_rdata, "x0_rdata"},
    {ModelQuantity::x, "x"},
    {ModelQuantity::x_rdata, "x_rdata"},
    {ModelQuantity::dwdw, "dwdw"},
    {ModelQuantity::dwdx, "dwdx"},
    {ModelQuantity::dwdp, "dwdp"},
    {ModelQuantity::y, "y"},
    {ModelQuantity::dydp, "dydp"},
    {ModelQuantity::dydx, "dydx"},
    {ModelQuantity::w, "w"},
    {ModelQuantity::root, "root"},
    {ModelQuantity::qBdot, "qBdot"},
    {ModelQuantity::qBdot_ss, "qBdot_ss"},
    {ModelQuantity::xBdot_ss, "xBdot_ss"},
    {ModelQuantity::JSparseB_ss, "JSparseB_ss"},
    {ModelQuantity::deltax, "deltax"},
    {ModelQuantity::deltasx, "deltasx"},
    {ModelQuantity::deltaxB, "deltaxB"},
    {ModelQuantity::k, "k"},
    {ModelQuantity::p, "p"},
    {ModelQuantity::ts, "ts"},
    {ModelQuantity::dJydy, "dJydy"},
    {ModelQuantity::dJydy_matlab, "dJydy"},
    {ModelQuantity::deltaqB, "deltaqB"},
    {ModelQuantity::dsigmaydp, "dsigmaydp"},
    {ModelQuantity::dsigmaydy, "dsigmaydy"},
    {ModelQuantity::dsigmazdp, "dsigmazdp"},
    {ModelQuantity::dJydsigma, "dJydsigma"},
    {ModelQuantity::dJydx, "dJydx"},
    {ModelQuantity::dJrzdx, "dJrzdx"},
    {ModelQuantity::dJzdx, "dJzdx"},
    {ModelQuantity::dzdp, "dzdp"},
    {ModelQuantity::dzdx, "dzdx"},
    {ModelQuantity::dJrzdsigma, "dJrzdsigma"},
    {ModelQuantity::dJrzdz, "dJrzdz"},
    {ModelQuantity::dJzdsigma, "dJzdsigma"},
    {ModelQuantity::dJzdz, "dJzdz"},
    {ModelQuantity::drzdp, "drzdp"},
    {ModelQuantity::drzdx, "drzdx"},

};

static void setNaNtoZero(std::vector<realtype>& vec) {
    std::for_each(vec.begin(), vec.end(), [](double& val) {
        if (std::isnan(val)) {
            val = 0.0;
        }
    });
}

/**
 * @brief local helper function to get parameters
 * @param ids vector of name/ids of (fixed)Parameters
 * @param values values of the (fixed)Parameters
 * @param id name/id to look for in the vector
 * @param variable_name string indicating what variable we are looking at
 * @param id_name string indicating whether name or id was specified
 * @return value of the selected parameter
 */
static realtype getValueById(
    std::vector<std::string> const& ids, std::vector<realtype> const& values,
    std::string const& id, char const* variable_name, char const* id_name
) {
    auto it = std::find(ids.begin(), ids.end(), id);
    if (it != ids.end())
        return values.at(it - ids.begin());

    throw AmiException(
        "Could not find %s with specified %s", variable_name, id_name
    );
}

/**
 * @brief local helper function to set parameters
 * @param ids vector of names/ids of (fixed)Parameters
 * @param values values of the (fixed)Parameters
 * @param value for the selected parameter
 * @param id name/id to look for in the vector
 * @param variable_name string indicating what variable we are looking at
 * @param id_name string indicating whether name or id was specified
 */
static void setValueById(
    std::vector<std::string> const& ids, std::vector<realtype>& values,
    realtype value, std::string const& id, char const* variable_name,
    char const* id_name
) {
    auto it = std::find(ids.begin(), ids.end(), id);
    if (it != ids.end())
        values.at(it - ids.begin()) = value;
    else
        throw AmiException(
            "Could not find %s with specified %s", variable_name, id_name
        );
}

/**
 * @brief local helper function to set parameters via regex
 * @param ids vector of names/ids of (fixed)Parameters
 * @param values values of the (fixed)Parameters
 * @param value for the selected parameter
 * @param regex string according to which names/ids are to be matched
 * @param variable_name string indicating what variable we are looking at
 * @param id_name string indicating whether name or id was specified
 * @return number of matched names/ids
 */

static int setValueByIdRegex(
    std::vector<std::string> const& ids, std::vector<realtype>& values,
    realtype value, std::string const& regex, char const* variable_name,
    char const* id_name
) {
    try {
        std::regex pattern(regex);
        int n_found = 0;
        for (auto const& id : ids) {
            if (std::regex_match(id, pattern)) {
                values.at(&id - &ids[0]) = value;
                ++n_found;
            }
        }

        if (n_found == 0)
            throw AmiException(
                "Could not find %s with specified %s (%s)", variable_name,
                id_name, regex.c_str()
            );

        return n_found;
    } catch (std::regex_error const& e) {
        auto err_string = regexErrorToString(e.code());
        throw AmiException(
            "Specified regex pattern %s could not be compiled:"
            " %s (%s)",
            regex.c_str(), e.what(), err_string.c_str()
        );
    }
}

Model::Model(
    ModelDimensions const& model_dimensions,
    SimulationParameters simulation_parameters, SecondOrderMode o2mode,
    std::vector<realtype> idlist, std::vector<int> z2event,
    bool const pythonGenerated, int const ndxdotdp_explicit,
    int const ndxdotdx_explicit, int const w_recursion_depth
)
    : ModelDimensions(model_dimensions)
    , pythonGenerated(pythonGenerated)
    , o2mode(o2mode)
    , idlist(std::move(idlist))
    , derived_state_(model_dimensions)
    , z2event_(std::move(z2event))
    , state_is_non_negative_(nx_solver, false)
    , w_recursion_depth_(w_recursion_depth)
    , simulation_parameters_(std::move(simulation_parameters)) {
    Expects(
        model_dimensions.np
        == gsl::narrow<int>(simulation_parameters_.parameters.size())
    );
    Expects(
        model_dimensions.nk
        == gsl::narrow<int>(simulation_parameters_.fixedParameters.size())
    );

    simulation_parameters.pscale = std::vector<ParameterScaling>(
        model_dimensions.np, ParameterScaling::none
    );

    state_.h.resize(ne, 0.0);
    state_.total_cl.resize(nx_rdata - nx_solver, 0.0);
    state_.stotal_cl.resize((nx_rdata - nx_solver) * np(), 0.0);
    state_.unscaledParameters.resize(np());
    unscaleParameters(
        simulation_parameters_.parameters, simulation_parameters_.pscale,
        state_.unscaledParameters
    );
    state_.fixedParameters = simulation_parameters_.fixedParameters;
    state_.plist = simulation_parameters_.plist;

    root_initial_values_.resize(ne, true);

    /* If Matlab wrapped: dxdotdp is a full AmiVector,
       if Python wrapped: dxdotdp_explicit and dxdotdp_implicit are CSC matrices
     */
    if (pythonGenerated) {

        dwdw_ = SUNMatrixWrapper(nw, nw, ndwdw, CSC_MAT);
        // size dynamically adapted for dwdx_ and dwdp_
        derived_state_.dwdx_ = SUNMatrixWrapper(nw, nx_solver, 0, CSC_MAT);
        derived_state_.dwdp_ = SUNMatrixWrapper(nw, np(), 0, CSC_MAT);

        for (int irec = 0; irec <= w_recursion_depth_; ++irec) {
            /* for the first element we know the exact size, while for all
               others we guess the size*/
            dwdp_hierarchical_.emplace_back(
                SUNMatrixWrapper(nw, np(), irec * ndwdw + ndwdp, CSC_MAT)
            );
            dwdx_hierarchical_.emplace_back(
                SUNMatrixWrapper(nw, nx_solver, irec * ndwdw + ndwdx, CSC_MAT)
            );
        }
        assert(
            gsl::narrow<int>(dwdp_hierarchical_.size())
            == w_recursion_depth_ + 1
        );
        assert(
            gsl::narrow<int>(dwdx_hierarchical_.size())
            == w_recursion_depth_ + 1
        );

        derived_state_.dxdotdp_explicit
            = SUNMatrixWrapper(nx_solver, np(), ndxdotdp_explicit, CSC_MAT);
        // guess size, will be dynamically reallocated
        derived_state_.dxdotdp_implicit
            = SUNMatrixWrapper(nx_solver, np(), ndwdp + ndxdotdw, CSC_MAT);
        derived_state_.dxdotdx_explicit = SUNMatrixWrapper(
            nx_solver, nx_solver, ndxdotdx_explicit, CSC_MAT
        );
        // guess size, will be dynamically reallocated
        derived_state_.dxdotdx_implicit
            = SUNMatrixWrapper(nx_solver, nx_solver, ndwdx + ndxdotdw, CSC_MAT);
        // dynamically allocate on first call
        derived_state_.dxdotdp_full
            = SUNMatrixWrapper(nx_solver, np(), 0, CSC_MAT);

        for (int iytrue = 0; iytrue < nytrue; ++iytrue)
            derived_state_.dJydy_.emplace_back(
                SUNMatrixWrapper(nJ, ny, ndJydy.at(iytrue), CSC_MAT)
            );
    } else {
        derived_state_.dwdx_ = SUNMatrixWrapper(nw, nx_solver, ndwdx, CSC_MAT);
        derived_state_.dwdp_ = SUNMatrixWrapper(nw, np(), ndwdp, CSC_MAT);
        derived_state_.dJydy_matlab_
            = std::vector<realtype>(nJ * nytrue * ny, 0.0);
    }
    requireSensitivitiesForAllParameters();
}

bool operator==(Model const& a, Model const& b) {
    if (typeid(a) != typeid(b))
        return false;

    return (static_cast<ModelDimensions const&>(a)
            == static_cast<ModelDimensions const&>(b))
           && (a.o2mode == b.o2mode) && (a.z2event_ == b.z2event_)
           && (a.idlist == b.idlist)
           && (a.simulation_parameters_ == b.simulation_parameters_)
           && (a.x0data_ == b.x0data_) && (a.sx0data_ == b.sx0data_)
           && (a.nmaxevent_ == b.nmaxevent_)
           && (a.state_is_non_negative_ == b.state_is_non_negative_)
           && (a.sigma_res_ == b.sigma_res_) && (a.min_sigma_ == b.min_sigma_)
           && a.state_ == b.state_;
}

bool operator==(ModelDimensions const& a, ModelDimensions const& b) {
    if (typeid(a) != typeid(b))
        return false;
    return (a.nx_rdata == b.nx_rdata) && (a.nxtrue_rdata == b.nxtrue_rdata)
           && (a.nx_solver == b.nx_solver)
           && (a.nxtrue_solver == b.nxtrue_solver)
           && (a.nx_solver_reinit == b.nx_solver_reinit) && (a.np == b.np)
           && (a.nk == b.nk) && (a.ny == b.ny) && (a.nytrue == b.nytrue)
           && (a.nz == b.nz) && (a.nztrue == b.nztrue) && (a.ne == b.ne)
           && (a.nw == b.nw) && (a.ndwdx == b.ndwdx) && (a.ndwdp == b.ndwdp)
           && (a.ndwdw == b.ndwdw) && (a.ndxdotdw == b.ndxdotdw)
           && (a.ndJydy == b.ndJydy) && (a.nnz == b.nnz) && (a.nJ == b.nJ)
           && (a.ubw == b.ubw) && (a.lbw == b.lbw);
}

void Model::initialize(
    AmiVector& x, AmiVector& dx, AmiVectorArray& sx, AmiVectorArray& /*sdx*/,
    bool computeSensitivities, std::vector<int>& roots_found
) {
    initializeStates(x);
    initializeSplines();
    if (computeSensitivities) {
        initializeStateSensitivities(sx, x);
        initializeSplineSensitivities();
    }

    fdx0(x, dx);
    if (computeSensitivities)
        fsdx0();

    if (ne)
        initEvents(x, dx, roots_found);
}

void Model::initializeB(
    AmiVector& xB, AmiVector& dxB, AmiVector& xQB, bool posteq
) const {
    xB.zero();
    dxB.zero();
    if (!posteq)
        xQB.zero();
}

void Model::initializeStates(AmiVector& x) {
    if (x0data_.empty()) {
        fx0(x);
    } else {
        std::vector<realtype> x0_solver(nx_solver, 0.0);
        ftotal_cl(
            state_.total_cl.data(), x0data_.data(),
            state_.unscaledParameters.data(), state_.fixedParameters.data()
        );
        fx_solver(x0_solver.data(), x0data_.data());
        std::copy(x0_solver.cbegin(), x0_solver.cend(), x.data());
    }

    checkFinite(x.getVector(), ModelQuantity::x0);
}

void Model::initializeSplines() {
    splines_ = fcreate_splines(
        state_.unscaledParameters.data(), state_.fixedParameters.data()
    );
    state_.spl_.resize(splines_.size(), 0.0);
    for (auto& spline : splines_) {
        spline.compute_coefficients();
    }
}

void Model::initializeSplineSensitivities() {
    derived_state_.sspl_ = SUNMatrixWrapper(splines_.size(), np());
    int allnodes = 0;
    for (auto const& spline : splines_) {
        allnodes += spline.n_nodes();
    }

    std::vector<realtype> dspline_valuesdp(allnodes * nplist(), 0.0);
    std::vector<realtype> dspline_slopesdp(allnodes * nplist(), 0.0);
    std::vector<realtype> tmp_dvalues(allnodes, 0.0);
    std::vector<realtype> tmp_dslopes(allnodes, 0.0);
    for (int ip = 0; ip < nplist(); ip++) {
        std::fill(tmp_dvalues.begin(), tmp_dvalues.end(), 0.0);
        std::fill(tmp_dslopes.begin(), tmp_dslopes.end(), 0.0);
        fdspline_valuesdp(
            tmp_dvalues.data(), state_.unscaledParameters.data(),
            state_.fixedParameters.data(), plist(ip)
        );
        fdspline_slopesdp(
            tmp_dslopes.data(), state_.unscaledParameters.data(),
            state_.fixedParameters.data(), plist(ip)
        );
        /* NB dspline_valuesdp/dspline_slopesdp must be filled
         * using the following order for the indices
         * (from slower to faster): spline, node, parameter.
         * That is what the current spline implementation expects.
         */
        int k = 0;
        int offset = ip;
        for (auto const& spline : splines_) {
            for (int n = 0; n < spline.n_nodes(); n++) {
                dspline_valuesdp[offset] = tmp_dvalues[k];
                dspline_slopesdp[offset] = tmp_dslopes[k];
                offset += nplist();
                k += 1;
            }
        }
        assert(k == allnodes);
    }

    int spline_offset = 0;
    for (auto& spline : splines_) {
        spline.compute_coefficients_sensi(
            nplist(), spline_offset, dspline_valuesdp, dspline_slopesdp
        );
        spline_offset += spline.n_nodes() * nplist();
    }
}

void Model::initializeStateSensitivities(
    AmiVectorArray& sx, AmiVector const& x
) {
    if (sx0data_.empty()) {
        fsx0(sx, x);
    } else {
        realtype* stcl = nullptr;
        std::vector<realtype> sx0_solver_slice(nx_solver, 0.0);
        for (int ip = 0; ip < nplist(); ip++) {
            if (ncl() > 0)
                stcl = &state_.stotal_cl.at(plist(ip) * ncl());
            fstotal_cl(
                stcl, &sx0data_.at(ip * nx_rdata), plist(ip),
                derived_state_.x_rdata_.data(),
                state_.unscaledParameters.data(), state_.fixedParameters.data(),
                state_.total_cl.data()
            );
            fsx_solver(sx0_solver_slice.data(), &sx0data_.at(ip * nx_rdata));
            for (int ix = 0; ix < nx_solver; ix++) {
                sx.at(ix, ip) = sx0_solver_slice.at(ix);
            }
        }
    }
}

void Model::initEvents(
    AmiVector const& x, AmiVector const& dx, std::vector<int>& roots_found
) {
    std::vector<realtype> rootvals(ne, 0.0);
    froot(simulation_parameters_.tstart_, x, dx, rootvals);
    std::fill(roots_found.begin(), roots_found.end(), 0);
    for (int ie = 0; ie < ne; ie++) {
        if (rootvals.at(ie) < 0) {
            state_.h.at(ie) = 0.0;
        } else {
            state_.h.at(ie) = 1.0;
            if (!root_initial_values_.at(ie)) // only false->true triggers event
                roots_found.at(ie) = 1;
        }
    }
}

int Model::nplist() const { return gsl::narrow<int>(state_.plist.size()); }

int Model::np() const {
    return gsl::narrow<int>(static_cast<ModelDimensions const&>(*this).np);
}

int Model::nk() const {
    return gsl::narrow<int>(state_.fixedParameters.size());
}

int Model::ncl() const { return nx_rdata - nx_solver; }

int Model::nx_reinit() const { return nx_solver_reinit; }

double const* Model::k() const { return state_.fixedParameters.data(); }

int Model::nMaxEvent() const { return nmaxevent_; }

void Model::setNMaxEvent(int nmaxevent) { nmaxevent_ = nmaxevent; }

int Model::nt() const {
    return gsl::narrow<int>(simulation_parameters_.ts_.size());
}

std::vector<ParameterScaling> const& Model::getParameterScale() const {
    return simulation_parameters_.pscale;
}

void Model::setParameterScale(ParameterScaling pscale) {
    simulation_parameters_.pscale.assign(
        simulation_parameters_.pscale.size(), pscale
    );
    scaleParameters(
        state_.unscaledParameters, simulation_parameters_.pscale,
        simulation_parameters_.parameters
    );
    sx0data_.clear();
}

void Model::setParameterScale(std::vector<ParameterScaling> const& pscaleVec) {
    if (pscaleVec.size() != simulation_parameters_.parameters.size())
        throw AmiException("Dimension mismatch. Size of parameter scaling does "
                           "not match number of model parameters.");
    simulation_parameters_.pscale = pscaleVec;
    scaleParameters(
        state_.unscaledParameters, simulation_parameters_.pscale,
        simulation_parameters_.parameters
    );
    sx0data_.clear();
}

std::vector<realtype> const& Model::getUnscaledParameters() const {
    return state_.unscaledParameters;
}

std::vector<realtype> const& Model::getParameters() const {
    return simulation_parameters_.parameters;
}

realtype Model::getParameterById(std::string const& par_id) const {
    if (!hasParameterIds())
        throw AmiException(
            "Could not access parameters by id as they are not set"
        );
    return getValueById(
        getParameterIds(), simulation_parameters_.parameters, par_id,
        "parameters", "id"
    );
}

realtype Model::getParameterByName(std::string const& par_name) const {
    if (!hasParameterNames())
        throw AmiException(
            "Could not access parameters by name as they are not set"
        );
    return getValueById(
        getParameterNames(), simulation_parameters_.parameters, par_name,
        "parameters", "name"
    );
}

void Model::setParameters(std::vector<realtype> const& p) {
    if (p.size() != (unsigned)np())
        throw AmiException("Dimension mismatch. Size of parameters does not "
                           "match number of model parameters.");
    simulation_parameters_.parameters = p;
    state_.unscaledParameters.resize(simulation_parameters_.parameters.size());
    unscaleParameters(
        simulation_parameters_.parameters, simulation_parameters_.pscale,
        state_.unscaledParameters
    );
}

void Model::setParameterById(
    std::map<std::string, realtype> const& p, bool ignoreErrors
) {
    for (auto& kv : p) {
        try {
            setParameterById(kv.first, kv.second);
        } catch (AmiException const&) {
            if (!ignoreErrors)
                throw;
        }
    }
}

void Model::setParameterById(std::string const& par_id, realtype value) {
    if (!hasParameterIds())
        throw AmiException(
            "Could not access parameters by id as they are not set"
        );

    setValueById(
        getParameterIds(), simulation_parameters_.parameters, value, par_id,
        "parameter", "id"
    );
    unscaleParameters(
        simulation_parameters_.parameters, simulation_parameters_.pscale,
        state_.unscaledParameters
    );
}

int Model::setParametersByIdRegex(
    std::string const& par_id_regex, realtype value
) {
    if (!hasParameterIds())
        throw AmiException(
            "Could not access parameters by id as they are not set"
        );
    int n_found = setValueByIdRegex(
        getParameterIds(), simulation_parameters_.parameters, value,
        par_id_regex, "parameter", "id"
    );
    unscaleParameters(
        simulation_parameters_.parameters, simulation_parameters_.pscale,
        state_.unscaledParameters
    );
    return n_found;
}

void Model::setParameterByName(std::string const& par_name, realtype value) {
    if (!hasParameterNames())
        throw AmiException(
            "Could not access parameters by name as they are not set"
        );

    setValueById(
        getParameterNames(), simulation_parameters_.parameters, value, par_name,
        "parameter", "name"
    );
    unscaleParameters(
        simulation_parameters_.parameters, simulation_parameters_.pscale,
        state_.unscaledParameters
    );
}

void Model::setParameterByName(
    std::map<std::string, realtype> const& p, bool ignoreErrors
) {
    for (auto& kv : p) {
        try {
            setParameterByName(kv.first, kv.second);
        } catch (AmiException const&) {
            if (!ignoreErrors)
                throw;
        }
    }
}

int Model::setParametersByNameRegex(
    std::string const& par_name_regex, realtype value
) {
    if (!hasParameterNames())
        throw AmiException(
            "Could not access parameters by name as they are not set"
        );

    int n_found = setValueByIdRegex(
        getParameterNames(), simulation_parameters_.parameters, value,
        par_name_regex, "parameter", "name"
    );

    unscaleParameters(
        simulation_parameters_.parameters, simulation_parameters_.pscale,
        state_.unscaledParameters
    );
    return n_found;
}

std::vector<realtype> const& Model::getFixedParameters() const {
    return state_.fixedParameters;
}

realtype Model::getFixedParameterById(std::string const& par_id) const {
    if (!hasFixedParameterIds())
        throw AmiException(
            "Could not access fixed parameters by id as they are not set"
        );

    return getValueById(
        getFixedParameterIds(), state_.fixedParameters, par_id,
        "fixedParameters", "id"
    );
}

realtype Model::getFixedParameterByName(std::string const& par_name) const {
    if (!hasFixedParameterNames())
        throw AmiException(
            "Could not access fixed parameters by name as they are not set"
        );

    return getValueById(
        getFixedParameterNames(), state_.fixedParameters, par_name,
        "fixedParameters", "name"
    );
}

void Model::setFixedParameters(std::vector<realtype> const& k) {
    if (k.size() != (unsigned)nk())
        throw AmiException("Dimension mismatch. Size of fixedParameters does "
                           "not match number of fixed model parameters.");
    state_.fixedParameters = k;
}

void Model::setFixedParameterById(std::string const& par_id, realtype value) {
    if (!hasFixedParameterIds())
        throw AmiException(
            "Could not access fixed parameters by id as they are not set"
        );

    setValueById(
        getFixedParameterIds(), state_.fixedParameters, value, par_id,
        "fixedParameters", "id"
    );
}

int Model::setFixedParametersByIdRegex(
    std::string const& par_id_regex, realtype value
) {
    if (!hasFixedParameterIds())
        throw AmiException(
            "Could not access fixed parameters by id as they are not set"
        );

    return setValueByIdRegex(
        getFixedParameterIds(), state_.fixedParameters, value, par_id_regex,
        "fixedParameters", "id"
    );
}

void Model::setFixedParameterByName(
    std::string const& par_name, realtype value
) {
    if (!hasFixedParameterNames())
        throw AmiException(
            "Could not access fixed parameters by name as they are not set"
        );

    setValueById(
        getFixedParameterNames(), state_.fixedParameters, value, par_name,
        "fixedParameters", "name"
    );
}

int Model::setFixedParametersByNameRegex(
    std::string const& par_name_regex, realtype value
) {
    if (!hasFixedParameterNames())
        throw AmiException(
            "Could not access fixed parameters by name as they are not set"
        );

    return setValueByIdRegex(
        getFixedParameterIds(), state_.fixedParameters, value, par_name_regex,
        "fixedParameters", "name"
    );
}

std::string Model::getName() const { return ""; }

bool Model::hasParameterNames() const {
    return np() == 0 || !getParameterNames().empty();
}

std::vector<std::string> Model::getParameterNames() const {
    return std::vector<std::string>();
}

bool Model::hasStateNames() const {
    return nx_rdata == 0 || !getStateNames().empty();
}

std::vector<std::string> Model::getStateNames() const {
    return std::vector<std::string>();
}

std::vector<std::string> Model::getStateNamesSolver() const {
    return std::vector<std::string>();
}

bool Model::hasFixedParameterNames() const {
    return nk() == 0 || !getFixedParameterNames().empty();
}

std::vector<std::string> Model::getFixedParameterNames() const {
    return std::vector<std::string>();
}

bool Model::hasObservableNames() const {
    return ny == 0 || !getObservableNames().empty();
}

std::vector<std::string> Model::getObservableNames() const {
    return std::vector<std::string>();
}

bool Model::hasExpressionNames() const {
    return ny == 0 || !getExpressionNames().empty();
}

std::vector<std::string> Model::getExpressionNames() const {
    return std::vector<std::string>();
}

bool Model::hasParameterIds() const {
    return np() == 0 || !getParameterIds().empty();
}

std::vector<std::string> Model::getParameterIds() const {
    return std::vector<std::string>();
}

bool Model::hasStateIds() const {
    return nx_rdata == 0 || !getStateIds().empty();
}

std::vector<std::string> Model::getStateIds() const {
    return std::vector<std::string>();
}

std::vector<std::string> Model::getStateIdsSolver() const {
    return std::vector<std::string>();
}

bool Model::hasFixedParameterIds() const {
    return nk() == 0 || !getFixedParameterIds().empty();
}

std::vector<std::string> Model::getFixedParameterIds() const {
    return std::vector<std::string>();
}

bool Model::hasObservableIds() const {
    return ny == 0 || !getObservableIds().empty();
}

std::vector<std::string> Model::getObservableIds() const {
    return std::vector<std::string>();
}

bool Model::hasExpressionIds() const {
    return ny == 0 || !getExpressionIds().empty();
}

std::vector<std::string> Model::getExpressionIds() const {
    return std::vector<std::string>();
}

bool Model::hasQuadraticLLH() const { return true; }

std::vector<realtype> const& Model::getTimepoints() const {
    return simulation_parameters_.ts_;
}

double Model::getTimepoint(int const it) const {
    return simulation_parameters_.ts_.at(it);
}

void Model::setTimepoints(std::vector<realtype> const& ts) {
    if (!std::is_sorted(ts.begin(), ts.end()))
        throw AmiException("Encountered non-monotonic timepoints, please order"
                           " timepoints such that they are monotonically"
                           " increasing!");
    simulation_parameters_.ts_ = ts;
}

double Model::t0() const { return simulation_parameters_.tstart_; }

void Model::setT0(double t0) { simulation_parameters_.tstart_ = t0; }

std::vector<bool> const& Model::getStateIsNonNegative() const {
    return state_is_non_negative_;
}

void Model::setStateIsNonNegative(std::vector<bool> const& nonNegative) {
    auto any_state_non_negative
        = std::any_of(nonNegative.begin(), nonNegative.end(), [](bool x) {
              return x;
          });
    if (nx_solver != nx_rdata) {
        if (any_state_non_negative)
            throw AmiException("Non-negative states are not supported with"
                               " conservation laws enabled.");
        // nothing to do, as `state_is_non_negative_` will always be all-false
        // in case of conservation laws
        return;
    }
    if (state_is_non_negative_.size() != gsl::narrow<unsigned long>(nx_rdata)) {
        throw AmiException(
            "Dimension of input stateIsNonNegative (%u) does "
            "not agree with number of state variables (%d)",
            state_is_non_negative_.size(), nx_rdata
        );
    }
    state_is_non_negative_ = nonNegative;
    any_state_non_negative_ = any_state_non_negative;
}

void Model::setAllStatesNonNegative() {
    setStateIsNonNegative(std::vector<bool>(nx_solver, true));
}

std::vector<int> const& Model::getParameterList() const { return state_.plist; }

int Model::plist(int pos) const { return state_.plist.at(pos); }

void Model::setParameterList(std::vector<int> const& plist) {
    int np = this->np(); // cannot capture 'this' in lambda expression
    if (std::any_of(plist.begin(), plist.end(), [&np](int idx) {
            return idx < 0 || idx >= np;
        })) {
        throw AmiException("Indices in plist must be in [0..np]");
    }
    state_.plist = plist;

    initializeVectors();
}

std::vector<realtype> Model::getInitialStates() {
    if (!x0data_.empty()) {
        return x0data_;
    }

    /* Initial states have not been set explicitly on this instance, so we
     * compute it, but don't save it, as this would have to be invalidated upon
     * changing parameters etc.
     */
    std::vector<realtype> x0(nx_rdata, 0.0);
    fx0(x0.data(), simulation_parameters_.tstart_,
        state_.unscaledParameters.data(), state_.fixedParameters.data());
    return x0;
}

void Model::setInitialStates(std::vector<realtype> const& x0) {
    if (x0.size() != (unsigned)nx_rdata && !x0.empty())
        throw AmiException("Dimension mismatch. Size of x0 does not match "
                           "number of model states.");

    if (x0.empty()) {
        x0data_.clear();
        return;
    }

    x0data_ = x0;
}

bool Model::hasCustomInitialStates() const { return !x0data_.empty(); }

std::vector<realtype> Model::getInitialStateSensitivities() {
    if (!sx0data_.empty()) {
        return sx0data_;
    }

    /* Initial state sensitivities have not been set explicitly on this
     * instance, so we compute it, but don't save it, as this would have to be
     * invalidated upon changing parameters etc.
     */
    std::vector<realtype> sx0(nx_rdata * nplist(), 0.0);
    auto x0 = getInitialStates();
    for (int ip = 0; ip < nplist(); ip++) {
        fsx0(
            sx0.data(), simulation_parameters_.tstart_, x0.data(),
            state_.unscaledParameters.data(), state_.fixedParameters.data(),
            plist(ip)
        );
    }
    return sx0;
}

void Model::setInitialStateSensitivities(std::vector<realtype> const& sx0) {
    if (sx0.size() != (unsigned)nx_rdata * nplist() && !sx0.empty())
        throw AmiException("Dimension mismatch. Size of sx0 does not match "
                           "number of model states * number of parameter "
                           "selected for sensitivities.");

    if (sx0.empty()) {
        sx0data_.clear();
        return;
    }

    realtype chainrulefactor = 1.0;
    std::vector<realtype> sx0_rdata(nx_rdata * nplist(), 0.0);
    for (int ip = 0; ip < nplist(); ip++) {

        // revert chainrule
        switch (simulation_parameters_.pscale.at(plist(ip))) {
        case ParameterScaling::log10:
            chainrulefactor = state_.unscaledParameters.at(plist(ip)) * log(10);
            break;
        case ParameterScaling::ln:
            chainrulefactor = state_.unscaledParameters.at(plist(ip));
            break;
        case ParameterScaling::none:
            chainrulefactor = 1.0;
            break;
        }

        for (int ix = 0; ix < nx_rdata; ++ix) {
            sx0_rdata.at(ip * nx_rdata + ix)
                = sx0.at(ip * nx_rdata + ix) / chainrulefactor;
        }
    }
    setUnscaledInitialStateSensitivities(sx0_rdata);
}

bool Model::hasCustomInitialStateSensitivities() const {
    return !sx0data_.empty();
}

void Model::setUnscaledInitialStateSensitivities(
    std::vector<realtype> const& sx0
) {
    if (sx0.size() != (unsigned)nx_rdata * nplist() && !sx0.empty())
        throw AmiException("Dimension mismatch. Size of sx0 does not match "
                           "number of model states * number of parameter "
                           "selected for sensitivities.");

    if (sx0.empty()) {
        sx0data_.clear();
        return;
    }

    sx0data_ = sx0;
}

void Model::setSteadyStateSensitivityMode(const SteadyStateSensitivityMode mode
) {
    steadystate_sensitivity_mode_ = mode;
}

SteadyStateSensitivityMode Model::getSteadyStateSensitivityMode() const {
    return steadystate_sensitivity_mode_;
}

void Model::setReinitializeFixedParameterInitialStates(bool flag) {
    if (flag && !isFixedParameterStateReinitializationAllowed())
        throw AmiException(
            "State reinitialization cannot be enabled for this model "
            "as this feature was disabled at compile time. Most likely,"
            " this was because some initial states depending on "
            "fixedParameters also depended on parameters."
        );
    simulation_parameters_.reinitializeFixedParameterInitialStates = flag;

    if (flag) {
        simulation_parameters_
            .reinitializeAllFixedParameterDependentInitialStatesForSimulation(
                nx_rdata
            );
    } else {
        simulation_parameters_.reinitialization_state_idxs_sim.clear();
    }
}

bool Model::getReinitializeFixedParameterInitialStates() const {
    return simulation_parameters_.reinitializeFixedParameterInitialStates
           || !simulation_parameters_.reinitialization_state_idxs_sim.empty();
}

void Model::requireSensitivitiesForAllParameters() {
    state_.plist.resize(np());
    std::iota(state_.plist.begin(), state_.plist.end(), 0);
    initializeVectors();
}

void Model::getExpression(
    gsl::span<realtype> w, const realtype t, AmiVector const& x
) {
    fw(t, computeX_pos(x));
    writeSlice(derived_state_.w_, w);
}

void Model::getObservable(
    gsl::span<realtype> y, const realtype t, AmiVector const& x
) {
    fy(t, x);
    writeSlice(derived_state_.y_, y);
}

ObservableScaling Model::getObservableScaling(int /*iy*/) const {
    return ObservableScaling::lin;
}

void Model::getObservableSensitivity(
    gsl::span<realtype> sy, const realtype t, AmiVector const& x,
    AmiVectorArray const& sx
) {
    if (!ny)
        return;

    fdydx(t, x);
    fsspl(t);
    fdydp(t, x);

    derived_state_.sx_.resize(nx_solver * nplist());
    sx.flatten_to_vector(derived_state_.sx_);

    // compute sy = 1.0*dydx*sx + 1.0*dydp
    // dydx A[ny,nx_solver] * sx B[nx_solver,nplist] = sy C[ny,nplist]
    //        M  K                 K  N                     M  N
    //        lda                  ldb                      ldc
    setNaNtoZero(derived_state_.dydx_);
    setNaNtoZero(derived_state_.sx_);
    amici_dgemm(
        BLASLayout::colMajor, BLASTranspose::noTrans, BLASTranspose::noTrans,
        ny, nplist(), nx_solver, 1.0, derived_state_.dydx_.data(), ny,
        derived_state_.sx_.data(), nx_solver, 1.0, derived_state_.dydp_.data(),
        ny
    );

    writeSlice(derived_state_.dydp_, sy);

    if (always_check_finite_)
        checkFinite(sy, ModelQuantity::sy, nplist());
}

void Model::getObservableSigma(
    gsl::span<realtype> sigmay, int const it, ExpData const* edata
) {
    fsigmay(it, edata);
    writeSlice(derived_state_.sigmay_, sigmay);
}

void Model::getObservableSigmaSensitivity(
    gsl::span<realtype> ssigmay, gsl::span<realtype const> sy, int const it,
    ExpData const* edata
) {
    fdsigmaydp(it, edata);
    writeSlice(derived_state_.dsigmaydp_, ssigmay);

    if (pythonGenerated) {
        // ssigmay = dsigmaydy*(dydx_solver*sx+dydp)+dsigmaydp
        //         = dsigmaydy*sy+dsigmaydp

        fdsigmaydy(it, edata);

        // compute ssigmay = 1.0 * dsigmaydp + 1.0 * dsigmaydy * sy
        // dsigmaydp C[ny,nplist] += dsigmaydy A[ny,ny] * sy B[ny,nplist]
        //             M  N                      M  K          K  N
        //             ldc                       lda           ldb
        setNaNtoZero(derived_state_.dsigmaydy_);
        derived_state_.sy_.assign(sy.begin(), sy.end());
        setNaNtoZero(derived_state_.sy_);
        amici_dgemm(
            BLASLayout::colMajor, BLASTranspose::noTrans,
            BLASTranspose::noTrans, ny, nplist(), ny, 1.0,
            derived_state_.dsigmaydy_.data(), ny, derived_state_.sy_.data(), ny,
            1.0, ssigmay.data(), ny
        );
    }

    if (always_check_finite_)
        checkFinite(ssigmay, ModelQuantity::ssigmay, nplist());
}

void Model::addObservableObjective(
    realtype& Jy, int const it, AmiVector const& x, ExpData const& edata
) {
    fy(edata.getTimepoint(it), x);
    fsigmay(it, &edata);

    std::vector<realtype> nllh(nJ, 0.0);
    for (int iyt = 0; iyt < nytrue; iyt++) {
        if (edata.isSetObservedData(it, iyt)) {
            std::fill(nllh.begin(), nllh.end(), 0.0);
            fJy(nllh.data(), iyt, state_.unscaledParameters.data(),
                state_.fixedParameters.data(), derived_state_.y_.data(),
                derived_state_.sigmay_.data(), edata.getObservedDataPtr(it));
            Jy -= nllh.at(0);
        }
    }
}

void Model::addObservableObjectiveSensitivity(
    std::vector<realtype>& sllh, std::vector<realtype>& s2llh, int const it,
    AmiVector const& x, AmiVectorArray const& sx, ExpData const& edata
) {

    if (!ny)
        return;

    fdJydx(it, x, edata);
    fdJydp(it, x, edata);
    // Compute dJydx*sx for current 'it'
    // dJydx        rdata->nt x nJ        x nx_solver
    // sx           rdata->nt x nx_solver x nplist()
    derived_state_.sx_.resize(nx_solver * nplist());
    sx.flatten_to_vector(derived_state_.sx_);

    // C := alpha*op(A)*op(B) + beta*C,
    setNaNtoZero(derived_state_.dJydx_);
    setNaNtoZero(derived_state_.sx_);
    amici_dgemm(
        BLASLayout::colMajor, BLASTranspose::noTrans, BLASTranspose::noTrans,
        nJ, nplist(), nx_solver, 1.0, derived_state_.dJydx_.data(), nJ,
        derived_state_.sx_.data(), nx_solver, 1.0, derived_state_.dJydp_.data(),
        nJ
    );

    writeLLHSensitivitySlice(derived_state_.dJydp_, sllh, s2llh);
}

void Model::addPartialObservableObjectiveSensitivity(
    std::vector<realtype>& sllh, std::vector<realtype>& s2llh, int const it,
    AmiVector const& x, ExpData const& edata
) {
    if (!ny)
        return;

    fdJydp(it, x, edata);

    writeLLHSensitivitySlice(derived_state_.dJydp_, sllh, s2llh);
}

void Model::getAdjointStateObservableUpdate(
    gsl::span<realtype> dJydx, int const it, AmiVector const& x,
    ExpData const& edata
) {
    fdJydx(it, x, edata);
    writeSlice(derived_state_.dJydx_, dJydx);
}

void Model::getEvent(
    gsl::span<realtype> z, int const ie, const realtype t, AmiVector const& x
) {
    fz(ie, t, x);
    writeSliceEvent(derived_state_.z_, z, ie);
}

void Model::getEventSensitivity(
    gsl::span<realtype> sz, int const ie, const realtype t, AmiVector const& x,
    AmiVectorArray const& sx
) {
    if (pythonGenerated) {
        if (!nz)
            return;

        fdzdx(ie, t, x);
        fdzdp(ie, t, x);

        derived_state_.sx_.resize(nx_solver * nplist());
        sx.flatten_to_vector(derived_state_.sx_);

        // compute sz = 1.0*dzdx*sx + 1.0*dzdp
        // dzdx A[nz,nx_solver] * sx B[nx_solver,nplist] = sz C[nz,nplist]
        //        M  K                 K  N                     M  N
        //        lda                  ldb                      ldc
        setNaNtoZero(derived_state_.dzdx_);
        setNaNtoZero(derived_state_.sx_);
        amici_dgemm(
            BLASLayout::colMajor, BLASTranspose::noTrans,
            BLASTranspose::noTrans, nz, nplist(), nx_solver, 1.0,
            derived_state_.dzdx_.data(), nz, derived_state_.sx_.data(),
            nx_solver, 1.0, derived_state_.dzdp_.data(), nz
        );

        addSlice(derived_state_.dzdp_, sz);

        if (always_check_finite_)
            checkFinite(sz, ModelQuantity::sz, nplist());
    } else {
        for (int ip = 0; ip < nplist(); ip++) {
            fsz(&sz[ip * nz], ie, t, computeX_pos(x),
                state_.unscaledParameters.data(), state_.fixedParameters.data(),
                state_.h.data(), sx.data(ip), plist(ip));
        }
    }
}

void Model::getUnobservedEventSensitivity(
    gsl::span<realtype> sz, int const ie
) {
    checkBufferSize(sz, nz * nplist());

    for (int iz = 0; iz < nz; ++iz)
        if (z2event_.at(iz) - 1 == ie)
            for (int ip = 0; ip < nplist(); ++ip)
                sz[ip * nz + iz] = 0.0;
}

void Model::getEventRegularization(
    gsl::span<realtype> rz, int const ie, const realtype t, AmiVector const& x
) {
    frz(ie, t, x);
    writeSliceEvent(derived_state_.rz_, rz, ie);
}

void Model::getEventRegularizationSensitivity(
    gsl::span<realtype> srz, int const ie, const realtype t, AmiVector const& x,
    AmiVectorArray const& sx
) {
    if (pythonGenerated) {
        if (!nz)
            return;

        fdrzdx(ie, t, x);
        fdrzdp(ie, t, x);

        derived_state_.sx_.resize(nx_solver * nplist());
        sx.flatten_to_vector(derived_state_.sx_);

        // compute srz = 1.0*drzdx*sx + 1.0*drzdp
        // drzdx A[nz,nx_solver] * sx B[nx_solver,nplist] = srz C[nz,nplist]
        //         M  K                 K  N                      M  N
        //         lda                  ldb                       ldc
        setNaNtoZero(derived_state_.drzdx_);
        setNaNtoZero(derived_state_.sx_);
        amici_dgemm(
            BLASLayout::colMajor, BLASTranspose::noTrans,
            BLASTranspose::noTrans, nz, nplist(), nx_solver, 1.0,
            derived_state_.drzdx_.data(), nz, derived_state_.sx_.data(),
            nx_solver, 1.0, derived_state_.drzdp_.data(), nz
        );

        addSlice(derived_state_.drzdp_, srz);

        if (always_check_finite_)
            checkFinite(srz, ModelQuantity::srz, nplist());
    } else {
        for (int ip = 0; ip < nplist(); ip++) {
            fsrz(
                &srz[ip * nz], ie, t, computeX_pos(x),
                state_.unscaledParameters.data(), state_.fixedParameters.data(),
                state_.h.data(), sx.data(ip), plist(ip)
            );
        }
    }
}

void Model::getEventSigma(
    gsl::span<realtype> sigmaz, int const ie, int const nroots,
    const realtype t, ExpData const* edata
) {
    fsigmaz(ie, nroots, t, edata);
    writeSliceEvent(derived_state_.sigmaz_, sigmaz, ie);
}

void Model::getEventSigmaSensitivity(
    gsl::span<realtype> ssigmaz, int const ie, int const nroots,
    const realtype t, ExpData const* edata
) {
    fdsigmazdp(ie, nroots, t, edata);
    writeSensitivitySliceEvent(derived_state_.dsigmazdp_, ssigmaz, ie);
}

void Model::addEventObjective(
    realtype& Jz, int const ie, int const nroots, const realtype t,
    AmiVector const& x, ExpData const& edata
) {
    fz(ie, t, x);
    fsigmaz(ie, nroots, t, &edata);

    std::vector<realtype> nllh(nJ, 0.0);
    for (int iztrue = 0; iztrue < nztrue; iztrue++) {
        if (edata.isSetObservedEvents(nroots, iztrue)) {
            std::fill(nllh.begin(), nllh.end(), 0.0);
            fJz(nllh.data(), iztrue, state_.unscaledParameters.data(),
                state_.fixedParameters.data(), derived_state_.z_.data(),
                derived_state_.sigmaz_.data(),
                edata.getObservedEventsPtr(nroots));
            Jz -= nllh.at(0);
        }
    }
}

void Model::addEventObjectiveRegularization(
    realtype& Jrz, int const ie, int const nroots, const realtype t,
    AmiVector const& x, ExpData const& edata
) {
    frz(ie, t, x);
    fsigmaz(ie, nroots, t, &edata);

    std::vector<realtype> nllh(nJ, 0.0);
    for (int iztrue = 0; iztrue < nztrue; iztrue++) {
        if (edata.isSetObservedEvents(nroots, iztrue)) {
            std::fill(nllh.begin(), nllh.end(), 0.0);
            fJrz(
                nllh.data(), iztrue, state_.unscaledParameters.data(),
                state_.fixedParameters.data(), derived_state_.rz_.data(),
                derived_state_.sigmaz_.data()
            );
            Jrz -= nllh.at(0);
        }
    }
}

void Model::addEventObjectiveSensitivity(
    std::vector<realtype>& sllh, std::vector<realtype>& s2llh, int const ie,
    int const nroots, const realtype t, AmiVector const& x,
    AmiVectorArray const& sx, ExpData const& edata
) {

    if (!nz)
        return;

    fdJzdx(ie, nroots, t, x, edata);
    fdJzdp(ie, nroots, t, x, edata);

    // sJz           nJ x nplist()
    // dJzdp         nJ x nplist()
    // dJzdx         nmaxevent x nJ        x nx_solver
    // sx            rdata->nt x nx_solver x nplist()

    // Compute dJzdx*sx for current 'ie'
    // dJzdx        rdata->nt x nJ        x nx_solver
    // sx           rdata->nt x nx_solver x nplist()
    sx.flatten_to_vector(derived_state_.sx_);

    // C := alpha*op(A)*op(B) + beta*C,
    setNaNtoZero(derived_state_.dJzdx_);
    setNaNtoZero(derived_state_.sx_);
    amici_dgemm(
        BLASLayout::colMajor, BLASTranspose::noTrans, BLASTranspose::noTrans,
        nJ, nplist(), nx_solver, 1.0, derived_state_.dJzdx_.data(), nJ,
        derived_state_.sx_.data(), nx_solver, 1.0, derived_state_.dJzdp_.data(),
        nJ
    );

    // sJy += multResult + dJydp
    writeLLHSensitivitySlice(derived_state_.dJzdp_, sllh, s2llh);
}

void Model::getAdjointStateEventUpdate(
    gsl::span<realtype> dJzdx, int const ie, int const nroots, const realtype t,
    AmiVector const& x, ExpData const& edata
) {
    fdJzdx(ie, nroots, t, x, edata);
    writeSlice(derived_state_.dJzdx_, dJzdx);
}

void Model::addPartialEventObjectiveSensitivity(
    std::vector<realtype>& sllh, std::vector<realtype>& s2llh, int const ie,
    int const nroots, const realtype t, AmiVector const& x, ExpData const& edata
) {
    if (!nz)
        return;

    fdJzdp(ie, nroots, t, x, edata);

    writeLLHSensitivitySlice(derived_state_.dJzdp_, sllh, s2llh);
}

void Model::getEventTimeSensitivity(
    std::vector<realtype>& stau, const realtype t, int const ie,
    AmiVector const& x, AmiVectorArray const& sx
) {

    std::fill(stau.begin(), stau.end(), 0.0);

    for (int ip = 0; ip < nplist(); ip++) {
        fstau(
            &stau.at(ip), t, computeX_pos(x), state_.unscaledParameters.data(),
            state_.fixedParameters.data(), state_.h.data(),
            state_.total_cl.data(), sx.data(ip), plist(ip), ie
        );
    }
}

void Model::addStateEventUpdate(
    AmiVector& x, int const ie, const realtype t, AmiVector const& xdot,
    AmiVector const& xdot_old
) {

    derived_state_.deltax_.assign(nx_solver, 0.0);

    std::copy_n(computeX_pos(x), nx_solver, x.data());

    // compute update
    fdeltax(
        derived_state_.deltax_.data(), t, x.data(),
        state_.unscaledParameters.data(), state_.fixedParameters.data(),
        state_.h.data(), ie, xdot.data(), xdot_old.data()
    );

    if (always_check_finite_) {
        checkFinite(derived_state_.deltax_, ModelQuantity::deltax);
    }

    // update
    amici_daxpy(nx_solver, 1.0, derived_state_.deltax_.data(), 1, x.data(), 1);
}

void Model::addStateSensitivityEventUpdate(
    AmiVectorArray& sx, int const ie, const realtype t, AmiVector const& x_old,
    AmiVector const& xdot, AmiVector const& xdot_old,
    std::vector<realtype> const& stau
) {
    fw(t, x_old.data());

    for (int ip = 0; ip < nplist(); ip++) {

        derived_state_.deltasx_.assign(nx_solver, 0.0);

        // compute update
        fdeltasx(
            derived_state_.deltasx_.data(), t, x_old.data(),
            state_.unscaledParameters.data(), state_.fixedParameters.data(),
            state_.h.data(), derived_state_.w_.data(), plist(ip), ie,
            xdot.data(), xdot_old.data(), sx.data(ip), &stau.at(ip),
            state_.total_cl.data()
        );

        if (always_check_finite_) {
            checkFinite(
                derived_state_.deltasx_, ModelQuantity::deltasx, nplist()
            );
        }

        amici_daxpy(
            nx_solver, 1.0, derived_state_.deltasx_.data(), 1, sx.data(ip), 1
        );
    }
}

<<<<<<< HEAD
void Model::addAdjointStateEventUpdate(AmiVector &xB, const int ie,
                                       const realtype t, const AmiVector &x,
                                       const AmiVector &xdot,
                                       const AmiVector &xdot_old,
                                       const AmiVector &xBdot) {
=======
void Model::addAdjointStateEventUpdate(
    AmiVector& xB, int const ie, const realtype t, AmiVector const& x,
    AmiVector const& xdot, AmiVector const& xdot_old
) {
>>>>>>> a5398dd0

    derived_state_.deltaxB_.assign(nx_solver, 0.0);

    // compute update
<<<<<<< HEAD
    fdeltaxB(derived_state_.deltaxB_.data(), t, computeX_pos(x),
             state_.unscaledParameters.data(),
             state_.fixedParameters.data(), state_.h.data(), ie, xdot.data(),
             xdot_old.data(), xB.data(), xBdot.data(), state_.total_cl.data());
=======
    fdeltaxB(
        derived_state_.deltaxB_.data(), t, computeX_pos(x),
        state_.unscaledParameters.data(), state_.fixedParameters.data(),
        state_.h.data(), ie, xdot.data(), xdot_old.data(), xB.data()
    );
>>>>>>> a5398dd0

    if (always_check_finite_) {
        checkFinite(derived_state_.deltaxB_, ModelQuantity::deltaxB);
    }

    // apply update
    for (int ix = 0; ix < nxtrue_solver; ++ix)
        for (int iJ = 0; iJ < nJ; ++iJ)
            xB.at(ix + iJ * nxtrue_solver)
                += derived_state_.deltaxB_.at(ix + iJ * nxtrue_solver);
}

void Model::addAdjointQuadratureEventUpdate(
<<<<<<< HEAD
    AmiVector &xQB, const int ie, const realtype t, const AmiVector &x,
    const AmiVector &xB, const AmiVector &xdot, const AmiVector &xdot_old,
    const AmiVector &xBdot) {
    for (int ip = 0; ip < nplist(); ip++) {
        derived_state_.deltaqB_.assign(nJ, 0.0);

        fdeltaqB(derived_state_.deltaqB_.data(), t, computeX_pos(x),
                 state_.unscaledParameters.data(),
                 state_.fixedParameters.data(), state_.h.data(), plist(ip), ie,
                 xdot.data(), xdot_old.data(), xB.data(), xBdot.data());
=======
    AmiVector xQB, int const ie, const realtype t, AmiVector const& x,
    AmiVector const& xB, AmiVector const& xdot, AmiVector const& xdot_old
) {
    for (int ip = 0; ip < nplist(); ip++) {
        derived_state_.deltaqB_.assign(nJ, 0.0);

        fdeltaqB(
            derived_state_.deltaqB_.data(), t, computeX_pos(x),
            state_.unscaledParameters.data(), state_.fixedParameters.data(),
            state_.h.data(), plist(ip), ie, xdot.data(), xdot_old.data(),
            xB.data()
        );
>>>>>>> a5398dd0

        for (int iJ = 0; iJ < nJ; ++iJ)
            xQB.at(iJ * nplist() + ip) += derived_state_.deltaqB_.at(iJ);
    }

    if (always_check_finite_) {
        checkFinite(derived_state_.deltaqB_, ModelQuantity::deltaqB, nplist());
    }
}

void Model::updateHeaviside(std::vector<int> const& rootsfound) {
    for (int ie = 0; ie < ne; ie++) {
        state_.h.at(ie) += rootsfound.at(ie);
    }
}

void Model::updateHeavisideB(int const* rootsfound) {
    for (int ie = 0; ie < ne; ie++) {
        state_.h.at(ie) -= rootsfound[ie];
    }
}

int Model::checkFinite(
    gsl::span<realtype const> array, ModelQuantity model_quantity
) const {
    auto it = std::find_if(array.begin(), array.end(), [](realtype x) {
        return !std::isfinite(x);
    });
    if (it == array.end()) {
        return AMICI_SUCCESS;
    }

    // there is some issue - produce a meaningful message
    auto flat_index = it - array.begin();

    std::string msg_id;
    std::string non_finite_type;
    if (std::isnan(array[flat_index])) {
        msg_id = "AMICI:NaN";
        non_finite_type = "NaN";
    } else if (std::isinf(array[flat_index])) {
        msg_id = "AMICI:Inf";
        non_finite_type = "Inf";
    }
    std::string element_id = std::to_string(flat_index);

    switch (model_quantity) {
    case ModelQuantity::xdot:
    case ModelQuantity::xBdot:
    case ModelQuantity::x0:
    case ModelQuantity::x:
    case ModelQuantity::x_rdata:
    case ModelQuantity::x0_rdata:
    case ModelQuantity::Jv:
    case ModelQuantity::JvB:
    case ModelQuantity::JDiag:
    case ModelQuantity::deltax:
    case ModelQuantity::deltaxB:
        if (hasStateIds()) {
            element_id = getStateIdsSolver()[flat_index];
        }
        break;
    case ModelQuantity::y:
        if (hasObservableIds()) {
            element_id = getObservableIds()[flat_index];
        }
        break;
    case ModelQuantity::w:
        if (hasExpressionIds()) {
            element_id = getExpressionIds()[flat_index];
        }
        break;
    case ModelQuantity::k:
        if (hasFixedParameterIds()) {
            element_id = getFixedParameterIds()[flat_index];
        }
        break;
    case ModelQuantity::p:
        if (hasParameterIds()) {
            element_id = getParameterIds()[flat_index];
        }
        break;
    default:
        break;
    }

    std::string model_quantity_str;
    try {
        model_quantity_str = model_quantity_to_str.at(model_quantity);
    } catch (std::out_of_range const&) {
        // Missing model quantity string - terminate if this is a debug build,
        // but show the quantity number if non-debug.
        gsl_ExpectsDebug(false);
        model_quantity_str = std::to_string(static_cast<int>(model_quantity));
    }
    if (logger)
        logger->log(
            LogSeverity::warning, msg_id,
            "AMICI encountered a %s value for %s[%i] (%s)",
            non_finite_type.c_str(), model_quantity_str.c_str(),
            gsl::narrow<int>(flat_index), element_id.c_str()
        );

    // check upstream, without infinite recursion
    if (model_quantity != ModelQuantity::k && model_quantity != ModelQuantity::p
        && model_quantity != ModelQuantity::ts) {
        checkFinite(state_.fixedParameters, ModelQuantity::k);
        checkFinite(state_.unscaledParameters, ModelQuantity::p);
        checkFinite(simulation_parameters_.ts_, ModelQuantity::ts);
        if (!always_check_finite_ && model_quantity != ModelQuantity::w) {
            // don't check twice if always_check_finite_ is true
            checkFinite(derived_state_.w_, ModelQuantity::w);
        }
    }
    return AMICI_RECOVERABLE_ERROR;
}

int Model::checkFinite(
    gsl::span<realtype const> array, ModelQuantity model_quantity,
    size_t num_cols
) const {
    auto it = std::find_if(array.begin(), array.end(), [](realtype x) {
        return !std::isfinite(x);
    });
    if (it == array.end()) {
        return AMICI_SUCCESS;
    }

    // there is some issue - produce a meaningful message
    auto flat_index = it - array.begin();
    sunindextype row, col;
    std::tie(row, col) = unravel_index(flat_index, num_cols);
    std::string msg_id;
    std::string non_finite_type;
    if (std::isnan(array[flat_index])) {
        msg_id = "AMICI:NaN";
        non_finite_type = "NaN";
    } else if (std::isinf(array[flat_index])) {
        msg_id = "AMICI:Inf";
        non_finite_type = "Inf";
    }
    std::string row_id = std::to_string(row);
    std::string col_id = std::to_string(col);

    switch (model_quantity) {
    case ModelQuantity::sy:
    case ModelQuantity::ssigmay:
    case ModelQuantity::dydp:
    case ModelQuantity::dsigmaydp:
        if (hasObservableIds())
            row_id += " " + getObservableIds()[row];
        if (hasParameterIds())
            col_id += " " + getParameterIds()[plist(gsl::narrow<int>(col))];
        break;
    case ModelQuantity::dydx:
        if (hasObservableIds())
            row_id += " " + getObservableIds()[row];
        if (hasStateIds())
            col_id += " " + getStateIdsSolver()[col];
        break;
    case ModelQuantity::deltasx:
        if (hasStateIds())
            row_id += " " + getStateIdsSolver()[row];
        if (hasParameterIds())
            col_id += " " + getParameterIds()[plist(gsl::narrow<int>(col))];
        break;
    case ModelQuantity::dJydy:
    case ModelQuantity::dJydy_matlab:
    case ModelQuantity::dJydsigma:
        if (hasObservableIds())
            col_id += " " + getObservableIds()[col];
        break;
    case ModelQuantity::dJydx:
    case ModelQuantity::dJzdx:
    case ModelQuantity::dJrzdx:
    case ModelQuantity::dzdx:
    case ModelQuantity::drzdx:
        if (hasStateIds())
            col_id += " " + getStateIdsSolver()[col];
        break;
    case ModelQuantity::deltaqB:
    case ModelQuantity::sz:
    case ModelQuantity::dzdp:
    case ModelQuantity::drzdp:
    case ModelQuantity::dsigmazdp:
        if (hasParameterIds())
            col_id += " " + getParameterIds()[plist(gsl::narrow<int>(col))];
        break;
    case ModelQuantity::dsigmaydy:
        if (hasObservableIds()) {
            auto obs_ids = getObservableIds();
            row_id += " " + obs_ids[row];
            col_id += " " + obs_ids[col];
        }
        break;
    default:
        break;
    }

    std::string model_quantity_str;
    try {
        model_quantity_str = model_quantity_to_str.at(model_quantity);
    } catch (std::out_of_range const&) {
        // Missing model quantity string - terminate if this is a debug build,
        // but show the quantity number if non-debug.
        gsl_ExpectsDebug(false);
        model_quantity_str = std::to_string(static_cast<int>(model_quantity));
    }

    if (logger)
        logger->log(
            LogSeverity::warning, msg_id,
            "AMICI encountered a %s value for %s[%i] (%s, %s)",
            non_finite_type.c_str(), model_quantity_str.c_str(),
            gsl::narrow<int>(flat_index), row_id.c_str(), col_id.c_str()
        );

    // check upstream
    checkFinite(state_.fixedParameters, ModelQuantity::k);
    checkFinite(state_.unscaledParameters, ModelQuantity::p);
    checkFinite(simulation_parameters_.ts_, ModelQuantity::ts);
    checkFinite(derived_state_.w_, ModelQuantity::w);

    return AMICI_RECOVERABLE_ERROR;
}

int Model::checkFinite(SUNMatrix m, ModelQuantity model_quantity, realtype t)
    const {
    // check flat array, to see if there are any issues
    // (faster, in particular for sparse arrays)
    auto m_flat = gsl::make_span(m);
    auto it = std::find_if(m_flat.begin(), m_flat.end(), [](realtype x) {
        return !std::isfinite(x);
    });
    if (it == m_flat.end()) {
        return AMICI_SUCCESS;
    }

    // there is some issue - produce a meaningful message
    auto flat_index = it - m_flat.begin();
    sunindextype row, col;
    std::tie(row, col) = unravel_index(flat_index, m);
    std::string msg_id;
    std::string non_finite_type;
    if (std::isnan(m_flat[flat_index])) {
        msg_id = "AMICI:NaN";
        non_finite_type = "NaN";
    } else if (std::isinf(m_flat[flat_index])) {
        msg_id = "AMICI:Inf";
        non_finite_type = "Inf";
    } else {
        throw std::runtime_error(
            "Value is not finite, but neither infinite nor NaN."
        );
    }
    std::string row_id = std::to_string(row);
    std::string col_id = std::to_string(col);

    switch (model_quantity) {
    case ModelQuantity::J:
    case ModelQuantity::JB:
        if (hasStateIds()) {
            auto state_ids = getStateIdsSolver();
            row_id += " " + state_ids[row];
            col_id += " " + state_ids[col];
        }
        break;
    case ModelQuantity::dwdx:
        if (hasExpressionIds())
            row_id += " " + getExpressionIds()[row];
        if (hasStateIds())
            col_id += " " + getStateIdsSolver()[col];
        break;
    case ModelQuantity::dwdw:
        if (hasExpressionIds()) {
            auto expr_ids = getExpressionIds();
            row_id += " " + expr_ids[row];
            col_id += " " + expr_ids[col];
        }
        break;
    case ModelQuantity::dwdp:
        if (hasExpressionIds())
            row_id += " " + getExpressionIds()[row];
        if (hasParameterIds())
            col_id += " " + getParameterIds()[plist(gsl::narrow<int>(col))];
        break;
    default:
        break;
    }

    std::string model_quantity_str;
    try {
        model_quantity_str = model_quantity_to_str.at(model_quantity);
    } catch (std::out_of_range const&) {
        // Missing model quantity string - terminate if this is a debug build,
        // but show the quantity number if non-debug.
        gsl_ExpectsDebug(false);
        model_quantity_str = std::to_string(static_cast<int>(model_quantity));
    }

    if (logger)
        logger->log(
            LogSeverity::warning, msg_id,
            "AMICI encountered a %s value for %s[%i] (%s, %s) at t=%g",
            non_finite_type.c_str(), model_quantity_str.c_str(),
            gsl::narrow<int>(flat_index), row_id.c_str(), col_id.c_str(), t
        );

    // check upstream
    checkFinite(state_.fixedParameters, ModelQuantity::k);
    checkFinite(state_.unscaledParameters, ModelQuantity::p);
    checkFinite(simulation_parameters_.ts_, ModelQuantity::ts);
    checkFinite(derived_state_.w_, ModelQuantity::w);

    return AMICI_RECOVERABLE_ERROR;
}

void Model::setAlwaysCheckFinite(bool alwaysCheck) {
    always_check_finite_ = alwaysCheck;
}

bool Model::getAlwaysCheckFinite() const { return always_check_finite_; }

void Model::fx0(AmiVector& x) {
    std::fill(
        derived_state_.x_rdata_.begin(), derived_state_.x_rdata_.end(), 0.0
    );
    /* this function  also computes initial total abundances */
    fx0(derived_state_.x_rdata_.data(), simulation_parameters_.tstart_,
        state_.unscaledParameters.data(), state_.fixedParameters.data());
    fx_solver(x.data(), derived_state_.x_rdata_.data());
    ftotal_cl(
        state_.total_cl.data(), derived_state_.x_rdata_.data(),
        state_.unscaledParameters.data(), state_.fixedParameters.data()
    );

    checkFinite(derived_state_.x_rdata_, ModelQuantity::x0_rdata);
}

void Model::fx0_fixedParameters(AmiVector& x) {
    if (!getReinitializeFixedParameterInitialStates())
        return;

    /* we transform to the unreduced states x_rdata and then apply
     x0_fixedparameters to (i) enable updates to states that were removed from
     conservation laws and (ii) be able to correctly compute total abundances
     after updating the state variables */
    fx_rdata(
        derived_state_.x_rdata_.data(), computeX_pos(x), state_.total_cl.data(),
        state_.unscaledParameters.data(), state_.fixedParameters.data()
    );
    fx0_fixedParameters(
        derived_state_.x_rdata_.data(), simulation_parameters_.tstart_,
        state_.unscaledParameters.data(), state_.fixedParameters.data(),
        simulation_parameters_.reinitialization_state_idxs_sim
    );
    fx_solver(x.data(), derived_state_.x_rdata_.data());
    /* update total abundances */
    ftotal_cl(
        state_.total_cl.data(), derived_state_.x_rdata_.data(),
        state_.unscaledParameters.data(), state_.fixedParameters.data()
    );
}

void Model::fsx0(AmiVectorArray& sx, AmiVector const& x) {
    /* this function  also computes initial total abundance sensitivities */
    realtype* stcl = nullptr;
    for (int ip = 0; ip < nplist(); ip++) {
        if (ncl() > 0)
            stcl = &state_.stotal_cl.at(plist(ip) * ncl());
        std::fill(
            derived_state_.sx_rdata_.begin(), derived_state_.sx_rdata_.end(),
            0.0
        );
        fsx0(
            derived_state_.sx_rdata_.data(), simulation_parameters_.tstart_,
            computeX_pos(x), state_.unscaledParameters.data(),
            state_.fixedParameters.data(), plist(ip)
        );
        fsx_solver(sx.data(ip), derived_state_.sx_rdata_.data());
        fstotal_cl(
            stcl, derived_state_.sx_rdata_.data(), plist(ip),
            derived_state_.x_rdata_.data(), state_.unscaledParameters.data(),
            state_.fixedParameters.data(), state_.total_cl.data()
        );
    }
}

void Model::fsx0_fixedParameters(AmiVectorArray& sx, AmiVector const& x) {
    if (!getReinitializeFixedParameterInitialStates())
        return;
    realtype* stcl = nullptr;
    for (int ip = 0; ip < nplist(); ip++) {
        if (ncl() > 0)
            stcl = &state_.stotal_cl.at(plist(ip) * ncl());
        fsx_rdata(
            derived_state_.sx_rdata_.data(), sx.data(ip), stcl,
            state_.unscaledParameters.data(), state_.fixedParameters.data(),
            x.data(), state_.total_cl.data(), plist(ip)
        );
        fsx0_fixedParameters(
            derived_state_.sx_rdata_.data(), simulation_parameters_.tstart_,
            computeX_pos(x), state_.unscaledParameters.data(),
            state_.fixedParameters.data(), plist(ip),
            simulation_parameters_.reinitialization_state_idxs_sim
        );
        fsx_solver(sx.data(ip), derived_state_.sx_rdata_.data());
        fstotal_cl(
            stcl, derived_state_.sx_rdata_.data(), plist(ip),
            derived_state_.x_rdata_.data(), state_.unscaledParameters.data(),
            state_.fixedParameters.data(), state_.total_cl.data()
        );
    }
}

void Model::fsdx0() {}

void Model::fx_rdata(AmiVector& x_rdata, AmiVector const& x) {
    fx_rdata(
        x_rdata.data(), computeX_pos(x), state_.total_cl.data(),
        state_.unscaledParameters.data(), state_.fixedParameters.data()
    );
    if (always_check_finite_)
        checkFinite(x_rdata.getVector(), ModelQuantity::x_rdata);
}

void Model::fsx_rdata(
    AmiVectorArray& sx_rdata, AmiVectorArray const& sx,
    AmiVector const& x_solver
) {
    realtype* stcl = nullptr;
    for (int ip = 0; ip < nplist(); ip++) {
        if (ncl() > 0)
            stcl = &state_.stotal_cl.at(plist(ip) * ncl());
        fsx_rdata(
            sx_rdata.data(ip), sx.data(ip), stcl,
            state_.unscaledParameters.data(), state_.fixedParameters.data(),
            x_solver.data(), state_.total_cl.data(), plist(ip)
        );
    }
}

void Model::writeSliceEvent(
    gsl::span<realtype const> slice, gsl::span<realtype> buffer, int const ie
) {
    checkBufferSize(buffer, slice.size());
    checkBufferSize(buffer, z2event_.size());
    for (unsigned izt = 0; izt < z2event_.size(); ++izt)
        if (z2event_.at(izt) - 1 == ie)
            buffer[izt] = slice[izt];
}

void Model::writeSensitivitySliceEvent(
    gsl::span<realtype const> slice, gsl::span<realtype> buffer, int const ie
) {
    checkBufferSize(buffer, slice.size());
    checkBufferSize(buffer, z2event_.size() * nplist());
    for (int ip = 0; ip < nplist(); ++ip)
        for (unsigned izt = 0; izt < z2event_.size(); ++izt)
            if (z2event_.at(izt) - 1 == ie)
                buffer[ip * nztrue + izt] = slice[ip * nztrue + izt];
}

void Model::writeLLHSensitivitySlice(
    std::vector<realtype> const& dLLhdp, std::vector<realtype>& sllh,
    std::vector<realtype>& s2llh
) {
    checkLLHBufferSize(sllh, s2llh);

    amici_daxpy(nplist(), -1.0, dLLhdp.data(), nJ, sllh.data(), 1);
    for (int iJ = 1; iJ < nJ; ++iJ)
        amici_daxpy(
            nplist(), -1.0, &dLLhdp.at(iJ), nJ, &s2llh.at(iJ - 1), nJ - 1
        );
}

void Model::checkLLHBufferSize(
    std::vector<realtype> const& sllh, std::vector<realtype> const& s2llh
) const {
    if (sllh.size() != gsl::narrow<unsigned>(nplist()))
        throw AmiException(
            "Incorrect sllh buffer size! Was %u, expected %i.", sllh.size(),
            nplist()
        );

    if (s2llh.size() != gsl::narrow<unsigned>((nJ - 1) * nplist()))
        throw AmiException(
            "Incorrect s2llh buffer size! Was %u, expected %i.", s2llh.size(),
            (nJ - 1) * nplist()
        );
}

void Model::initializeVectors() {
    sx0data_.clear();
    if (!pythonGenerated)
        derived_state_.dxdotdp = AmiVectorArray(nx_solver, nplist());
}

void Model::fy(const realtype t, AmiVector const& x) {
    if (!ny)
        return;

    auto x_pos = computeX_pos(x);

    derived_state_.y_.assign(ny, 0.0);

    fw(t, x_pos);
    fy(derived_state_.y_.data(), t, x_pos, state_.unscaledParameters.data(),
       state_.fixedParameters.data(), state_.h.data(),
       derived_state_.w_.data());

    if (always_check_finite_) {
        checkFinite(
            gsl::make_span(derived_state_.y_.data(), ny), ModelQuantity::y
        );
    }
}

void Model::fdydp(const realtype t, AmiVector const& x) {
    if (!ny)
        return;

    auto x_pos = computeX_pos(x);

    derived_state_.dydp_.assign(ny * nplist(), 0.0);
    fw(t, x_pos);
    fdwdp(t, x_pos);

    /* get dydp slice (ny) for current time and parameter */
    for (int ip = 0; ip < nplist(); ip++)
        if (pythonGenerated) {
            fdydp(
                &derived_state_.dydp_.at(ip * ny), t, x_pos,
                state_.unscaledParameters.data(), state_.fixedParameters.data(),
                state_.h.data(), plist(ip), derived_state_.w_.data(),
                state_.total_cl.data(), state_.stotal_cl.data(),
                state_.spl_.data(), derived_state_.sspl_.data()
            );
        } else {
            fdydp(
                &derived_state_.dydp_.at(ip * ny), t, x_pos,
                state_.unscaledParameters.data(), state_.fixedParameters.data(),
                state_.h.data(), plist(ip), derived_state_.w_.data(),
                derived_state_.dwdp_.data()
            );
        }

    if (always_check_finite_) {
        checkFinite(derived_state_.dydp_, ModelQuantity::dydp, nplist());
    }
}

void Model::fdydx(const realtype t, AmiVector const& x) {
    if (!ny)
        return;

    auto x_pos = computeX_pos(x);

    derived_state_.dydx_.assign(ny * nx_solver, 0.0);

    fw(t, x_pos);
    fdwdx(t, x_pos);
    fdydx(
        derived_state_.dydx_.data(), t, x_pos, state_.unscaledParameters.data(),
        state_.fixedParameters.data(), state_.h.data(),
        derived_state_.w_.data(), derived_state_.dwdx_.data()
    );

    if (always_check_finite_) {
        checkFinite(derived_state_.dydx_, ModelQuantity::dydx, ny);
    }
}

void Model::fsigmay(int const it, ExpData const* edata) {
    if (!ny)
        return;

    derived_state_.sigmay_.assign(ny, 0.0);

    fsigmay(
        derived_state_.sigmay_.data(), getTimepoint(it),
        state_.unscaledParameters.data(), state_.fixedParameters.data(),
        derived_state_.y_.data()
    );

    if (edata) {
        auto sigmay_edata = edata->getObservedDataStdDevPtr(it);
        /* extract the value for the standard deviation from ExpData,
         * if the data value is NaN, use the parameter value */
        for (int iytrue = 0; iytrue < nytrue; iytrue++) {
            if (edata->isSetObservedDataStdDev(it, iytrue))
                derived_state_.sigmay_.at(iytrue) = sigmay_edata[iytrue];

            /* TODO: when moving second order code to cpp, verify
             * that this is actually what we want
             */
            for (int iJ = 1; iJ < nJ; iJ++)
                derived_state_.sigmay_.at(iytrue + iJ * nytrue) = 0;

            if (edata->isSetObservedData(it, iytrue))
                checkSigmaPositivity(
                    derived_state_.sigmay_.at(iytrue), "sigmay"
                );
        }
    }
}

void Model::fdsigmaydp(int const it, ExpData const* edata) {
    if (!ny)
        return;

    derived_state_.dsigmaydp_.assign(ny * nplist(), 0.0);

    for (int ip = 0; ip < nplist(); ip++)
        // get dsigmaydp slice (ny) for current timepoint and parameter
        fdsigmaydp(
            &derived_state_.dsigmaydp_.at(ip * ny), getTimepoint(it),
            state_.unscaledParameters.data(), state_.fixedParameters.data(),
            derived_state_.y_.data(), plist(ip)
        );

    // sigmas in edata override model-sigma -> for those sigmas, set dsigmaydp
    // to zero
    if (edata) {
        for (int iy = 0; iy < nytrue; iy++) {
            if (!edata->isSetObservedDataStdDev(it, iy))
                continue;
            for (int ip = 0; ip < nplist(); ip++) {
                derived_state_.dsigmaydp_.at(ip * ny + iy) = 0.0;
            }
        }
    }

    if (always_check_finite_) {
        checkFinite(
            derived_state_.dsigmaydp_, ModelQuantity::dsigmaydp, nplist()
        );
    }
}

void Model::fdsigmaydy(int const it, ExpData const* edata) {
    if (!ny)
        return;

    derived_state_.dsigmaydy_.assign(ny * ny, 0.0);

    // get dsigmaydy slice (ny) for current timepoint
    fdsigmaydy(
        derived_state_.dsigmaydy_.data(), getTimepoint(it),
        state_.unscaledParameters.data(), state_.fixedParameters.data(),
        derived_state_.y_.data()
    );

    // sigmas in edata override model-sigma -> for those sigmas, set dsigmaydy
    // to zero
    if (edata) {
        for (int isigmay = 0; isigmay < nytrue; ++isigmay) {
            if (!edata->isSetObservedDataStdDev(it, isigmay))
                continue;
            for (int iy = 0; iy < nytrue; ++iy) {
                derived_state_.dsigmaydy_.at(isigmay * ny + iy) = 0.0;
            }
        }
    }

    if (always_check_finite_) {
        checkFinite(derived_state_.dsigmaydy_, ModelQuantity::dsigmaydy, ny);
    }
}

void Model::fdJydy(int const it, AmiVector const& x, ExpData const& edata) {
    if (!ny)
        return;

    fy(edata.getTimepoint(it), x);
    fsigmay(it, &edata);

    if (pythonGenerated) {
        fdJydsigma(it, x, edata);
        fdsigmaydy(it, &edata);
        SUNMatrixWrapper tmp_dense(nJ, ny);

        setNaNtoZero(derived_state_.dJydsigma_);
        setNaNtoZero(derived_state_.dsigmaydy_);
        for (int iyt = 0; iyt < nytrue; iyt++) {
            if (!derived_state_.dJydy_.at(iyt).capacity())
                continue;
            derived_state_.dJydy_.at(iyt).zero();
            fdJydy_colptrs(derived_state_.dJydy_.at(iyt), iyt);
            fdJydy_rowvals(derived_state_.dJydy_.at(iyt), iyt);

            if (!edata.isSetObservedData(it, iyt))
                continue;

            // get dJydy slice (ny) for current timepoint and observable
            fdJydy(
                derived_state_.dJydy_.at(iyt).data(), iyt,
                state_.unscaledParameters.data(), state_.fixedParameters.data(),
                derived_state_.y_.data(), derived_state_.sigmay_.data(),
                edata.getObservedDataPtr(it)
            );

            // dJydy += dJydsigma * dsigmaydy
            // C(nJ,ny)  A(nJ,ny)  * B(ny,ny)
            // sparse    dense       dense
            tmp_dense.zero();
            amici_dgemm(
                BLASLayout::colMajor, BLASTranspose::noTrans,
                BLASTranspose::noTrans, nJ, ny, ny, 1.0,
                &derived_state_.dJydsigma_.at(iyt * nJ * ny), nJ,
                derived_state_.dsigmaydy_.data(), ny, 1.0, tmp_dense.data(), nJ
            );

            auto tmp_sparse = SUNMatrixWrapper(tmp_dense, 0.0, CSC_MAT);
            auto ret = SUNMatScaleAdd(
                1.0, derived_state_.dJydy_.at(iyt).get(), tmp_sparse.get()
            );
            if (ret != SUNMAT_SUCCESS) {
                throw AmiException(
                    "SUNMatScaleAdd failed with status %d in %s", ret, __func__
                );
            }
            derived_state_.dJydy_.at(iyt).refresh();

            if (always_check_finite_) {
                checkFinite(
                    gsl::make_span(derived_state_.dJydy_.at(iyt).get()),
                    ModelQuantity::dJydy, ny
                );
            }
        }
    } else {
        std::fill(
            derived_state_.dJydy_matlab_.begin(),
            derived_state_.dJydy_matlab_.end(), 0.0
        );
        for (int iyt = 0; iyt < nytrue; iyt++) {
            if (!edata.isSetObservedData(it, iyt))
                continue;
            fdJydy(
                &derived_state_.dJydy_matlab_.at(iyt * ny * nJ), iyt,
                state_.unscaledParameters.data(), state_.fixedParameters.data(),
                derived_state_.y_.data(), derived_state_.sigmay_.data(),
                edata.getObservedDataPtr(it)
            );
            if (always_check_finite_) {
                // get dJydy slice (ny) for current timepoint and observable
                checkFinite(
                    gsl::span<realtype>(
                        &derived_state_.dJydy_matlab_[iyt * ny * nJ], ny * nJ
                    ),
                    ModelQuantity::dJydy, ny
                );
            }
        }
    }
}

void Model::fdJydsigma(int const it, AmiVector const& x, ExpData const& edata) {
    if (!ny)
        return;

    derived_state_.dJydsigma_.assign(nytrue * ny * nJ, 0.0);

    fy(edata.getTimepoint(it), x);
    fsigmay(it, &edata);

    for (int iyt = 0; iyt < nytrue; iyt++) {
        if (edata.isSetObservedData(it, iyt)) {
            // get dJydsigma slice (ny) for current timepoint and observable
            fdJydsigma(
                &derived_state_.dJydsigma_.at(iyt * ny * nJ), iyt,
                state_.unscaledParameters.data(), state_.fixedParameters.data(),
                derived_state_.y_.data(), derived_state_.sigmay_.data(),
                edata.getObservedDataPtr(it)
            );
            if (always_check_finite_) {
                checkFinite(
                    gsl::span<realtype>(
                        &derived_state_.dJydsigma_.at(iyt * ny * nJ), ny * nJ
                    ),
                    ModelQuantity::dJydsigma, ny
                );
            }
        }
    }
}

void Model::fdJydp(int const it, AmiVector const& x, ExpData const& edata) {
    // dJydy         nJ, nytrue x ny
    // dydp          nplist * ny
    // dJydp         nplist x nJ
    if (!ny)
        return;

    derived_state_.dJydp_.assign(nJ * nplist(), 0.0);

    fdJydy(it, x, edata);
    fdydp(edata.getTimepoint(it), x);

    fdJydsigma(it, x, edata);
    fdsigmaydp(it, &edata);

    setNaNtoZero(derived_state_.dJydsigma_);
    setNaNtoZero(derived_state_.dsigmaydp_);
    for (int iyt = 0; iyt < nytrue; ++iyt) {
        if (!edata.isSetObservedData(it, iyt))
            continue;

        if (pythonGenerated) {
            // dJydp = 1.0 * dJydp +  1.0 * dJydy * dydp
            for (int iplist = 0; iplist < nplist(); ++iplist) {
                derived_state_.dJydy_.at(iyt).multiply(
                    gsl::span<realtype>(
                        &derived_state_.dJydp_.at(iplist * nJ), nJ
                    ),
                    gsl::span<realtype const>(
                        &derived_state_.dydp_.at(iplist * ny), ny
                    )
                );
            }
        } else {
            amici_dgemm(
                BLASLayout::colMajor, BLASTranspose::noTrans,
                BLASTranspose::noTrans, nJ, nplist(), ny, 1.0,
                &derived_state_.dJydy_matlab_.at(iyt * nJ * ny), nJ,
                derived_state_.dydp_.data(), ny, 1.0,
                derived_state_.dJydp_.data(), nJ
            );
        }
        // dJydp = 1.0 * dJydp +  1.0 * dJydsigma * dsigmaydp
        amici_dgemm(
            BLASLayout::colMajor, BLASTranspose::noTrans,
            BLASTranspose::noTrans, nJ, nplist(), ny, 1.0,
            &derived_state_.dJydsigma_.at(iyt * nJ * ny), nJ,
            derived_state_.dsigmaydp_.data(), ny, 1.0,
            derived_state_.dJydp_.data(), nJ
        );
    }
}

void Model::fdJydx(int const it, AmiVector const& x, ExpData const& edata) {
    if (!ny)
        return;

    derived_state_.dJydx_.assign(nJ * nx_solver, 0.0);

    fdydx(edata.getTimepoint(it), x);
    fdJydy(it, x, edata);

    // dJydy: nJ, ny x nytrue
    // dydx :     ny x nx_solver
    // dJydx:     nJ x nx_solver x nt
    for (int iyt = 0; iyt < nytrue; ++iyt) {
        if (!edata.isSetObservedData(it, iyt))
            continue;
        // dJydy A[nyt,nJ,ny] * dydx B[ny,nx_solver] = dJydx C[it,nJ,nx_solver]
        //         slice                                       slice
        //          M  K            K  N                       M  N
        //           lda             ldb                        ldc

        if (pythonGenerated) {
            for (int ix = 0; ix < nx_solver; ++ix) {
                derived_state_.dJydy_.at(iyt).multiply(
                    gsl::span<realtype>(&derived_state_.dJydx_.at(ix * nJ), nJ),
                    gsl::span<realtype const>(
                        &derived_state_.dydx_.at(ix * ny), ny
                    )
                );
            }
        } else {
            amici_dgemm(
                BLASLayout::colMajor, BLASTranspose::noTrans,
                BLASTranspose::noTrans, nJ, nx_solver, ny, 1.0,
                &derived_state_.dJydy_matlab_.at(iyt * ny * nJ), nJ,
                derived_state_.dydx_.data(), ny, 1.0,
                derived_state_.dJydx_.data(), nJ
            );
        }
    }

    if (always_check_finite_) {
        checkFinite(derived_state_.dJydx_, ModelQuantity::dJydx, nx_solver);
    }
}

void Model::fz(int const ie, const realtype t, AmiVector const& x) {

    derived_state_.z_.assign(nz, 0.0);

    fz(derived_state_.z_.data(), ie, t, computeX_pos(x),
       state_.unscaledParameters.data(), state_.fixedParameters.data(),
       state_.h.data());
}

void Model::fdzdp(int const ie, const realtype t, AmiVector const& x) {
    if (!nz)
        return;

    derived_state_.dzdp_.assign(nz * nplist(), 0.0);

    for (int ip = 0; ip < nplist(); ip++) {
        fdzdp(
            derived_state_.dzdp_.data(), ie, t, computeX_pos(x),
            state_.unscaledParameters.data(), state_.fixedParameters.data(),
            state_.h.data(), plist(ip)
        );
    }

    if (always_check_finite_) {
        checkFinite(derived_state_.dzdp_, ModelQuantity::dzdp, nplist());
    }
}

void Model::fdzdx(int const ie, const realtype t, AmiVector const& x) {
    if (!nz)
        return;

    derived_state_.dzdx_.assign(nz * nx_solver, 0.0);

    fdzdx(
        derived_state_.dzdx_.data(), ie, t, computeX_pos(x),
        state_.unscaledParameters.data(), state_.fixedParameters.data(),
        state_.h.data()
    );

    if (always_check_finite_) {
        checkFinite(derived_state_.dzdx_, ModelQuantity::dzdx, nx_solver);
    }
}

void Model::frz(int const ie, const realtype t, AmiVector const& x) {

    derived_state_.rz_.assign(nz, 0.0);

    frz(derived_state_.rz_.data(), ie, t, computeX_pos(x),
        state_.unscaledParameters.data(), state_.fixedParameters.data(),
        state_.h.data());
}

void Model::fdrzdp(int const ie, const realtype t, AmiVector const& x) {
    if (!nz)
        return;

    derived_state_.drzdp_.assign(nz * nplist(), 0.0);

    for (int ip = 0; ip < nplist(); ip++) {
        fdrzdp(
            derived_state_.drzdp_.data(), ie, t, computeX_pos(x),
            state_.unscaledParameters.data(), state_.fixedParameters.data(),
            state_.h.data(), plist(ip)
        );
    }

    if (always_check_finite_) {
        checkFinite(derived_state_.drzdp_, ModelQuantity::drzdp, nplist());
    }
}

void Model::fdrzdx(int const ie, const realtype t, AmiVector const& x) {
    if (!nz)
        return;

    derived_state_.drzdx_.assign(nz * nx_solver, 0.0);

    fdrzdx(
        derived_state_.drzdx_.data(), ie, t, computeX_pos(x),
        state_.unscaledParameters.data(), state_.fixedParameters.data(),
        state_.h.data()
    );

    if (always_check_finite_) {
        checkFinite(derived_state_.drzdx_, ModelQuantity::drzdx, nx_solver);
    }
}

void Model::fsigmaz(
    int const ie, int const nroots, const realtype t, ExpData const* edata
) {
    if (!nz)
        return;

    derived_state_.sigmaz_.assign(nz, 0.0);
    fsigmaz(
        derived_state_.sigmaz_.data(), t, state_.unscaledParameters.data(),
        state_.fixedParameters.data()
    );

    if (edata) {
        for (int iztrue = 0; iztrue < nztrue; iztrue++) {
            if (z2event_.at(iztrue) - 1 == ie) {
                if (edata->isSetObservedEventsStdDev(nroots, iztrue)) {
                    auto sigmaz_edata
                        = edata->getObservedEventsStdDevPtr(nroots);
                    derived_state_.sigmaz_.at(iztrue) = sigmaz_edata[iztrue];
                }

                /* TODO: when moving second order code to cpp, verify
                 * that this is actually what we want
                 */
                for (int iJ = 1; iJ < nJ; iJ++)
                    derived_state_.sigmaz_.at(iztrue + iJ * nztrue) = 0;

                if (edata->isSetObservedEvents(nroots, iztrue))
                    checkSigmaPositivity(
                        derived_state_.sigmaz_.at(iztrue), "sigmaz"
                    );
            }
        }
    }
}

void Model::fdsigmazdp(
    int const ie, int const nroots, const realtype t, ExpData const* edata
) {
    if (!nz)
        return;

    derived_state_.dsigmazdp_.assign(nz * nplist(), 0.0);

    for (int ip = 0; ip < nplist(); ip++) {
        // get dsigmazdp slice (nz) for current event and parameter
        fdsigmazdp(
            &derived_state_.dsigmazdp_.at(ip * nz), t,
            state_.unscaledParameters.data(), state_.fixedParameters.data(),
            plist(ip)
        );
    }

    // sigmas in edata override model-sigma -> for those sigmas, set dsigmazdp
    // to zero
    if (edata) {
        for (int iz = 0; iz < nztrue; iz++) {
            if (z2event_.at(iz) - 1 == ie
                && !edata->isSetObservedEventsStdDev(nroots, iz)) {
                for (int ip = 0; ip < nplist(); ip++)
                    derived_state_.dsigmazdp_.at(iz + nz * ip) = 0;
            }
        }
    }

    if (always_check_finite_) {
        checkFinite(
            derived_state_.dsigmazdp_, ModelQuantity::dsigmazdp, nplist()
        );
    }
}

void Model::fdJzdz(
    int const ie, int const nroots, const realtype t, AmiVector const& x,
    ExpData const& edata
) {
    if (!nz)
        return;

    derived_state_.dJzdz_.assign(nztrue * nz * nJ, 0.0);

    fz(ie, t, x);
    fsigmaz(ie, nroots, t, &edata);

    for (int iztrue = 0; iztrue < nztrue; iztrue++) {
        if (edata.isSetObservedEvents(nroots, iztrue)) {
            fdJzdz(
                &derived_state_.dJzdz_.at(iztrue * nz * nJ), iztrue,
                state_.unscaledParameters.data(), state_.fixedParameters.data(),
                derived_state_.z_.data(), derived_state_.sigmaz_.data(),
                edata.getObservedEventsPtr(nroots)
            );
            if (always_check_finite_) {
                checkFinite(
                    gsl::span<realtype>(
                        &derived_state_.dJzdz_.at(iztrue * nz * nJ), nz * nJ
                    ),
                    ModelQuantity::dJzdz, nz
                );
            }
        }
    }
}

void Model::fdJzdsigma(
    int const ie, int const nroots, const realtype t, AmiVector const& x,
    ExpData const& edata
) {
    if (!nz)
        return;

    derived_state_.dJzdsigma_.assign(nztrue * nz * nJ, 0.0);

    fz(ie, t, x);
    fsigmaz(ie, nroots, t, &edata);

    for (int iztrue = 0; iztrue < nztrue; iztrue++) {
        if (edata.isSetObservedEvents(nroots, iztrue)) {
            fdJzdsigma(
                &derived_state_.dJzdsigma_.at(iztrue * nz * nJ), iztrue,
                state_.unscaledParameters.data(), state_.fixedParameters.data(),
                derived_state_.z_.data(), derived_state_.sigmaz_.data(),
                edata.getObservedEventsPtr(nroots)
            );
            if (always_check_finite_) {
                checkFinite(
                    gsl::span<realtype>(
                        &derived_state_.dJzdsigma_.at(iztrue * nz * nJ), nz * nJ
                    ),
                    ModelQuantity::dJzdsigma, nz
                );
            }
        }
    }
}

void Model::fdJzdp(
    int const ie, int const nroots, realtype t, AmiVector const& x,
    ExpData const& edata
) {
    if (!nz)
        return;
    // dJzdz         nJ x nz x nztrue
    // dJzdsigma     nJ x nz x nztrue
    // dzdp          nz x nplist()
    // dJzdp         nJ x nplist()

    derived_state_.dJzdp_.assign(nJ * nplist(), 0.0);

    fdzdp(ie, t, x);
    fdsigmazdp(ie, nroots, t, &edata);
    fdJzdz(ie, nroots, t, x, edata);
    fdJrzdz(ie, nroots, t, x, edata);
    fdJzdsigma(ie, nroots, t, x, edata);
    fdJrzdsigma(ie, nroots, t, x, edata);

    setNaNtoZero(derived_state_.dzdp_);
    setNaNtoZero(derived_state_.dsigmazdp_);
    setNaNtoZero(derived_state_.dJzdz_);
    setNaNtoZero(derived_state_.dJrzdz_);
    setNaNtoZero(derived_state_.dJzdsigma_);
    setNaNtoZero(derived_state_.dJrzdsigma_);
    for (int izt = 0; izt < nztrue; ++izt) {
        if (!edata.isSetObservedEvents(nroots, izt))
            continue;

        if (t < edata.getTimepoint(edata.nt() - 1)) {
            // with z
            amici_dgemm(
                BLASLayout::colMajor, BLASTranspose::noTrans,
                BLASTranspose::noTrans, nJ, nplist(), nz, 1.0,
                &derived_state_.dJzdz_.at(izt * nz * nJ), nJ,
                derived_state_.dzdp_.data(), nz, 1.0,
                derived_state_.dJzdp_.data(), nJ
            );
        } else {
            // with rz
            amici_dgemm(
                BLASLayout::colMajor, BLASTranspose::noTrans,
                BLASTranspose::noTrans, nJ, nplist(), nz, 1.0,
                &derived_state_.dJrzdsigma_.at(izt * nz * nJ), nJ,
                derived_state_.dsigmazdp_.data(), nz, 1.0,
                derived_state_.dJzdp_.data(), nJ
            );

            amici_dgemm(
                BLASLayout::colMajor, BLASTranspose::noTrans,
                BLASTranspose::noTrans, nJ, nplist(), nz, 1.0,
                &derived_state_.dJrzdz_.at(izt * nz * nJ), nJ,
                derived_state_.dzdp_.data(), nz, 1.0,
                derived_state_.dJzdp_.data(), nJ
            );
        }

        amici_dgemm(
            BLASLayout::colMajor, BLASTranspose::noTrans,
            BLASTranspose::noTrans, nJ, nplist(), nz, 1.0,
            &derived_state_.dJzdsigma_.at(izt * nz * nJ), nJ,
            derived_state_.dsigmazdp_.data(), nz, 1.0,
            derived_state_.dJzdp_.data(), nJ
        );
    }
}

void Model::fdJzdx(
    int const ie, int const nroots, const realtype t, AmiVector const& x,
    ExpData const& edata
) {
    // dJzdz         nJ x nz        x nztrue
    // dzdx          nz x nx_solver
    // dJzdx         nJ x nx_solver x nmaxevent
    if (!nz)
        return;

    derived_state_.dJzdx_.assign(nJ * nx_solver, 0.0);

    fdJzdz(ie, nroots, t, x, edata);
    fdJrzdz(ie, nroots, t, x, edata);
    fdzdx(ie, t, x);
    fdrzdx(ie, t, x);

    setNaNtoZero(derived_state_.dJzdz_);
    setNaNtoZero(derived_state_.dJrzdz_);
    setNaNtoZero(derived_state_.dzdx_);
    setNaNtoZero(derived_state_.drzdx_);

    for (int izt = 0; izt < nztrue; ++izt) {
        if (!edata.isSetObservedEvents(nroots, izt))
            continue;

        if (t < edata.getTimepoint(edata.nt() - 1)) {
            // z
            amici_dgemm(
                BLASLayout::colMajor, BLASTranspose::noTrans,
                BLASTranspose::noTrans, nJ, nx_solver, nz, 1.0,
                &derived_state_.dJzdz_.at(izt * nz * nJ), nJ,
                derived_state_.dzdx_.data(), nz, 1.0,
                derived_state_.dJzdx_.data(), nJ
            );
        } else {
            // rz
            amici_dgemm(
                BLASLayout::colMajor, BLASTranspose::noTrans,
                BLASTranspose::noTrans, nJ, nx_solver, nz, 1.0,
                &derived_state_.dJrzdz_.at(izt * nz * nJ), nJ,
                derived_state_.drzdx_.data(), nz, 1.0,
                derived_state_.dJzdx_.data(), nJ
            );
        }
    }
}

void Model::fdJrzdz(
    int const ie, int const nroots, const realtype t, AmiVector const& x,
    ExpData const& edata
) {
    if (!nz)
        return;

    derived_state_.dJrzdz_.assign(nztrue * nz * nJ, 0.0);

    frz(ie, t, x);
    fsigmaz(ie, nroots, t, &edata);

    for (int iztrue = 0; iztrue < nztrue; iztrue++) {
        if (edata.isSetObservedEvents(nroots, iztrue)) {
            fdJrzdz(
                &derived_state_.dJrzdz_.at(iztrue * nz * nJ), iztrue,
                state_.unscaledParameters.data(), state_.fixedParameters.data(),
                derived_state_.rz_.data(), derived_state_.sigmaz_.data()
            );
            if (always_check_finite_) {
                checkFinite(
                    gsl::span<realtype>(
                        &derived_state_.dJrzdz_.at(iztrue * nz * nJ), nz * nJ
                    ),
                    ModelQuantity::dJrzdz, nz
                );
            }
        }
    }
}

void Model::fdJrzdsigma(
    int const ie, int const nroots, const realtype t, AmiVector const& x,
    ExpData const& edata
) {
    if (!nz)
        return;

    derived_state_.dJrzdsigma_.assign(nztrue * nz * nJ, 0.0);

    frz(ie, t, x);
    fsigmaz(ie, nroots, t, &edata);

    for (int iztrue = 0; iztrue < nztrue; iztrue++) {
        if (edata.isSetObservedEvents(nroots, iztrue)) {
            fdJrzdsigma(
                &derived_state_.dJrzdsigma_.at(iztrue * nz * nJ), iztrue,
                state_.unscaledParameters.data(), state_.fixedParameters.data(),
                derived_state_.rz_.data(), derived_state_.sigmaz_.data()
            );
            if (always_check_finite_) {
                checkFinite(
                    gsl::span<realtype>(
                        &derived_state_.dJrzdsigma_.at(iztrue * nz * nJ),
                        nz * nJ
                    ),
                    ModelQuantity::dJrzdsigma, nz
                );
            }
        }
    }
}

void Model::fspl(const realtype t) {
    for (int ispl = 0; ispl < nspl; ispl++)
        state_.spl_[ispl] = splines_[ispl].get_value(t);
}

void Model::fsspl(const realtype t) {
    derived_state_.sspl_.zero();
    realtype* sspl_data = derived_state_.sspl_.data();
    for (int ip = 0; ip < nplist(); ip++) {
        for (int ispl = 0; ispl < nspl; ispl++)
            sspl_data[ispl + nspl * plist(ip)]
                = splines_[ispl].get_sensitivity(t, ip, state_.spl_[ispl]);
    }
}

void Model::fw(const realtype t, realtype const* x) {
    std::fill(derived_state_.w_.begin(), derived_state_.w_.end(), 0.0);
    fspl(t);
    fw(derived_state_.w_.data(), t, x, state_.unscaledParameters.data(),
       state_.fixedParameters.data(), state_.h.data(), state_.total_cl.data(),
       state_.spl_.data());

    if (always_check_finite_) {
        checkFinite(derived_state_.w_, ModelQuantity::w);
    }
}

void Model::fdwdp(const realtype t, realtype const* x) {
    if (!nw)
        return;

    fw(t, x);
    derived_state_.dwdp_.zero();
    if (pythonGenerated) {
        if (!dwdp_hierarchical_.at(0).capacity())
            return;
        fsspl(t);
        fdwdw(t, x);
        dwdp_hierarchical_.at(0).zero();
        fdwdp_colptrs(dwdp_hierarchical_.at(0));
        fdwdp_rowvals(dwdp_hierarchical_.at(0));
        fdwdp(
            dwdp_hierarchical_.at(0).data(), t, x,
            state_.unscaledParameters.data(), state_.fixedParameters.data(),
            state_.h.data(), derived_state_.w_.data(), state_.total_cl.data(),
            state_.stotal_cl.data(), state_.spl_.data(),
            derived_state_.sspl_.data()
        );

        for (int irecursion = 1; irecursion <= w_recursion_depth_;
             irecursion++) {
            dwdw_.sparse_multiply(
                dwdp_hierarchical_.at(irecursion),
                dwdp_hierarchical_.at(irecursion - 1)
            );
        }
        derived_state_.dwdp_.sparse_sum(dwdp_hierarchical_);

    } else {
        if (!derived_state_.dwdp_.capacity())
            return;
        // matlab generated
        fdwdp(
            derived_state_.dwdp_.data(), t, x, state_.unscaledParameters.data(),
            state_.fixedParameters.data(), state_.h.data(),
            derived_state_.w_.data(), state_.total_cl.data(),
            state_.stotal_cl.data(), state_.spl_.data(),
            derived_state_.sspl_.data()
        );
    }

    if (always_check_finite_) {
        checkFinite(derived_state_.dwdp_.get(), ModelQuantity::dwdp, t);
    }
}

void Model::fdwdx(const realtype t, realtype const* x) {
    if (!nw)
        return;

    fw(t, x);

    derived_state_.dwdx_.zero();
    if (pythonGenerated) {
        if (!dwdx_hierarchical_.at(0).capacity())
            return;
        fdwdw(t, x);
        dwdx_hierarchical_.at(0).zero();
        fdwdx_colptrs(dwdx_hierarchical_.at(0));
        fdwdx_rowvals(dwdx_hierarchical_.at(0));
        fdwdx(
            dwdx_hierarchical_.at(0).data(), t, x,
            state_.unscaledParameters.data(), state_.fixedParameters.data(),
            state_.h.data(), derived_state_.w_.data(), state_.total_cl.data(),
            state_.spl_.data()
        );

        for (int irecursion = 1; irecursion <= w_recursion_depth_;
             irecursion++) {
            dwdw_.sparse_multiply(
                dwdx_hierarchical_.at(irecursion),
                dwdx_hierarchical_.at(irecursion - 1)
            );
        }
        derived_state_.dwdx_.sparse_sum(dwdx_hierarchical_);

    } else {
        if (!derived_state_.dwdx_.capacity())
            return;
        derived_state_.dwdx_.zero();
        fdwdx(
            derived_state_.dwdx_.data(), t, x, state_.unscaledParameters.data(),
            state_.fixedParameters.data(), state_.h.data(),
            derived_state_.w_.data(), state_.total_cl.data(), state_.spl_.data()
        );
    }

    if (always_check_finite_) {
        checkFinite(derived_state_.dwdx_.get(), ModelQuantity::dwdx, t);
    }
}

void Model::fdwdw(const realtype t, realtype const* x) {
    if (!nw || !dwdw_.capacity())
        return;
    dwdw_.zero();
    fdwdw_colptrs(dwdw_);
    fdwdw_rowvals(dwdw_);
    fdwdw(
        dwdw_.data(), t, x, state_.unscaledParameters.data(),
        state_.fixedParameters.data(), state_.h.data(),
        derived_state_.w_.data(), state_.total_cl.data()
    );

    if (always_check_finite_) {
        checkFinite(dwdw_.get(), ModelQuantity::dwdw, t);
    }
}

void Model::fx_rdata(
    realtype* x_rdata, realtype const* x_solver, realtype const* /*tcl*/,
    realtype const* /*p*/, realtype const* /*k*/
) {
    if (nx_solver != nx_rdata)
        throw AmiException(
            "A model that has differing nx_solver and nx_rdata needs "
            "to implement its own fx_rdata"
        );
    std::copy_n(x_solver, nx_solver, x_rdata);
}

void Model::fsx_rdata(
    realtype* sx_rdata, realtype const* sx_solver, realtype const* stcl,
    realtype const* p, realtype const* k, realtype const* x_solver,
    realtype const* tcl, int const ip
) {
    if (nx_solver == nx_rdata) {
        std::copy_n(sx_solver, nx_solver, sx_rdata);
        return;
    }

    // sx_rdata = dx_rdata/dx_solver * sx_solver
    //             + dx_rdata/d_tcl * stcl + dxrdata/dp

    // 1) sx_rdata(nx_rdata, 1) = dx_rdatadp
    std::fill_n(sx_rdata, nx_rdata, 0.0);
    fdx_rdatadp(sx_rdata, x_solver, tcl, p, k, ip);

    // the following could be moved to the calling function, as it's independent
    //  of `ip`

    // 2) sx_rdata(nx_rdata, 1) +=
    //          dx_rdata/dx_solver(nx_rdata,nx_solver) * sx_solver(nx_solver, 1)
    derived_state_.dx_rdatadx_solver.zero();
    fdx_rdatadx_solver(
        derived_state_.dx_rdatadx_solver.data(), x_solver, tcl, p, k
    );
    fdx_rdatadx_solver_colptrs(derived_state_.dx_rdatadx_solver);
    fdx_rdatadx_solver_rowvals(derived_state_.dx_rdatadx_solver);
    derived_state_.dx_rdatadx_solver.multiply(
        gsl::make_span(sx_rdata, nx_rdata), gsl::make_span(sx_solver, nx_solver)
    );

    // 3) sx_rdata(nx_rdata, 1) += dx_rdata/d_tcl(nx_rdata,ntcl) * stcl
    derived_state_.dx_rdatadtcl.zero();
    fdx_rdatadtcl(derived_state_.dx_rdatadtcl.data(), x_solver, tcl, p, k);
    fdx_rdatadtcl_colptrs(derived_state_.dx_rdatadtcl);
    fdx_rdatadtcl_rowvals(derived_state_.dx_rdatadtcl);
    derived_state_.dx_rdatadtcl.multiply(
        gsl::make_span(sx_rdata, nx_rdata),
        gsl::make_span(stcl, (nx_rdata - nx_solver))
    );
}

void Model::fx_solver(realtype* x_solver, realtype const* x_rdata) {
    if (nx_solver != nx_rdata)
        throw AmiException(
            "A model that has differing nx_solver and nx_rdata needs "
            "to implement its own fx_solver"
        );
    std::copy_n(x_rdata, nx_rdata, x_solver);
}

void Model::fsx_solver(realtype* sx_solver, realtype const* sx_rdata) {
    /* for the moment we do not need an implementation of fsx_solver as
     * we can simply reuse fx_solver and replace states by their
     * sensitivities */
    fx_solver(sx_solver, sx_rdata);
}

void Model::ftotal_cl(
    realtype* /*total_cl*/, realtype const* /*x_rdata*/, realtype const* /*p*/,
    realtype const* /*k*/
) {
    if (nx_solver != nx_rdata)
        throw AmiException(
            "A model that has differing nx_solver and nx_rdata needs "
            "to implement its own ftotal_cl"
        );
}

void Model::fstotal_cl(
    realtype* stotal_cl, realtype const* sx_rdata, int const ip,
    realtype const* x_rdata, realtype const* p, realtype const* k,
    realtype const* tcl
) {
    if (nx_solver == nx_rdata)
        return;

    // stotal_cl(ncl,1) =
    //            dtotal_cl/dp(ncl,1)
    //          + dtotal_cl/dx_rdata(ncl,nx_rdata) * sx_rdata(nx_rdata,1)

    // 1) stotal_cl = dtotal_cl/dp
    std::fill_n(stotal_cl, ncl(), 0.0);
    fdtotal_cldp(stotal_cl, x_rdata, p, k, ip);

    // 2) stotal_cl += dtotal_cl/dx_rdata(ncl,nx_rdata) * sx_rdata(nx_rdata,1)
    derived_state_.dtotal_cldx_rdata.zero();
    fdtotal_cldx_rdata(
        derived_state_.dtotal_cldx_rdata.data(), x_rdata, tcl, p, k
    );
    fdtotal_cldx_rdata_colptrs(derived_state_.dtotal_cldx_rdata);
    fdtotal_cldx_rdata_rowvals(derived_state_.dtotal_cldx_rdata);
    derived_state_.dtotal_cldx_rdata.multiply(
        gsl::make_span(stotal_cl, ncl()), gsl::make_span(sx_rdata, nx_rdata)
    );
}

const_N_Vector Model::computeX_pos(const_N_Vector x) {
    if (any_state_non_negative_) {
        for (int ix = 0; ix < derived_state_.x_pos_tmp_.getLength(); ++ix) {
            derived_state_.x_pos_tmp_.at(ix)
                = (state_is_non_negative_.at(ix) && NV_Ith_S(x, ix) < 0)
                      ? 0
                      : NV_Ith_S(x, ix);
        }
        return derived_state_.x_pos_tmp_.getNVector();
    }

    return x;
}

realtype const* Model::computeX_pos(AmiVector const& x) {
    if (any_state_non_negative_) {
        computeX_pos(x.getNVector());
        return derived_state_.x_pos_tmp_.data();
    }
    return x.data();
}

void Model::setReinitializationStateIdxs(std::vector<int> const& idxs) {
    for (auto idx : idxs) {
        if (idx < 0 || idx >= nx_rdata)
            throw AmiException("Invalid state index given: %d", idx);
    }

    simulation_parameters_.reinitialization_state_idxs_sim = idxs;
}

std::vector<int> const& Model::getReinitializationStateIdxs() const {
    return simulation_parameters_.reinitialization_state_idxs_sim;
}

AmiVectorArray const& Model::get_dxdotdp() const {
    assert(!pythonGenerated);
    return derived_state_.dxdotdp;
}

SUNMatrixWrapper const& Model::get_dxdotdp_full() const {
    assert(pythonGenerated);
    return derived_state_.dxdotdp_full;
}

} // namespace amici<|MERGE_RESOLUTION|>--- conflicted
+++ resolved
@@ -1482,35 +1482,20 @@
     }
 }
 
-<<<<<<< HEAD
-void Model::addAdjointStateEventUpdate(AmiVector &xB, const int ie,
-                                       const realtype t, const AmiVector &x,
-                                       const AmiVector &xdot,
-                                       const AmiVector &xdot_old,
-                                       const AmiVector &xBdot) {
-=======
 void Model::addAdjointStateEventUpdate(
     AmiVector& xB, int const ie, const realtype t, AmiVector const& x,
-    AmiVector const& xdot, AmiVector const& xdot_old
-) {
->>>>>>> a5398dd0
+    AmiVector const& xdot, AmiVector const& xdot_old, AmiVector const& xBdot
+) {
 
     derived_state_.deltaxB_.assign(nx_solver, 0.0);
 
     // compute update
-<<<<<<< HEAD
-    fdeltaxB(derived_state_.deltaxB_.data(), t, computeX_pos(x),
-             state_.unscaledParameters.data(),
-             state_.fixedParameters.data(), state_.h.data(), ie, xdot.data(),
-             xdot_old.data(), xB.data(), xBdot.data(), state_.total_cl.data());
-=======
     fdeltaxB(
         derived_state_.deltaxB_.data(), t, computeX_pos(x),
         state_.unscaledParameters.data(), state_.fixedParameters.data(),
-        state_.h.data(), ie, xdot.data(), xdot_old.data(), xB.data()
-    );
->>>>>>> a5398dd0
-
+        state_.h.data(), ie, xdot.data(), xdot_old.data(), xB.data(),
+        xBdot.data(), state_.total_cl.data()
+    );
     if (always_check_finite_) {
         checkFinite(derived_state_.deltaxB_, ModelQuantity::deltaxB);
     }
@@ -1523,20 +1508,9 @@
 }
 
 void Model::addAdjointQuadratureEventUpdate(
-<<<<<<< HEAD
-    AmiVector &xQB, const int ie, const realtype t, const AmiVector &x,
-    const AmiVector &xB, const AmiVector &xdot, const AmiVector &xdot_old,
-    const AmiVector &xBdot) {
-    for (int ip = 0; ip < nplist(); ip++) {
-        derived_state_.deltaqB_.assign(nJ, 0.0);
-
-        fdeltaqB(derived_state_.deltaqB_.data(), t, computeX_pos(x),
-                 state_.unscaledParameters.data(),
-                 state_.fixedParameters.data(), state_.h.data(), plist(ip), ie,
-                 xdot.data(), xdot_old.data(), xB.data(), xBdot.data());
-=======
-    AmiVector xQB, int const ie, const realtype t, AmiVector const& x,
-    AmiVector const& xB, AmiVector const& xdot, AmiVector const& xdot_old
+    AmiVector& xQB, int const ie, const realtype t, AmiVector const& x,
+    AmiVector const& xB, AmiVector const& xdot, AmiVector const& xdot_old,
+    AmiVector const& xBdot
 ) {
     for (int ip = 0; ip < nplist(); ip++) {
         derived_state_.deltaqB_.assign(nJ, 0.0);
@@ -1545,9 +1519,8 @@
             derived_state_.deltaqB_.data(), t, computeX_pos(x),
             state_.unscaledParameters.data(), state_.fixedParameters.data(),
             state_.h.data(), plist(ip), ie, xdot.data(), xdot_old.data(),
-            xB.data()
-        );
->>>>>>> a5398dd0
+            xB.data(), xBdot.data()
+        );
 
         for (int iJ = 0; iJ < nJ; ++iJ)
             xQB.at(iJ * nplist() + ip) += derived_state_.deltaqB_.at(iJ);
