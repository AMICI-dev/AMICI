#include <amici/amici.h>
#include <amici/cblas.h>
#include <amici/exception.h>
#include <amici/misc.h>
#include <amici/model.h>
#include <amici/symbolic_functions.h>

#include <algorithm>
#include <cassert>
#include <cmath>
#include <cstring>
#include <numeric>
#include <regex>
#include <utility>

namespace amici {

/**
 * @brief Maps ModelQuantity items to their string value
 */
std::map<ModelQuantity, std::string> const model_quantity_to_str{
    {ModelQuantity::J, "J"},
    {ModelQuantity::JB, "JB"},
    {ModelQuantity::Jv, "Jv"},
    {ModelQuantity::JvB, "JvB"},
    {ModelQuantity::JDiag, "JDiag"},
    {ModelQuantity::sx, "sx"},
    {ModelQuantity::sy, "sy"},
    {ModelQuantity::sz, "sz"},
    {ModelQuantity::srz, "srz"},
    {ModelQuantity::ssigmay, "ssigmay"},
    {ModelQuantity::ssigmaz, "ssigmaz"},
    {ModelQuantity::xdot, "xdot"},
    {ModelQuantity::sxdot, "sxdot"},
    {ModelQuantity::xBdot, "xBdot"},
    {ModelQuantity::x0, "x0"},
    {ModelQuantity::x0_rdata, "x0_rdata"},
    {ModelQuantity::x, "x"},
    {ModelQuantity::x_rdata, "x_rdata"},
    {ModelQuantity::dwdw, "dwdw"},
    {ModelQuantity::dwdx, "dwdx"},
    {ModelQuantity::dwdp, "dwdp"},
    {ModelQuantity::y, "y"},
    {ModelQuantity::dydp, "dydp"},
    {ModelQuantity::dydx, "dydx"},
    {ModelQuantity::w, "w"},
    {ModelQuantity::root, "root"},
    {ModelQuantity::qBdot, "qBdot"},
    {ModelQuantity::qBdot_ss, "qBdot_ss"},
    {ModelQuantity::xBdot_ss, "xBdot_ss"},
    {ModelQuantity::JSparseB_ss, "JSparseB_ss"},
    {ModelQuantity::deltax, "deltax"},
    {ModelQuantity::deltasx, "deltasx"},
    {ModelQuantity::deltaxB, "deltaxB"},
    {ModelQuantity::k, "k"},
    {ModelQuantity::p, "p"},
    {ModelQuantity::ts, "ts"},
    {ModelQuantity::dJydy, "dJydy"},
    {ModelQuantity::dJydy_matlab, "dJydy"},
    {ModelQuantity::deltaqB, "deltaqB"},
    {ModelQuantity::dsigmaydp, "dsigmaydp"},
    {ModelQuantity::dsigmaydy, "dsigmaydy"},
    {ModelQuantity::dsigmazdp, "dsigmazdp"},
    {ModelQuantity::dJydsigma, "dJydsigma"},
    {ModelQuantity::dJydx, "dJydx"},
    {ModelQuantity::dJrzdx, "dJrzdx"},
    {ModelQuantity::dJzdx, "dJzdx"},
    {ModelQuantity::dzdp, "dzdp"},
    {ModelQuantity::dzdx, "dzdx"},
    {ModelQuantity::dJrzdsigma, "dJrzdsigma"},
    {ModelQuantity::dJrzdz, "dJrzdz"},
    {ModelQuantity::dJzdsigma, "dJzdsigma"},
    {ModelQuantity::dJzdz, "dJzdz"},
    {ModelQuantity::drzdp, "drzdp"},
    {ModelQuantity::drzdx, "drzdx"},

};

static void setNaNtoZero(std::vector<realtype>& vec) {
    std::ranges::for_each(vec, [](double& val) {
        if (std::isnan(val)) {
            val = 0.0;
        }
    });
}

/**
 * @brief local helper function to get parameters
 * @param ids vector of name/ids of (fixed)Parameters
 * @param values values of the (fixed)Parameters
 * @param id name/id to look for in the vector
 * @param variable_name string indicating what variable we are looking at
 * @param id_name string indicating whether name or id was specified
 * @return value of the selected parameter
 */
static realtype getValueById(
    std::vector<std::string> const& ids, std::vector<realtype> const& values,
    std::string const& id, char const* variable_name, char const* id_name
) {
    auto it = std::ranges::find(ids, id);
    if (it != ids.end())
        return values.at(it - ids.begin());

    throw AmiException(
        "Could not find %s with specified %s", variable_name, id_name
    );
}

/**
 * @brief local helper function to set parameters
 * @param ids vector of names/ids of (fixed)Parameters
 * @param values values of the (fixed)Parameters
 * @param value for the selected parameter
 * @param id name/id to look for in the vector
 * @param variable_name string indicating what variable we are looking at
 * @param id_name string indicating whether name or id was specified
 */
static void setValueById(
    std::vector<std::string> const& ids, std::vector<realtype>& values,
    realtype const value, std::string const& id, char const* variable_name,
    char const* id_name
) {
    auto it = std::ranges::find(ids, id);
    if (it != ids.end())
        values.at(it - ids.begin()) = value;
    else
        throw AmiException(
            "Could not find %s with specified %s", variable_name, id_name
        );
}

/**
 * @brief local helper function to set parameters via regex
 * @param ids vector of names/ids of (fixed)Parameters
 * @param values values of the (fixed)Parameters
 * @param value for the selected parameter
 * @param regex string according to which names/ids are to be matched
 * @param variable_name string indicating what variable we are looking at
 * @param id_name string indicating whether name or id was specified
 * @return number of matched names/ids
 */

static int setValueByIdRegex(
    std::vector<std::string> const& ids, std::vector<realtype>& values,
    realtype value, std::string const& regex, char const* variable_name,
    char const* id_name
) {
    try {
        std::regex pattern(regex);
        int n_found = 0;
        for (auto const& id : ids) {
            if (std::regex_match(id, pattern)) {
                values.at(&id - &ids[0]) = value;
                ++n_found;
            }
        }

        if (n_found == 0)
            throw AmiException(
                "Could not find %s with specified %s (%s)", variable_name,
                id_name, regex.c_str()
            );

        return n_found;
    } catch (std::regex_error const& e) {
        auto err_string = regexErrorToString(e.code());
        throw AmiException(
            "Specified regex pattern %s could not be compiled:"
            " %s (%s)",
            regex.c_str(), e.what(), err_string.c_str()
        );
    }
}

Model::Model(
    ModelDimensions const& model_dimensions,
    SimulationParameters simulation_parameters, SecondOrderMode const o2mode,
    std::vector<realtype> idlist, std::vector<int> z2event,
    std::vector<Event> events,
    std::map<realtype, std::vector<int>> state_independent_events
)
    : ModelDimensions(model_dimensions)
    , o2mode(o2mode)
    , idlist(std::move(idlist))
    , state_independent_events_(std::move(state_independent_events))
    , state_(*this)
    , derived_state_(*this)
    , z2event_(std::move(z2event))
    , state_is_non_negative_(nx_solver, false)
    , simulation_parameters_(std::move(simulation_parameters))
    , events_(std::move(events)) {
    Expects(
        model_dimensions.np
        == gsl::narrow<int>(simulation_parameters_.parameters.size())
    );
    Expects(
        model_dimensions.nk
        == gsl::narrow<int>(simulation_parameters_.fixedParameters.size())
    );

    Expects(
        (events_.empty() && !pythonGenerated)
        || (events_.size() == (unsigned long)ne)
    );

    if (events_.empty()) {
        // for MATLAB generated models, create event objects here
        for (int ie = 0; ie < ne; ie++) {
            events_.emplace_back(
                // The default for use_values_from_trigger_time used to be
                // `true` in SBML. However, the MATLAB interface always
                // implicitly used `false`, so we keep it that way until it
                // will be removed completely.
                std::string("event_") + std::to_string(ie), false, true, 0
            );
        }
    }

    simulation_parameters_.pscale = std::vector<ParameterScaling>(
        model_dimensions.np, ParameterScaling::none
    );

    unscaleParameters(
        simulation_parameters_.parameters, simulation_parameters_.pscale,
        state_.unscaledParameters
    );
    state_.fixedParameters = simulation_parameters_.fixedParameters;
    state_.plist = simulation_parameters_.plist;

    requireSensitivitiesForAllParameters();
}

bool operator==(Model const& a, Model const& b) {
    if (typeid(a) != typeid(b))
        return false;

    return (static_cast<ModelDimensions const&>(a)
            == static_cast<ModelDimensions const&>(b))
           && (a.o2mode == b.o2mode) && (a.z2event_ == b.z2event_)
           && (a.idlist == b.idlist)
           && (a.simulation_parameters_ == b.simulation_parameters_)
           && (a.x0data_ == b.x0data_) && (a.sx0data_ == b.sx0data_)
           && (a.nmaxevent_ == b.nmaxevent_)
           && (a.state_is_non_negative_ == b.state_is_non_negative_)
           && (a.sigma_res_ == b.sigma_res_) && (a.min_sigma_ == b.min_sigma_)
           && (a.state_ == b.state_)
           && (a.steadystate_mask_ == b.steadystate_mask_);
}

bool operator==(ModelDimensions const& a, ModelDimensions const& b) {
    if (typeid(a) != typeid(b))
        return false;
    return (a.nx_rdata == b.nx_rdata) && (a.nxtrue_rdata == b.nxtrue_rdata)
           && (a.nx_solver == b.nx_solver)
           && (a.nxtrue_solver == b.nxtrue_solver)
           && (a.nx_solver_reinit == b.nx_solver_reinit) && (a.np == b.np)
           && (a.nk == b.nk) && (a.ny == b.ny) && (a.nytrue == b.nytrue)
           && (a.nz == b.nz) && (a.nztrue == b.nztrue) && (a.ne == b.ne)
           && (a.ne_solver == b.ne_solver) && (a.nspl == b.nspl)
           && (a.nw == b.nw) && (a.ndwdx == b.ndwdx) && (a.ndwdp == b.ndwdp)
           && (a.ndwdw == b.ndwdw) && (a.ndxdotdw == b.ndxdotdw)
           && (a.ndJydy == b.ndJydy) && (a.nnz == b.nnz) && (a.nJ == b.nJ)
           && (a.ubw == b.ubw) && (a.lbw == b.lbw);
}

void Model::initialize(
    realtype t, AmiVector& x, AmiVector& dx, AmiVectorArray& sx,
    AmiVectorArray& /*sdx*/, bool const computeSensitivities,
    std::vector<int>& roots_found
) {
    initializeStates(t, x);
    initializeSplines();
    if (computeSensitivities) {
        initializeStateSensitivities(t, sx, x);
        initializeSplineSensitivities();
    }

    fdx0(x, dx);
    if (computeSensitivities)
        fsdx0();

    if (ne)
        initEvents(t, x, dx, roots_found);

    // evaluate static expressions once
    auto x_pos = computeX_pos(x);
    fw(t, x_pos, true);
    fdwdw(t, x_pos, true);
    fdwdx(t, x_pos, true);
    if (computeSensitivities) {
        fdwdp(t, x_pos, true);
    }
}

void Model::reinitialize(
    realtype const t, AmiVector& x, AmiVectorArray& sx,
    bool const computeSensitivities
) {
    fx0_fixedParameters(t, x);

    // re-evaluate static expressions once
    auto x_pos = computeX_pos(x);
    fw(t, x_pos, true);
    fdwdw(t, x_pos, true);
    fdwdx(t, x_pos, true);
    if (computeSensitivities) {
        fsx0_fixedParameters(t, sx, x);
        fdwdp(t, x_pos, true);
    }
}

void Model::initializeB(
    AmiVector& xB, AmiVector& dxB, AmiVector& xQB, bool posteq
) const {
    xB.zero();
    dxB.zero();
    if (!posteq)
        xQB.zero();
}

void Model::initializeStates(realtype t, AmiVector& x) {
    if (x0data_.empty()) {
        fx0(t, x);
    } else {
        std::vector<realtype> x0_solver(nx_solver, 0.0);
        ftotal_cl(
            state_.total_cl.data(), x0data_.data(),
            state_.unscaledParameters.data(), state_.fixedParameters.data()
        );
        fx_solver(x0_solver.data(), x0data_.data());
        std::copy(x0_solver.cbegin(), x0_solver.cend(), x.data());
    }

    checkFinite(x.getVector(), ModelQuantity::x0, t);
}

void Model::initializeSplines() {
    splines_ = fcreate_splines(
        state_.unscaledParameters.data(), state_.fixedParameters.data()
    );
    derived_state_.spl_.resize(splines_.size(), 0.0);
    for (auto& spline : splines_) {
        spline.compute_coefficients();
    }
}

void Model::initializeSplineSensitivities() {
    derived_state_.sspl_
        = SUNMatrixWrapper(splines_.size(), np(), derived_state_.sunctx_);
    int allnodes = 0;
    for (auto const& spline : splines_) {
        allnodes += spline.n_nodes();
    }

    std::vector<realtype> dspline_valuesdp(allnodes * nplist(), 0.0);
    std::vector<realtype> dspline_slopesdp(allnodes * nplist(), 0.0);
    std::vector<realtype> tmp_dvalues(allnodes, 0.0);
    std::vector<realtype> tmp_dslopes(allnodes, 0.0);
    for (int ip = 0; ip < nplist(); ip++) {
        std::ranges::fill(tmp_dvalues, 0.0);
        std::ranges::fill(tmp_dslopes, 0.0);
        fdspline_valuesdp(
            tmp_dvalues.data(), state_.unscaledParameters.data(),
            state_.fixedParameters.data(), plist(ip)
        );
        fdspline_slopesdp(
            tmp_dslopes.data(), state_.unscaledParameters.data(),
            state_.fixedParameters.data(), plist(ip)
        );
        /* NB dspline_valuesdp/dspline_slopesdp must be filled
         * using the following order for the indices
         * (from slower to faster): spline, node, parameter.
         * That is what the current spline implementation expects.
         */
        int k = 0;
        int offset = ip;
        for (auto const& spline : splines_) {
            for (int n = 0; n < spline.n_nodes(); n++) {
                dspline_valuesdp[offset] = tmp_dvalues[k];
                dspline_slopesdp[offset] = tmp_dslopes[k];
                offset += nplist();
                k += 1;
            }
        }
        assert(k == allnodes);
    }

    int spline_offset = 0;
    for (auto& spline : splines_) {
        spline.compute_coefficients_sensi(
            nplist(), spline_offset, dspline_valuesdp, dspline_slopesdp
        );
        spline_offset += spline.n_nodes() * nplist();
    }
}

void Model::initializeStateSensitivities(
    realtype t, AmiVectorArray& sx, AmiVector const& x
) {
    if (sx0data_.empty()) {
        fsx0(t, sx, x);
    } else {
        realtype* stcl = nullptr;
        std::vector<realtype> sx0_solver_slice(nx_solver, 0.0);
        for (int ip = 0; ip < nplist(); ip++) {
            if (ncl() > 0)
                stcl = &state_.stotal_cl.at(plist(ip) * ncl());
            fstotal_cl(
                stcl, &sx0data_.at(ip * nx_rdata), plist(ip),
                derived_state_.x_rdata_.data(),
                state_.unscaledParameters.data(), state_.fixedParameters.data(),
                state_.total_cl.data()
            );
            fsx_solver(sx0_solver_slice.data(), &sx0data_.at(ip * nx_rdata));
            for (int ix = 0; ix < nx_solver; ix++) {
                sx.at(ix, ip) = sx0_solver_slice.at(ix);
            }
        }
    }
}

void Model::initEvents(
    realtype t, AmiVector const& x, AmiVector const& dx,
    std::vector<int>& roots_found
) {
    std::vector<realtype> rootvals(ne, 0.0);
    froot(t, x, dx, rootvals);
    std::ranges::fill(roots_found, 0);
    for (int ie = 0; ie < ne; ie++) {
        if (rootvals.at(ie) < 0) {
            state_.h.at(ie) = 0.0;
        } else {
            state_.h.at(ie) = 1.0;
            if (pythonGenerated && !events_.at(ie).get_initial_value()) {
                // only false->true triggers event
                roots_found.at(ie) = 1;
            }
        }
    }
}

int Model::nplist() const { return gsl::narrow<int>(state_.plist.size()); }

int Model::np() const {
    return gsl::narrow<int>(static_cast<ModelDimensions const&>(*this).np);
}

int Model::nk() const {
    return gsl::narrow<int>(state_.fixedParameters.size());
}

int Model::ncl() const { return nx_rdata - nx_solver; }

int Model::nx_reinit() const { return nx_solver_reinit; }

double const* Model::k() const { return state_.fixedParameters.data(); }

int Model::nMaxEvent() const { return nmaxevent_; }

void Model::setNMaxEvent(int nmaxevent) { nmaxevent_ = nmaxevent; }

int Model::nt() const {
    return gsl::narrow<int>(simulation_parameters_.ts_.size());
}

std::vector<ParameterScaling> const& Model::getParameterScale() const {
    return simulation_parameters_.pscale;
}

void Model::setParameterScale(ParameterScaling pscale) {
    simulation_parameters_.pscale.assign(
        simulation_parameters_.pscale.size(), pscale
    );
    scaleParameters(
        state_.unscaledParameters, simulation_parameters_.pscale,
        simulation_parameters_.parameters
    );
    sx0data_.clear();
}

void Model::setParameterScale(std::vector<ParameterScaling> const& pscaleVec) {
    if (pscaleVec.size() != simulation_parameters_.parameters.size())
        throw AmiException(
            "Dimension mismatch. Size of parameter scaling does "
            "not match number of model parameters."
        );
    simulation_parameters_.pscale = pscaleVec;
    scaleParameters(
        state_.unscaledParameters, simulation_parameters_.pscale,
        simulation_parameters_.parameters
    );
    sx0data_.clear();
}

std::vector<realtype> const& Model::getUnscaledParameters() const {
    return state_.unscaledParameters;
}

std::vector<realtype> const& Model::getParameters() const {
    return simulation_parameters_.parameters;
}

realtype Model::getParameterById(std::string const& par_id) const {
    if (!hasParameterIds())
        throw AmiException(
            "Could not access parameters by id as they are not set"
        );
    return getValueById(
        getParameterIds(), simulation_parameters_.parameters, par_id,
        "parameters", "id"
    );
}

realtype Model::getParameterByName(std::string const& par_name) const {
    if (!hasParameterNames())
        throw AmiException(
            "Could not access parameters by name as they are not set"
        );
    return getValueById(
        getParameterNames(), simulation_parameters_.parameters, par_name,
        "parameters", "name"
    );
}

void Model::setParameters(std::vector<realtype> const& p) {
    if (p.size() != (unsigned)np())
        throw AmiException(
            "Dimension mismatch. Size of parameters does not "
            "match number of model parameters."
        );
    simulation_parameters_.parameters = p;
    state_.unscaledParameters.resize(simulation_parameters_.parameters.size());
    unscaleParameters(
        simulation_parameters_.parameters, simulation_parameters_.pscale,
        state_.unscaledParameters
    );
}

void Model::setParameterById(
    std::map<std::string, realtype> const& p, bool const ignoreErrors
) {
    for (auto const& [parameter_id, value] : p) {
        try {
            setParameterById(parameter_id, value);
        } catch (AmiException const&) {
            if (!ignoreErrors)
                throw;
        }
    }
}

void Model::setParameterById(std::string const& par_id, realtype const value) {
    if (!hasParameterIds())
        throw AmiException(
            "Could not access parameters by id as they are not set"
        );

    setValueById(
        getParameterIds(), simulation_parameters_.parameters, value, par_id,
        "parameter", "id"
    );
    unscaleParameters(
        simulation_parameters_.parameters, simulation_parameters_.pscale,
        state_.unscaledParameters
    );
}

int Model::setParametersByIdRegex(
    std::string const& par_id_regex, realtype const value
) {
    if (!hasParameterIds())
        throw AmiException(
            "Could not access parameters by id as they are not set"
        );
    int n_found = setValueByIdRegex(
        getParameterIds(), simulation_parameters_.parameters, value,
        par_id_regex, "parameter", "id"
    );
    unscaleParameters(
        simulation_parameters_.parameters, simulation_parameters_.pscale,
        state_.unscaledParameters
    );
    return n_found;
}

void Model::setParameterByName(
    std::string const& par_name, realtype const value
) {
    if (!hasParameterNames())
        throw AmiException(
            "Could not access parameters by name as they are not set"
        );

    setValueById(
        getParameterNames(), simulation_parameters_.parameters, value, par_name,
        "parameter", "name"
    );
    unscaleParameters(
        simulation_parameters_.parameters, simulation_parameters_.pscale,
        state_.unscaledParameters
    );
}

void Model::setParameterByName(
    std::map<std::string, realtype> const& p, bool ignoreErrors
) {
    for (auto& kv : p) {
        try {
            setParameterByName(kv.first, kv.second);
        } catch (AmiException const&) {
            if (!ignoreErrors)
                throw;
        }
    }
}

int Model::setParametersByNameRegex(
    std::string const& par_name_regex, realtype value
) {
    if (!hasParameterNames())
        throw AmiException(
            "Could not access parameters by name as they are not set"
        );

    int n_found = setValueByIdRegex(
        getParameterNames(), simulation_parameters_.parameters, value,
        par_name_regex, "parameter", "name"
    );

    unscaleParameters(
        simulation_parameters_.parameters, simulation_parameters_.pscale,
        state_.unscaledParameters
    );
    return n_found;
}

std::vector<realtype> const& Model::getFixedParameters() const {
    return state_.fixedParameters;
}

realtype Model::getFixedParameterById(std::string const& par_id) const {
    if (!hasFixedParameterIds())
        throw AmiException(
            "Could not access fixed parameters by id as they are not set"
        );

    return getValueById(
        getFixedParameterIds(), state_.fixedParameters, par_id,
        "fixedParameters", "id"
    );
}

realtype Model::getFixedParameterByName(std::string const& par_name) const {
    if (!hasFixedParameterNames())
        throw AmiException(
            "Could not access fixed parameters by name as they are not set"
        );

    return getValueById(
        getFixedParameterNames(), state_.fixedParameters, par_name,
        "fixedParameters", "name"
    );
}

void Model::setFixedParameters(std::vector<realtype> const& k) {
    if (k.size() != (unsigned)nk())
        throw AmiException(
            "Dimension mismatch. Size of fixedParameters does "
            "not match number of fixed model parameters."
        );
    state_.fixedParameters = k;
}

void Model::setFixedParameterById(std::string const& par_id, realtype value) {
    if (!hasFixedParameterIds())
        throw AmiException(
            "Could not access fixed parameters by id as they are not set"
        );

    setValueById(
        getFixedParameterIds(), state_.fixedParameters, value, par_id,
        "fixedParameters", "id"
    );
}

int Model::setFixedParametersByIdRegex(
    std::string const& par_id_regex, realtype value
) {
    if (!hasFixedParameterIds())
        throw AmiException(
            "Could not access fixed parameters by id as they are not set"
        );

    return setValueByIdRegex(
        getFixedParameterIds(), state_.fixedParameters, value, par_id_regex,
        "fixedParameters", "id"
    );
}

void Model::setFixedParameterByName(
    std::string const& par_name, realtype value
) {
    if (!hasFixedParameterNames())
        throw AmiException(
            "Could not access fixed parameters by name as they are not set"
        );

    setValueById(
        getFixedParameterNames(), state_.fixedParameters, value, par_name,
        "fixedParameters", "name"
    );
}

int Model::setFixedParametersByNameRegex(
    std::string const& par_name_regex, realtype value
) {
    if (!hasFixedParameterNames())
        throw AmiException(
            "Could not access fixed parameters by name as they are not set"
        );

    return setValueByIdRegex(
        getFixedParameterIds(), state_.fixedParameters, value, par_name_regex,
        "fixedParameters", "name"
    );
}

std::string Model::getName() const { return ""; }

bool Model::hasParameterNames() const {
    return np() == 0 || !getParameterNames().empty();
}

std::vector<std::string> Model::getParameterNames() const { return {}; }

bool Model::hasStateNames() const {
    return nx_rdata == 0 || !getStateNames().empty();
}

std::vector<std::string> Model::getStateNames() const { return {}; }

std::vector<std::string> Model::getStateNamesSolver() const { return {}; }

bool Model::hasFixedParameterNames() const {
    return nk() == 0 || !getFixedParameterNames().empty();
}

std::vector<std::string> Model::getFixedParameterNames() const { return {}; }

bool Model::hasObservableNames() const {
    return ny == 0 || !getObservableNames().empty();
}

std::vector<std::string> Model::getObservableNames() const { return {}; }

bool Model::hasExpressionNames() const {
    return ny == 0 || !getExpressionNames().empty();
}

std::vector<std::string> Model::getExpressionNames() const { return {}; }

bool Model::hasParameterIds() const {
    return np() == 0 || !getParameterIds().empty();
}

std::vector<std::string> Model::getParameterIds() const { return {}; }

bool Model::hasStateIds() const {
    return nx_rdata == 0 || !getStateIds().empty();
}

std::vector<std::string> Model::getStateIds() const { return {}; }

std::vector<std::string> Model::getStateIdsSolver() const { return {}; }

bool Model::hasFixedParameterIds() const {
    return nk() == 0 || !getFixedParameterIds().empty();
}

std::vector<std::string> Model::getFixedParameterIds() const { return {}; }

bool Model::hasObservableIds() const {
    return ny == 0 || !getObservableIds().empty();
}

std::vector<std::string> Model::getObservableIds() const { return {}; }

bool Model::hasExpressionIds() const {
    return ny == 0 || !getExpressionIds().empty();
}

std::vector<std::string> Model::getExpressionIds() const { return {}; }

bool Model::hasQuadraticLLH() const { return true; }

std::vector<realtype> const& Model::getTimepoints() const {
    return simulation_parameters_.ts_;
}

double Model::getTimepoint(int const it) const {
    return simulation_parameters_.ts_.at(it);
}

void Model::setTimepoints(std::vector<realtype> const& ts) {
    if (!std::ranges::is_sorted(ts))
        throw AmiException(
            "Encountered non-monotonic timepoints, please order"
            " timepoints such that they are monotonically"
            " increasing!"
        );
    simulation_parameters_.ts_ = ts;
}

double Model::t0() const { return simulation_parameters_.tstart_; }

void Model::setT0(double t0) { simulation_parameters_.tstart_ = t0; }

std::vector<bool> const& Model::getStateIsNonNegative() const {
    return state_is_non_negative_;
}

void Model::setStateIsNonNegative(std::vector<bool> const& nonNegative) {
    auto any_state_non_negative
        = std::ranges::any_of(nonNegative, [](bool x) { return x; });
    if (nx_solver != nx_rdata) {
        if (any_state_non_negative)
            throw AmiException(
                "Non-negative states are not supported with"
                " conservation laws enabled."
            );
        // nothing to do, as `state_is_non_negative_` will always be all-false
        // in case of conservation laws
        return;
    }
    if (nonNegative.size() != gsl::narrow<unsigned long>(nx_rdata)) {
        throw AmiException(
            "Dimension of input stateIsNonNegative (%u) does "
            "not agree with number of state variables (%d)",
            nonNegative.size(), nx_rdata
        );
    }
    state_is_non_negative_ = nonNegative;
    any_state_non_negative_ = any_state_non_negative;
}

void Model::setAllStatesNonNegative() {
    setStateIsNonNegative(std::vector<bool>(nx_solver, true));
}

std::vector<int> const& Model::getParameterList() const { return state_.plist; }

int Model::plist(int pos) const { return state_.plist.at(pos); }

void Model::setParameterList(std::vector<int> const& plist) {
    int np = this->np(); // cannot capture 'this' in lambda expression
    if (std::ranges::any_of(plist, [&np](int idx) {
            return idx < 0 || idx >= np;
        })) {
        throw AmiException("Indices in plist must be in [0..np]");
    }
    state_.plist = plist;

    initializeVectors();
}

std::vector<realtype> Model::getInitialStates(realtype t0) {
    if (!x0data_.empty()) {
        return x0data_;
    }

    /* Initial states have not been set explicitly on this instance, so we
     * compute it, but don't save it, as this would have to be invalidated upon
     * changing parameters etc.
     */
    std::vector<realtype> x0(nx_rdata, 0.0);
    fx0(x0.data(), t0, state_.unscaledParameters.data(),
        state_.fixedParameters.data());
    return x0;
}

void Model::setInitialStates(std::vector<realtype> const& x0) {
    if (x0.size() != (unsigned)nx_rdata && !x0.empty())
        throw AmiException(
            "Dimension mismatch. Size of x0 does not match "
            "number of model states."
        );

    if (x0.empty()) {
        x0data_.clear();
        return;
    }

    x0data_ = x0;
}

bool Model::hasCustomInitialStates() const { return !x0data_.empty(); }

std::vector<realtype> Model::getInitialStateSensitivities(realtype t0) {
    if (!sx0data_.empty()) {
        return sx0data_;
    }

    /* Initial state sensitivities have not been set explicitly on this
     * instance, so we compute it, but don't save it, as this would have to be
     * invalidated upon changing parameters etc.
     */
    std::vector<realtype> sx0(nx_rdata * nplist(), 0.0);
    auto x0 = getInitialStates(t0);
    for (int ip = 0; ip < nplist(); ip++) {
        fsx0(
            sx0.data(), t0, x0.data(), state_.unscaledParameters.data(),
            state_.fixedParameters.data(), plist(ip)
        );
    }
    return sx0;
}

void Model::setInitialStateSensitivities(std::vector<realtype> const& sx0) {
    if (sx0.size() != (unsigned)nx_rdata * nplist() && !sx0.empty())
        throw AmiException(
            "Dimension mismatch. Size of sx0 does not match "
            "number of model states * number of parameter "
            "selected for sensitivities."
        );

    if (sx0.empty()) {
        sx0data_.clear();
        return;
    }

    realtype chainrulefactor = 1.0;
    std::vector<realtype> sx0_rdata(nx_rdata * nplist(), 0.0);
    for (int ip = 0; ip < nplist(); ip++) {

        // revert chainrule
        switch (simulation_parameters_.pscale.at(plist(ip))) {
        case ParameterScaling::log10:
            chainrulefactor = state_.unscaledParameters.at(plist(ip)) * log(10);
            break;
        case ParameterScaling::ln:
            chainrulefactor = state_.unscaledParameters.at(plist(ip));
            break;
        case ParameterScaling::none:
            chainrulefactor = 1.0;
            break;
        }

        for (int ix = 0; ix < nx_rdata; ++ix) {
            sx0_rdata.at(ip * nx_rdata + ix)
                = sx0.at(ip * nx_rdata + ix) / chainrulefactor;
        }
    }
    setUnscaledInitialStateSensitivities(sx0_rdata);
}

bool Model::hasCustomInitialStateSensitivities() const {
    return !sx0data_.empty();
}

void Model::setUnscaledInitialStateSensitivities(
    std::vector<realtype> const& sx0
) {
    if (sx0.size() != (unsigned)nx_rdata * nplist() && !sx0.empty())
        throw AmiException(
            "Dimension mismatch. Size of sx0 does not match "
            "number of model states * number of parameter "
            "selected for sensitivities."
        );

    if (sx0.empty()) {
        sx0data_.clear();
        return;
    }

    sx0data_ = sx0;
}

void Model::setSteadyStateComputationMode(
    SteadyStateComputationMode const mode
) {
    steadystate_computation_mode_ = mode;
}

SteadyStateComputationMode Model::getSteadyStateComputationMode() const {
    return steadystate_computation_mode_;
}

void Model::setSteadyStateSensitivityMode(
    SteadyStateSensitivityMode const mode
) {
    steadystate_sensitivity_mode_ = mode;
}

SteadyStateSensitivityMode Model::getSteadyStateSensitivityMode() const {
    return steadystate_sensitivity_mode_;
}

void Model::setReinitializeFixedParameterInitialStates(bool flag) {
    if (flag && !isFixedParameterStateReinitializationAllowed())
        throw AmiException(
            "State reinitialization cannot be enabled for this model "
            "as this feature was disabled at compile time. Most likely,"
            " this was because some initial states depending on "
            "fixedParameters also depended on parameters."
        );
    simulation_parameters_.reinitializeFixedParameterInitialStates = flag;

    if (flag) {
        simulation_parameters_
            .reinitializeAllFixedParameterDependentInitialStatesForSimulation(
                nx_rdata
            );
    } else {
        simulation_parameters_.reinitialization_state_idxs_sim.clear();
    }
}

bool Model::getReinitializeFixedParameterInitialStates() const {
    return simulation_parameters_.reinitializeFixedParameterInitialStates
           || !simulation_parameters_.reinitialization_state_idxs_sim.empty();
}

void Model::requireSensitivitiesForAllParameters() {
    state_.plist.resize(np());
    std::iota(state_.plist.begin(), state_.plist.end(), 0);
    initializeVectors();
}

void Model::getExpression(
    gsl::span<realtype> w, realtype const t, AmiVector const& x
) {
    fw(t, computeX_pos(x), false);
    writeSlice(derived_state_.w_, w);
}

void Model::getObservable(
    gsl::span<realtype> y, realtype const t, AmiVector const& x
) {
    fy(t, x);
    writeSlice(derived_state_.y_, y);
}

ObservableScaling Model::getObservableScaling(int /*iy*/) const {
    return ObservableScaling::lin;
}

void Model::getObservableSensitivity(
    gsl::span<realtype> sy, realtype const t, AmiVector const& x,
    AmiVectorArray const& sx
) {
    if (!ny)
        return;

    fdydx(t, x);
    fsspl(t);
    fdydp(t, x);

    derived_state_.sx_.resize(nx_solver * nplist());
    sx.flatten_to_vector(derived_state_.sx_);

    // compute sy = 1.0*dydx*sx + 1.0*dydp
    // dydx A[ny,nx_solver] * sx B[nx_solver,nplist] = sy C[ny,nplist]
    //        M  K                 K  N                     M  N
    //        lda                  ldb                      ldc

    if (nx_solver) {
        setNaNtoZero(derived_state_.dydx_);
        setNaNtoZero(derived_state_.sx_);
        amici_dgemm(
            BLASLayout::colMajor, BLASTranspose::noTrans,
            BLASTranspose::noTrans, ny, nplist(), nx_solver, 1.0,
            derived_state_.dydx_.data(), ny, derived_state_.sx_.data(),
            nx_solver, 1.0, derived_state_.dydp_.data(), ny
        );
    }
    writeSlice(derived_state_.dydp_, sy);

    if (always_check_finite_)
        checkFinite(sy, ModelQuantity::sy, nplist());
}

void Model::getObservableSigma(
    gsl::span<realtype> sigmay, int const it, ExpData const* edata
) {
    fsigmay(it, edata);
    writeSlice(derived_state_.sigmay_, sigmay);
}

void Model::getObservableSigmaSensitivity(
    gsl::span<realtype> ssigmay, gsl::span<realtype const> sy, int const it,
    ExpData const* edata
) {
    fdsigmaydp(it, edata);
    writeSlice(derived_state_.dsigmaydp_, ssigmay);

    if (pythonGenerated) {
        // ssigmay = dsigmaydy*(dydx_solver*sx+dydp)+dsigmaydp
        //         = dsigmaydy*sy+dsigmaydp

        fdsigmaydy(it, edata);

        // compute ssigmay = 1.0 * dsigmaydp + 1.0 * dsigmaydy * sy
        // dsigmaydp C[ny,nplist] += dsigmaydy A[ny,ny] * sy B[ny,nplist]
        //             M  N                      M  K          K  N
        //             ldc                       lda           ldb
        setNaNtoZero(derived_state_.dsigmaydy_);
        derived_state_.sy_.assign(sy.begin(), sy.end());
        setNaNtoZero(derived_state_.sy_);
        amici_dgemm(
            BLASLayout::colMajor, BLASTranspose::noTrans,
            BLASTranspose::noTrans, ny, nplist(), ny, 1.0,
            derived_state_.dsigmaydy_.data(), ny, derived_state_.sy_.data(), ny,
            1.0, ssigmay.data(), ny
        );
    }

    if (always_check_finite_)
        checkFinite(ssigmay, ModelQuantity::ssigmay, nplist());
}

void Model::addObservableObjective(
    realtype& Jy, int const it, AmiVector const& x, ExpData const& edata
) {
    fy(edata.getTimepoint(it), x);
    fsigmay(it, &edata);

    std::vector<realtype> nllh(nJ, 0.0);
    for (int iyt = 0; iyt < nytrue; iyt++) {
        if (edata.isSetObservedData(it, iyt)) {
            std::ranges::fill(nllh, 0.0);
            fJy(nllh.data(), iyt, state_.unscaledParameters.data(),
                state_.fixedParameters.data(), derived_state_.y_.data(),
                derived_state_.sigmay_.data(), edata.getObservedDataPtr(it));
            Jy -= nllh.at(0);
        }
    }
}

void Model::addObservableObjectiveSensitivity(
    std::vector<realtype>& sllh, std::vector<realtype>& s2llh, int const it,
    AmiVector const& x, AmiVectorArray const& sx, ExpData const& edata
) {

    if (!ny)
        return;

    fdJydx(it, x, edata);
    fdJydp(it, x, edata);
    // Compute dJydx*sx for current 'it'
    // dJydx        rdata->nt x nJ        x nx_solver
    // sx           rdata->nt x nx_solver x nplist()
    derived_state_.sx_.resize(nx_solver * nplist());
    sx.flatten_to_vector(derived_state_.sx_);

    // C := alpha*op(A)*op(B) + beta*C,
    setNaNtoZero(derived_state_.dJydx_);
    setNaNtoZero(derived_state_.sx_);
    amici_dgemm(
        BLASLayout::colMajor, BLASTranspose::noTrans, BLASTranspose::noTrans,
        nJ, nplist(), nx_solver, 1.0, derived_state_.dJydx_.data(), nJ,
        derived_state_.sx_.data(), nx_solver, 1.0, derived_state_.dJydp_.data(),
        nJ
    );

    writeLLHSensitivitySlice(derived_state_.dJydp_, sllh, s2llh);
}

void Model::addPartialObservableObjectiveSensitivity(
    std::vector<realtype>& sllh, std::vector<realtype>& s2llh, int const it,
    AmiVector const& x, ExpData const& edata
) {
    if (!ny)
        return;

    fdJydp(it, x, edata);

    writeLLHSensitivitySlice(derived_state_.dJydp_, sllh, s2llh);
}

void Model::getAdjointStateObservableUpdate(
    gsl::span<realtype> dJydx, int const it, AmiVector const& x,
    ExpData const& edata
) {
    fdJydx(it, x, edata);
    writeSlice(derived_state_.dJydx_, dJydx);
}

void Model::getEvent(
    gsl::span<realtype> z, int const ie, realtype const t, AmiVector const& x
) {
    fz(ie, t, x);
    writeSliceEvent(derived_state_.z_, z, ie);
}

void Model::getEventSensitivity(
    gsl::span<realtype> sz, int const ie, realtype const t, AmiVector const& x,
    AmiVectorArray const& sx
) {
    if (pythonGenerated) {
        if (!nz)
            return;

        fdzdx(ie, t, x);
        fdzdp(ie, t, x);

        derived_state_.sx_.resize(nx_solver * nplist());
        sx.flatten_to_vector(derived_state_.sx_);

        // compute sz = 1.0*dzdx*sx + 1.0*dzdp
        // dzdx A[nz,nx_solver] * sx B[nx_solver,nplist] = sz C[nz,nplist]
        //        M  K                 K  N                     M  N
        //        lda                  ldb                      ldc
        setNaNtoZero(derived_state_.dzdx_);
        setNaNtoZero(derived_state_.sx_);
        amici_dgemm(
            BLASLayout::colMajor, BLASTranspose::noTrans,
            BLASTranspose::noTrans, nz, nplist(), nx_solver, 1.0,
            derived_state_.dzdx_.data(), nz, derived_state_.sx_.data(),
            nx_solver, 1.0, derived_state_.dzdp_.data(), nz
        );

        addSlice(derived_state_.dzdp_, sz);

        if (always_check_finite_)
            checkFinite(sz, ModelQuantity::sz, nplist());
    } else {
        for (int ip = 0; ip < nplist(); ip++) {
            fsz(&sz[ip * nz], ie, t, computeX_pos(x),
                state_.unscaledParameters.data(), state_.fixedParameters.data(),
                state_.h.data(), sx.data(ip), plist(ip));
        }
    }
}

void Model::getUnobservedEventSensitivity(
    gsl::span<realtype> sz, int const ie
) {
    checkBufferSize(sz, nz * nplist());

    for (int iz = 0; iz < nz; ++iz)
        if (z2event_.at(iz) - 1 == ie)
            for (int ip = 0; ip < nplist(); ++ip)
                sz[ip * nz + iz] = 0.0;
}

void Model::getEventRegularization(
    gsl::span<realtype> rz, int const ie, realtype const t, AmiVector const& x
) {
    frz(ie, t, x);
    writeSliceEvent(derived_state_.rz_, rz, ie);
}

void Model::getEventRegularizationSensitivity(
    gsl::span<realtype> srz, int const ie, realtype const t, AmiVector const& x,
    AmiVectorArray const& sx
) {
    if (pythonGenerated) {
        if (!nz)
            return;

        fdrzdx(ie, t, x);
        fdrzdp(ie, t, x);

        derived_state_.sx_.resize(nx_solver * nplist());
        sx.flatten_to_vector(derived_state_.sx_);

        // compute srz = 1.0*drzdx*sx + 1.0*drzdp
        // drzdx A[nz,nx_solver] * sx B[nx_solver,nplist] = srz C[nz,nplist]
        //         M  K                 K  N                      M  N
        //         lda                  ldb                       ldc
        setNaNtoZero(derived_state_.drzdx_);
        setNaNtoZero(derived_state_.sx_);
        amici_dgemm(
            BLASLayout::colMajor, BLASTranspose::noTrans,
            BLASTranspose::noTrans, nz, nplist(), nx_solver, 1.0,
            derived_state_.drzdx_.data(), nz, derived_state_.sx_.data(),
            nx_solver, 1.0, derived_state_.drzdp_.data(), nz
        );

        addSlice(derived_state_.drzdp_, srz);

        if (always_check_finite_)
            checkFinite(srz, ModelQuantity::srz, nplist());
    } else {
        for (int ip = 0; ip < nplist(); ip++) {
            fsrz(
                &srz[ip * nz], ie, t, computeX_pos(x),
                state_.unscaledParameters.data(), state_.fixedParameters.data(),
                state_.h.data(), sx.data(ip), plist(ip)
            );
        }
    }
}

void Model::getEventSigma(
    gsl::span<realtype> sigmaz, int const ie, int const nroots,
    realtype const t, ExpData const* edata
) {
    fsigmaz(ie, nroots, t, edata);
    writeSliceEvent(derived_state_.sigmaz_, sigmaz, ie);
}

void Model::getEventSigmaSensitivity(
    gsl::span<realtype> ssigmaz, int const ie, int const nroots,
    realtype const t, ExpData const* edata
) {
    fdsigmazdp(ie, nroots, t, edata);
    writeSensitivitySliceEvent(derived_state_.dsigmazdp_, ssigmaz, ie);
}

void Model::addEventObjective(
    realtype& Jz, int const ie, int const nroots, realtype const t,
    AmiVector const& x, ExpData const& edata
) {
    fz(ie, t, x);
    fsigmaz(ie, nroots, t, &edata);

    std::vector<realtype> nllh(nJ, 0.0);
    for (int iztrue = 0; iztrue < nztrue; iztrue++) {
        if (edata.isSetObservedEvents(nroots, iztrue)) {
            std::ranges::fill(nllh, 0.0);
            fJz(nllh.data(), iztrue, state_.unscaledParameters.data(),
                state_.fixedParameters.data(), derived_state_.z_.data(),
                derived_state_.sigmaz_.data(),
                edata.getObservedEventsPtr(nroots));
            Jz -= nllh.at(0);
        }
    }
}

void Model::addEventObjectiveRegularization(
    realtype& Jrz, int const ie, int const nroots, realtype const t,
    AmiVector const& x, ExpData const& edata
) {
    frz(ie, t, x);
    fsigmaz(ie, nroots, t, &edata);

    std::vector<realtype> nllh(nJ, 0.0);
    for (int iztrue = 0; iztrue < nztrue; iztrue++) {
        if (edata.isSetObservedEvents(nroots, iztrue)) {
            std::ranges::fill(nllh, 0.0);
            fJrz(
                nllh.data(), iztrue, state_.unscaledParameters.data(),
                state_.fixedParameters.data(), derived_state_.rz_.data(),
                derived_state_.sigmaz_.data()
            );
            Jrz -= nllh.at(0);
        }
    }
}

void Model::addEventObjectiveSensitivity(
    std::vector<realtype>& sllh, std::vector<realtype>& s2llh, int const ie,
    int const nroots, realtype const t, AmiVector const& x,
    AmiVectorArray const& sx, ExpData const& edata
) {

    if (!nz)
        return;

    fdJzdx(ie, nroots, t, x, edata);
    fdJzdp(ie, nroots, t, x, edata);

    // sJz           nJ x nplist()
    // dJzdp         nJ x nplist()
    // dJzdx         nmaxevent x nJ        x nx_solver
    // sx            rdata->nt x nx_solver x nplist()

    // Compute dJzdx*sx for current 'ie'
    // dJzdx        rdata->nt x nJ        x nx_solver
    // sx           rdata->nt x nx_solver x nplist()
    sx.flatten_to_vector(derived_state_.sx_);

    // C := alpha*op(A)*op(B) + beta*C,
    setNaNtoZero(derived_state_.dJzdx_);
    setNaNtoZero(derived_state_.sx_);
    amici_dgemm(
        BLASLayout::colMajor, BLASTranspose::noTrans, BLASTranspose::noTrans,
        nJ, nplist(), nx_solver, 1.0, derived_state_.dJzdx_.data(), nJ,
        derived_state_.sx_.data(), nx_solver, 1.0, derived_state_.dJzdp_.data(),
        nJ
    );

    // sJy += multResult + dJydp
    writeLLHSensitivitySlice(derived_state_.dJzdp_, sllh, s2llh);
}

void Model::getAdjointStateEventUpdate(
    gsl::span<realtype> dJzdx, int const ie, int const nroots, realtype const t,
    AmiVector const& x, ExpData const& edata
) {
    fdJzdx(ie, nroots, t, x, edata);
    writeSlice(derived_state_.dJzdx_, dJzdx);
}

void Model::addPartialEventObjectiveSensitivity(
    std::vector<realtype>& sllh, std::vector<realtype>& s2llh, int const ie,
    int const nroots, realtype const t, AmiVector const& x, ExpData const& edata
) {
    if (!nz)
        return;

    fdJzdp(ie, nroots, t, x, edata);

    writeLLHSensitivitySlice(derived_state_.dJzdp_, sllh, s2llh);
}

void Model::getEventTimeSensitivity(
    std::vector<realtype>& stau, realtype const t, int const ie,
    AmiVector const& x, AmiVectorArray const& sx
) {

    std::ranges::fill(stau, 0.0);

    for (int ip = 0; ip < nplist(); ip++) {
        fstau(
            &stau.at(ip), t, computeX_pos(x), state_.unscaledParameters.data(),
            state_.fixedParameters.data(), state_.h.data(),
            state_.total_cl.data(), sx.data(ip), plist(ip), ie
        );
    }
}

void Model::addStateEventUpdate(
    AmiVector& x, int const ie, realtype const t, AmiVector const& xdot,
    AmiVector const& xdot_old, AmiVector const& x_old, ModelState const& state
) {

    derived_state_.deltax_.assign(nx_solver, 0.0);

    std::copy_n(computeX_pos(x), nx_solver, x.data());

    // compute update
    if (pythonGenerated) {
        fdeltax(
            derived_state_.deltax_.data(), t, x.data(),
            state.unscaledParameters.data(), state.fixedParameters.data(),
            state.h.data(), ie, xdot.data(), xdot_old.data(), x_old.data()
        );

    } else {
        // For MATLAB-imported models, use_values_from_trigger_time=true
        // is not supported, and thus, x_old == x, always.
        fdeltax(
            derived_state_.deltax_.data(), t, x_old.data(),
            state.unscaledParameters.data(), state.fixedParameters.data(),
            state.h.data(), ie, xdot.data(), xdot_old.data()
        );
    }

    if (always_check_finite_) {
        checkFinite(derived_state_.deltax_, ModelQuantity::deltax, t);
    }

    // update
    amici_daxpy(nx_solver, 1.0, derived_state_.deltax_.data(), 1, x.data(), 1);
}

void Model::addStateSensitivityEventUpdate(
    AmiVectorArray& sx, int const ie, realtype const t, AmiVector const& x,
    AmiVector const& x_old, AmiVector const& xdot, AmiVector const& xdot_old,
    AmiVectorArray const& sx_old, std::vector<realtype> const& stau
) {
    fw(t, x_old.data(), false);

    for (int ip = 0; ip < nplist(); ip++) {

        derived_state_.deltasx_.assign(nx_solver, 0.0);

        // compute update
        if (pythonGenerated) {
            fdeltasx(
                derived_state_.deltasx_.data(), t, x.data(),
                state_.unscaledParameters.data(), state_.fixedParameters.data(),
                state_.h.data(), derived_state_.w_.data(), plist(ip), ie,
                xdot.data(), xdot_old.data(), sx_old.data(ip), &stau.at(ip),
                state_.total_cl.data(), x_old.data()
            );
        } else {
            // For MATLAB-imported models, use_values_from_trigger_time=true
            // is not supported, and thus, x_old == x, always.
            fdeltasx(
                derived_state_.deltasx_.data(), t, x_old.data(),
                state_.unscaledParameters.data(), state_.fixedParameters.data(),
                state_.h.data(), derived_state_.w_.data(), plist(ip), ie,
                xdot.data(), xdot_old.data(), sx.data(ip), &stau.at(ip),
                state_.total_cl.data()
            );
        }
        if (always_check_finite_) {
            checkFinite(
                derived_state_.deltasx_, ModelQuantity::deltasx, nplist()
            );
        }

        amici_daxpy(
            nx_solver, 1.0, derived_state_.deltasx_.data(), 1, sx.data(ip), 1
        );
    }
}

void Model::addAdjointStateEventUpdate(
    AmiVector& xB, int const ie, realtype const t, AmiVector const& x,
    AmiVector const& xdot, AmiVector const& xdot_old, AmiVector const& x_old,
    AmiVector const& xBdot
) {

    derived_state_.deltaxB_.assign(nx_solver, 0.0);

    // compute update
    fdeltaxB(
        derived_state_.deltaxB_.data(), t, computeX_pos(x),
        state_.unscaledParameters.data(), state_.fixedParameters.data(),
        state_.h.data(), ie, xdot.data(), xdot_old.data(), x_old.data(),
        xB.data(), xBdot.data(), state_.total_cl.data()
    );
    if (always_check_finite_) {
        checkFinite(derived_state_.deltaxB_, ModelQuantity::deltaxB, t);
    }

    // apply update
    for (int ix = 0; ix < nxtrue_solver; ++ix)
        for (int iJ = 0; iJ < nJ; ++iJ)
            xB.at(ix + iJ * nxtrue_solver)
                += derived_state_.deltaxB_.at(ix + iJ * nxtrue_solver);
}

void Model::addAdjointQuadratureEventUpdate(
    AmiVector& xQB, int const ie, realtype const t, AmiVector const& x,
<<<<<<< HEAD
    AmiVector const& xB, AmiVector const& xdot, AmiVector const& xdot_old,
    AmiVector const& x_old, AmiVector const& xBdot

=======
    AmiVector const& xB, AmiVector const& xdot, AmiVector const& xdot_old
>>>>>>> 77d4e9d7
) {
    for (int ip = 0; ip < nplist(); ip++) {
        derived_state_.deltaqB_.assign(nJ, 0.0);

        fdeltaqB(
            derived_state_.deltaqB_.data(), t, computeX_pos(x),
            state_.unscaledParameters.data(), state_.fixedParameters.data(),
            state_.h.data(), plist(ip), ie, xdot.data(), xdot_old.data(),
            x_old.data(), xB.data(), xBdot.data()
        );

        for (int iJ = 0; iJ < nJ; ++iJ)
            xQB.at(iJ * nplist() + ip) += derived_state_.deltaqB_.at(iJ);
    }

    if (always_check_finite_) {
        checkFinite(derived_state_.deltaqB_, ModelQuantity::deltaqB, nplist());
    }
}

void Model::updateHeaviside(std::vector<int> const& rootsfound) {
    for (int ie = 0; ie < ne; ie++) {
        state_.h.at(ie) += rootsfound.at(ie);
    }
}

void Model::updateHeavisideB(int const* rootsfound) {
    for (int ie = 0; ie < ne; ie++) {
        state_.h.at(ie) -= rootsfound[ie];
    }
}

int Model::checkFinite(
    gsl::span<realtype const> array, ModelQuantity model_quantity, realtype t
) const {
    auto it = std::ranges::find_if(array, [](realtype x) {
        return !std::isfinite(x);
    });
    if (it == array.end()) {
        return AMICI_SUCCESS;
    }

    // there is some issue - produce a meaningful message
    auto flat_index = it - array.begin();

    std::string msg_id;
    std::string non_finite_type;
    if (std::isnan(array[flat_index])) {
        msg_id = "AMICI:NaN";
        non_finite_type = "NaN";
    } else if (std::isinf(array[flat_index])) {
        msg_id = "AMICI:Inf";
        non_finite_type = "Inf";
    }
    std::string element_id = std::to_string(flat_index);

    switch (model_quantity) {
    case ModelQuantity::xdot:
    case ModelQuantity::xBdot:
    case ModelQuantity::x0:
    case ModelQuantity::x:
    case ModelQuantity::x_rdata:
    case ModelQuantity::x0_rdata:
    case ModelQuantity::Jv:
    case ModelQuantity::JvB:
    case ModelQuantity::JDiag:
    case ModelQuantity::deltax:
    case ModelQuantity::deltaxB:
        if (hasStateIds()) {
            element_id = getStateIdsSolver()[flat_index];
        }
        break;
    case ModelQuantity::y:
        if (hasObservableIds()) {
            element_id = getObservableIds()[flat_index];
        }
        break;
    case ModelQuantity::w:
        if (hasExpressionIds()) {
            element_id = getExpressionIds()[flat_index];
        }
        break;
    case ModelQuantity::k:
        if (hasFixedParameterIds()) {
            element_id = getFixedParameterIds()[flat_index];
        }
        break;
    case ModelQuantity::p:
        if (hasParameterIds()) {
            element_id = getParameterIds()[flat_index];
        }
        break;
    default:
        break;
    }

    std::string model_quantity_str;
    try {
        model_quantity_str = model_quantity_to_str.at(model_quantity);
    } catch (std::out_of_range const&) {
        // Missing model quantity string - terminate if this is a debug build,
        // but show the quantity number if non-debug.
        gsl_ExpectsDebug(false);
        model_quantity_str = std::to_string(static_cast<int>(model_quantity));
    }
    if (logger) {
        auto t_msg = std::isfinite(t)
                         ? std::string(" at t=" + std::to_string(t) + " ")
                         : std::string();

        logger->log(
            LogSeverity::warning, msg_id,
            "AMICI encountered a %s value for %s[%i] (%s)%s",
            non_finite_type.c_str(), model_quantity_str.c_str(),
            gsl::narrow<int>(flat_index), element_id.c_str(), t_msg.c_str()
        );
    }
    // check upstream, without infinite recursion
    if (model_quantity != ModelQuantity::k && model_quantity != ModelQuantity::p
        && model_quantity != ModelQuantity::ts) {
        checkFinite(state_.fixedParameters, ModelQuantity::k, t);
        checkFinite(state_.unscaledParameters, ModelQuantity::p, t);
        if (!always_check_finite_ && model_quantity != ModelQuantity::w) {
            // don't check twice if always_check_finite_ is true
            checkFinite(derived_state_.w_, ModelQuantity::w, t);
        }
    }
    return AMICI_RECOVERABLE_ERROR;
}

int Model::checkFinite(
    gsl::span<realtype const> array, ModelQuantity model_quantity,
    size_t num_cols, realtype t
) const {
    auto it = std::ranges::find_if(array, [](realtype x) {
        return !std::isfinite(x);
    });
    if (it == array.end()) {
        return AMICI_SUCCESS;
    }

    // there is some issue - produce a meaningful message
    auto flat_index = it - array.begin();
    sunindextype row, col;
    std::tie(row, col) = unravel_index(flat_index, num_cols);
    std::string msg_id;
    std::string non_finite_type;
    if (std::isnan(array[flat_index])) {
        msg_id = "AMICI:NaN";
        non_finite_type = "NaN";
    } else if (std::isinf(array[flat_index])) {
        msg_id = "AMICI:Inf";
        non_finite_type = "Inf";
    }
    std::string row_id = std::to_string(row);
    std::string col_id = std::to_string(col);

    switch (model_quantity) {
    case ModelQuantity::sy:
    case ModelQuantity::ssigmay:
    case ModelQuantity::dydp:
    case ModelQuantity::dsigmaydp:
        if (hasObservableIds())
            row_id += " " + getObservableIds()[row];
        if (hasParameterIds())
            col_id += " " + getParameterIds()[plist(gsl::narrow<int>(col))];
        break;
    case ModelQuantity::dydx:
        if (hasObservableIds())
            row_id += " " + getObservableIds()[row];
        if (hasStateIds())
            col_id += " " + getStateIdsSolver()[col];
        break;
    case ModelQuantity::deltasx:
        if (hasStateIds())
            row_id += " " + getStateIdsSolver()[row];
        if (hasParameterIds())
            col_id += " " + getParameterIds()[plist(gsl::narrow<int>(col))];
        break;
    case ModelQuantity::dJydy:
    case ModelQuantity::dJydy_matlab:
    case ModelQuantity::dJydsigma:
        if (hasObservableIds())
            col_id += " " + getObservableIds()[col];
        break;
    case ModelQuantity::dJydx:
    case ModelQuantity::dJzdx:
    case ModelQuantity::dJrzdx:
    case ModelQuantity::dzdx:
    case ModelQuantity::drzdx:
        if (hasStateIds())
            col_id += " " + getStateIdsSolver()[col];
        break;
    case ModelQuantity::deltaqB:
    case ModelQuantity::sz:
    case ModelQuantity::dzdp:
    case ModelQuantity::drzdp:
    case ModelQuantity::dsigmazdp:
        if (hasParameterIds())
            col_id += " " + getParameterIds()[plist(gsl::narrow<int>(col))];
        break;
    case ModelQuantity::dsigmaydy:
        if (hasObservableIds()) {
            auto obs_ids = getObservableIds();
            row_id += " " + obs_ids[row];
            col_id += " " + obs_ids[col];
        }
        break;
    default:
        break;
    }

    std::string model_quantity_str;
    try {
        model_quantity_str = model_quantity_to_str.at(model_quantity);
    } catch (std::out_of_range const&) {
        // Missing model quantity string - terminate if this is a debug build,
        // but show the quantity number if non-debug.
        gsl_ExpectsDebug(false);
        model_quantity_str = std::to_string(static_cast<int>(model_quantity));
    }

    if (logger) {
        auto t_msg = std::isfinite(t)
                         ? std::string(" at t=" + std::to_string(t) + " ")
                         : std::string();

        logger->log(
            LogSeverity::warning, msg_id,
            "AMICI encountered a %s value for %s[%i] (%s, %s)%s",
            non_finite_type.c_str(), model_quantity_str.c_str(),
            gsl::narrow<int>(flat_index), row_id.c_str(), col_id.c_str(),
            t_msg.c_str()
        );
    }

    // check upstream
    checkFinite(state_.fixedParameters, ModelQuantity::k, t);
    checkFinite(state_.unscaledParameters, ModelQuantity::p, t);
    checkFinite(derived_state_.w_, ModelQuantity::w, t);

    return AMICI_RECOVERABLE_ERROR;
}

int Model::checkFinite(
    SUNMatrix m, ModelQuantity model_quantity, realtype t
) const {
    // check flat array, to see if there are any issues
    // (faster, in particular for sparse arrays)
    auto m_flat = gsl::make_span(m);
    auto it = std::ranges::find_if(m_flat, [](realtype x) {
        return !std::isfinite(x);
    });
    if (it == m_flat.end()) {
        return AMICI_SUCCESS;
    }

    // there is some issue - produce a meaningful message
    auto flat_index = it - m_flat.begin();
    sunindextype row, col;
    std::tie(row, col) = unravel_index(flat_index, m);
    std::string msg_id;
    std::string non_finite_type;
    if (std::isnan(m_flat[flat_index])) {
        msg_id = "AMICI:NaN";
        non_finite_type = "NaN";
    } else if (std::isinf(m_flat[flat_index])) {
        msg_id = "AMICI:Inf";
        non_finite_type = "Inf";
    } else {
        throw std::runtime_error(
            "Value is not finite, but neither infinite nor NaN."
        );
    }
    std::string row_id = std::to_string(row);
    std::string col_id = std::to_string(col);

    switch (model_quantity) {
    case ModelQuantity::J:
    case ModelQuantity::JB:
        if (hasStateIds()) {
            auto state_ids = getStateIdsSolver();
            row_id += " " + state_ids[row];
            col_id += " " + state_ids[col];
        }
        break;
    case ModelQuantity::dwdx:
        if (hasExpressionIds())
            row_id += " " + getExpressionIds()[row];
        if (hasStateIds())
            col_id += " " + getStateIdsSolver()[col];
        break;
    case ModelQuantity::dwdw:
        if (hasExpressionIds()) {
            auto expr_ids = getExpressionIds();
            row_id += " " + expr_ids[row];
            col_id += " " + expr_ids[col];
        }
        break;
    case ModelQuantity::dwdp:
        if (hasExpressionIds())
            row_id += " " + getExpressionIds()[row];
        if (hasParameterIds())
            col_id += " " + getParameterIds()[col];
        break;
    default:
        break;
    }

    std::string model_quantity_str;
    try {
        model_quantity_str = model_quantity_to_str.at(model_quantity);
    } catch (std::out_of_range const&) {
        // Missing model quantity string - terminate if this is a debug build,
        // but show the quantity number if non-debug.
        gsl_ExpectsDebug(false);
        model_quantity_str = std::to_string(static_cast<int>(model_quantity));
    }

    if (logger)
        logger->log(
            LogSeverity::warning, msg_id,
            "AMICI encountered a %s value for %s[%i] (%s, %s) at t=%g",
            non_finite_type.c_str(), model_quantity_str.c_str(),
            gsl::narrow<int>(flat_index), row_id.c_str(), col_id.c_str(), t
        );

    // check upstream
    checkFinite(state_.fixedParameters, ModelQuantity::k, t);
    checkFinite(state_.unscaledParameters, ModelQuantity::p, t);
    checkFinite(derived_state_.w_, ModelQuantity::w, t);

    return AMICI_RECOVERABLE_ERROR;
}

void Model::setAlwaysCheckFinite(bool alwaysCheck) {
    always_check_finite_ = alwaysCheck;
}

bool Model::getAlwaysCheckFinite() const { return always_check_finite_; }

void Model::fx0(realtype t, AmiVector& x) {
    std::ranges::fill(derived_state_.x_rdata_, 0.0);
    /* this function  also computes initial total abundances */
    fx0(derived_state_.x_rdata_.data(), t, state_.unscaledParameters.data(),
        state_.fixedParameters.data());
    fx_solver(x.data(), derived_state_.x_rdata_.data());
    ftotal_cl(
        state_.total_cl.data(), derived_state_.x_rdata_.data(),
        state_.unscaledParameters.data(), state_.fixedParameters.data()
    );

    checkFinite(derived_state_.x_rdata_, ModelQuantity::x0_rdata, t);
}

void Model::fx0_fixedParameters(realtype t, AmiVector& x) {
    if (!getReinitializeFixedParameterInitialStates())
        return;

    /* we transform to the unreduced states x_rdata and then apply
     x0_fixedparameters to (i) enable updates to states that were removed from
     conservation laws and (ii) be able to correctly compute total abundances
     after updating the state variables */
    fx_rdata(
        derived_state_.x_rdata_.data(), computeX_pos(x), state_.total_cl.data(),
        state_.unscaledParameters.data(), state_.fixedParameters.data()
    );
    fx0_fixedParameters(
        derived_state_.x_rdata_.data(), t, state_.unscaledParameters.data(),
        state_.fixedParameters.data(),
        simulation_parameters_.reinitialization_state_idxs_sim
    );
    fx_solver(x.data(), derived_state_.x_rdata_.data());
    /* update total abundances */
    ftotal_cl(
        state_.total_cl.data(), derived_state_.x_rdata_.data(),
        state_.unscaledParameters.data(), state_.fixedParameters.data()
    );
}

void Model::fsx0(realtype t, AmiVectorArray& sx, AmiVector const& x) {
    /* this function  also computes initial total abundance sensitivities */
    realtype* stcl = nullptr;
    for (int ip = 0; ip < nplist(); ip++) {
        if (ncl() > 0)
            stcl = &state_.stotal_cl.at(plist(ip) * ncl());
        std::ranges::fill(derived_state_.sx_rdata_, 0.0);
        fsx0(
            derived_state_.sx_rdata_.data(), t, computeX_pos(x),
            state_.unscaledParameters.data(), state_.fixedParameters.data(),
            plist(ip)
        );
        fsx_solver(sx.data(ip), derived_state_.sx_rdata_.data());
        fstotal_cl(
            stcl, derived_state_.sx_rdata_.data(), plist(ip),
            derived_state_.x_rdata_.data(), state_.unscaledParameters.data(),
            state_.fixedParameters.data(), state_.total_cl.data()
        );
    }
}

void Model::fsx0_fixedParameters(
    realtype t, AmiVectorArray& sx, AmiVector const& x
) {
    if (!getReinitializeFixedParameterInitialStates())
        return;
    realtype* stcl = nullptr;
    for (int ip = 0; ip < nplist(); ip++) {
        if (ncl() > 0)
            stcl = &state_.stotal_cl.at(plist(ip) * ncl());
        fsx_rdata(
            derived_state_.sx_rdata_.data(), sx.data(ip), stcl,
            state_.unscaledParameters.data(), state_.fixedParameters.data(),
            x.data(), state_.total_cl.data(), plist(ip)
        );
        fsx0_fixedParameters(
            derived_state_.sx_rdata_.data(), t, computeX_pos(x),
            state_.unscaledParameters.data(), state_.fixedParameters.data(),
            plist(ip), simulation_parameters_.reinitialization_state_idxs_sim
        );
        fsx_solver(sx.data(ip), derived_state_.sx_rdata_.data());
        fstotal_cl(
            stcl, derived_state_.sx_rdata_.data(), plist(ip),
            derived_state_.x_rdata_.data(), state_.unscaledParameters.data(),
            state_.fixedParameters.data(), state_.total_cl.data()
        );
    }
}

void Model::fsdx0() {}

void Model::fx_rdata(gsl::span<realtype> x_rdata, AmiVector const& x) {
    fx_rdata(
        x_rdata.data(), computeX_pos(x), state_.total_cl.data(),
        state_.unscaledParameters.data(), state_.fixedParameters.data()
    );
    if (always_check_finite_)
        checkFinite(
            x_rdata, ModelQuantity::x_rdata,
            std::numeric_limits<realtype>::quiet_NaN()
        );
}

void Model::fsx_rdata(
    gsl::span<realtype> sx_rdata, AmiVectorArray const& sx,
    AmiVector const& x_solver
) {
    realtype* stcl = nullptr;
    for (int ip = 0; ip < nplist(); ip++) {
        if (ncl() > 0)
            stcl = &state_.stotal_cl.at(plist(ip) * ncl());
        fsx_rdata(
            &sx_rdata[ip * nx_rdata], sx.data(ip), stcl,
            state_.unscaledParameters.data(), state_.fixedParameters.data(),
            x_solver.data(), state_.total_cl.data(), plist(ip)
        );
    }
}

void Model::writeSliceEvent(
    gsl::span<realtype const> slice, gsl::span<realtype> buffer, int const ie
) {
    checkBufferSize(buffer, slice.size());
    checkBufferSize(buffer, z2event_.size());
    for (unsigned izt = 0; izt < z2event_.size(); ++izt)
        if (z2event_.at(izt) - 1 == ie)
            buffer[izt] = slice[izt];
}

void Model::writeSensitivitySliceEvent(
    gsl::span<realtype const> slice, gsl::span<realtype> buffer, int const ie
) {
    checkBufferSize(buffer, slice.size());
    checkBufferSize(buffer, z2event_.size() * nplist());
    for (int ip = 0; ip < nplist(); ++ip)
        for (unsigned izt = 0; izt < z2event_.size(); ++izt)
            if (z2event_.at(izt) - 1 == ie)
                buffer[ip * nztrue + izt] = slice[ip * nztrue + izt];
}

void Model::writeLLHSensitivitySlice(
    std::vector<realtype> const& dLLhdp, std::vector<realtype>& sllh,
    std::vector<realtype>& s2llh
) {
    checkLLHBufferSize(sllh, s2llh);

    amici_daxpy(nplist(), -1.0, dLLhdp.data(), nJ, sllh.data(), 1);
    for (int iJ = 1; iJ < nJ; ++iJ)
        amici_daxpy(
            nplist(), -1.0, &dLLhdp.at(iJ), nJ, &s2llh.at(iJ - 1), nJ - 1
        );
}

void Model::checkLLHBufferSize(
    std::vector<realtype> const& sllh, std::vector<realtype> const& s2llh
) const {
    if (sllh.size() != gsl::narrow<unsigned>(nplist()))
        throw AmiException(
            "Incorrect sllh buffer size! Was %u, expected %i.", sllh.size(),
            nplist()
        );

    if (s2llh.size() != gsl::narrow<unsigned>((nJ - 1) * nplist()))
        throw AmiException(
            "Incorrect s2llh buffer size! Was %u, expected %i.", s2llh.size(),
            (nJ - 1) * nplist()
        );
}

void Model::initializeVectors() {
    sx0data_.clear();
    if (!pythonGenerated)
        derived_state_.dxdotdp
            = AmiVectorArray(nx_solver, nplist(), derived_state_.sunctx_);
}

void Model::fy(realtype const t, AmiVector const& x) {
    if (!ny)
        return;

    auto x_pos = computeX_pos(x);

    derived_state_.y_.assign(ny, 0.0);

    fw(t, x_pos, false);
    fy(derived_state_.y_.data(), t, x_pos, state_.unscaledParameters.data(),
       state_.fixedParameters.data(), state_.h.data(),
       derived_state_.w_.data());

    if (always_check_finite_) {
        checkFinite(
            gsl::make_span(derived_state_.y_.data(), ny), ModelQuantity::y, t
        );
    }
}

void Model::fdydp(realtype const t, AmiVector const& x) {
    if (!ny)
        return;

    auto x_pos = computeX_pos(x);

    derived_state_.dydp_.assign(ny * nplist(), 0.0);
    fw(t, x_pos, false);
    fdwdp(t, x_pos, false);

    /* get dydp slice (ny) for current time and parameter */
    for (int ip = 0; ip < nplist(); ip++)
        if (pythonGenerated) {
            fdydp(
                &derived_state_.dydp_.at(ip * ny), t, x_pos,
                state_.unscaledParameters.data(), state_.fixedParameters.data(),
                state_.h.data(), plist(ip), derived_state_.w_.data(),
                state_.total_cl.data(), state_.stotal_cl.data(),
                derived_state_.spl_.data(), derived_state_.sspl_.data()
            );
        } else {
            fdydp(
                &derived_state_.dydp_.at(ip * ny), t, x_pos,
                state_.unscaledParameters.data(), state_.fixedParameters.data(),
                state_.h.data(), plist(ip), derived_state_.w_.data(),
                derived_state_.dwdp_.data()
            );
        }

    if (always_check_finite_) {
        checkFinite(derived_state_.dydp_, ModelQuantity::dydp, nplist());
    }
}

void Model::fdydx(realtype const t, AmiVector const& x) {
    if (!ny)
        return;

    auto x_pos = computeX_pos(x);

    derived_state_.dydx_.assign(ny * nx_solver, 0.0);

    fw(t, x_pos, false);
    fdwdx(t, x_pos, false);
    fdydx(
        derived_state_.dydx_.data(), t, x_pos, state_.unscaledParameters.data(),
        state_.fixedParameters.data(), state_.h.data(),
        derived_state_.w_.data(), derived_state_.dwdx_.data()
    );

    if (always_check_finite_) {
        checkFinite(derived_state_.dydx_, ModelQuantity::dydx, ny);
    }
}

void Model::fsigmay(int const it, ExpData const* edata) {
    if (!ny)
        return;

    derived_state_.sigmay_.assign(ny, 0.0);

    fsigmay(
        derived_state_.sigmay_.data(), getTimepoint(it),
        state_.unscaledParameters.data(), state_.fixedParameters.data(),
        derived_state_.y_.data()
    );

    if (edata) {
        auto sigmay_edata = edata->getObservedDataStdDevPtr(it);
        /* extract the value for the standard deviation from ExpData,
         * if the data value is NaN, use the parameter value */
        for (int iytrue = 0; iytrue < nytrue; iytrue++) {
            if (edata->isSetObservedDataStdDev(it, iytrue))
                derived_state_.sigmay_.at(iytrue) = sigmay_edata[iytrue];

            /* TODO: when moving second order code to cpp, verify
             * that this is actually what we want
             */
            for (int iJ = 1; iJ < nJ; iJ++)
                derived_state_.sigmay_.at(iytrue + iJ * nytrue) = 0;

            if (edata->isSetObservedData(it, iytrue))
                checkSigmaPositivity(
                    derived_state_.sigmay_.at(iytrue), "sigmay"
                );
        }
    }
}

void Model::fdsigmaydp(int const it, ExpData const* edata) {
    if (!ny)
        return;

    derived_state_.dsigmaydp_.assign(ny * nplist(), 0.0);

    for (int ip = 0; ip < nplist(); ip++)
        // get dsigmaydp slice (ny) for current timepoint and parameter
        fdsigmaydp(
            &derived_state_.dsigmaydp_.at(ip * ny), getTimepoint(it),
            state_.unscaledParameters.data(), state_.fixedParameters.data(),
            derived_state_.y_.data(), plist(ip)
        );

    // sigmas in edata override model-sigma -> for those sigmas, set dsigmaydp
    // to zero
    if (edata) {
        for (int iy = 0; iy < nytrue; iy++) {
            if (!edata->isSetObservedDataStdDev(it, iy))
                continue;
            for (int ip = 0; ip < nplist(); ip++) {
                derived_state_.dsigmaydp_.at(ip * ny + iy) = 0.0;
            }
        }
    }

    if (always_check_finite_) {
        checkFinite(
            derived_state_.dsigmaydp_, ModelQuantity::dsigmaydp, nplist()
        );
    }
}

void Model::fdsigmaydy(int const it, ExpData const* edata) {
    if (!ny)
        return;

    derived_state_.dsigmaydy_.assign(ny * ny, 0.0);

    // get dsigmaydy slice (ny) for current timepoint
    fdsigmaydy(
        derived_state_.dsigmaydy_.data(), getTimepoint(it),
        state_.unscaledParameters.data(), state_.fixedParameters.data(),
        derived_state_.y_.data()
    );

    // sigmas in edata override model-sigma -> for those sigmas, set dsigmaydy
    // to zero
    if (edata) {
        for (int isigmay = 0; isigmay < nytrue; ++isigmay) {
            if (!edata->isSetObservedDataStdDev(it, isigmay))
                continue;
            for (int iy = 0; iy < nytrue; ++iy) {
                derived_state_.dsigmaydy_.at(isigmay * ny + iy) = 0.0;
            }
        }
    }

    if (always_check_finite_) {
        checkFinite(derived_state_.dsigmaydy_, ModelQuantity::dsigmaydy, ny);
    }
}

void Model::fdJydy(int const it, AmiVector const& x, ExpData const& edata) {
    if (!ny)
        return;

    fy(edata.getTimepoint(it), x);
    fsigmay(it, &edata);

    if (pythonGenerated) {
        fdJydsigma(it, x, edata);
        fdsigmaydy(it, &edata);

        setNaNtoZero(derived_state_.dJydsigma_);
        setNaNtoZero(derived_state_.dsigmaydy_);
        for (int iyt = 0; iyt < nytrue; iyt++) {
            if (!derived_state_.dJydy_.at(iyt).capacity())
                continue;
            derived_state_.dJydy_.at(iyt).zero();
            fdJydy_colptrs(derived_state_.dJydy_.at(iyt), iyt);
            fdJydy_rowvals(derived_state_.dJydy_.at(iyt), iyt);

            if (!edata.isSetObservedData(it, iyt))
                continue;

            // get dJydy slice (ny) for current timepoint and observable
            fdJydy(
                derived_state_.dJydy_.at(iyt).data(), iyt,
                state_.unscaledParameters.data(), state_.fixedParameters.data(),
                derived_state_.y_.data(), derived_state_.sigmay_.data(),
                edata.getObservedDataPtr(it)
            );

            // dJydy += dJydsigma * dsigmaydy
            // C(nJ,ny)  A(nJ,ny)  * B(ny,ny)
            // sparse    dense       dense
            derived_state_.dJydy_dense_.zero();
            amici_dgemm(
                BLASLayout::colMajor, BLASTranspose::noTrans,
                BLASTranspose::noTrans, nJ, ny, ny, 1.0,
                &derived_state_.dJydsigma_.at(iyt * nJ * ny), nJ,
                derived_state_.dsigmaydy_.data(), ny, 1.0,
                derived_state_.dJydy_dense_.data(), nJ
            );

            auto tmp_sparse
                = SUNMatrixWrapper(derived_state_.dJydy_dense_, 0.0, CSC_MAT);
            auto ret = SUNMatScaleAdd(
                1.0, derived_state_.dJydy_.at(iyt), tmp_sparse
            );
            if (ret != SUN_SUCCESS) {
                throw AmiException(
                    "SUNMatScaleAdd failed with status %d in %s", ret, __func__
                );
            }
            derived_state_.dJydy_.at(iyt).refresh();

            if (always_check_finite_) {
                checkFinite(
                    gsl::make_span(derived_state_.dJydy_.at(iyt).get()),
                    ModelQuantity::dJydy, ny
                );
            }
        }
    } else {
        std::ranges::fill(derived_state_.dJydy_matlab_, 0.0);
        for (int iyt = 0; iyt < nytrue; iyt++) {
            if (!edata.isSetObservedData(it, iyt))
                continue;
            fdJydy(
                &derived_state_.dJydy_matlab_.at(iyt * ny * nJ), iyt,
                state_.unscaledParameters.data(), state_.fixedParameters.data(),
                derived_state_.y_.data(), derived_state_.sigmay_.data(),
                edata.getObservedDataPtr(it)
            );
            if (always_check_finite_) {
                // get dJydy slice (ny) for current timepoint and observable
                checkFinite(
                    gsl::span<realtype>(
                        &derived_state_.dJydy_matlab_[iyt * ny * nJ], ny * nJ
                    ),
                    ModelQuantity::dJydy, ny
                );
            }
        }
    }
}

void Model::fdJydsigma(int const it, AmiVector const& x, ExpData const& edata) {
    if (!ny)
        return;

    derived_state_.dJydsigma_.assign(nytrue * ny * nJ, 0.0);

    fy(edata.getTimepoint(it), x);
    fsigmay(it, &edata);

    for (int iyt = 0; iyt < nytrue; iyt++) {
        if (edata.isSetObservedData(it, iyt)) {
            // get dJydsigma slice (ny) for current timepoint and observable
            fdJydsigma(
                &derived_state_.dJydsigma_.at(iyt * ny * nJ), iyt,
                state_.unscaledParameters.data(), state_.fixedParameters.data(),
                derived_state_.y_.data(), derived_state_.sigmay_.data(),
                edata.getObservedDataPtr(it)
            );
            if (always_check_finite_) {
                checkFinite(
                    gsl::span<realtype>(
                        &derived_state_.dJydsigma_.at(iyt * ny * nJ), ny * nJ
                    ),
                    ModelQuantity::dJydsigma, ny
                );
            }
        }
    }
}

void Model::fdJydp(int const it, AmiVector const& x, ExpData const& edata) {
    // dJydy         nJ, nytrue x ny
    // dydp          nplist * ny
    // dJydp         nplist x nJ
    if (!ny)
        return;

    derived_state_.dJydp_.assign(nJ * nplist(), 0.0);

    fdJydy(it, x, edata);
    fdydp(edata.getTimepoint(it), x);

    fdJydsigma(it, x, edata);
    fdsigmaydp(it, &edata);

    setNaNtoZero(derived_state_.dJydsigma_);
    setNaNtoZero(derived_state_.dsigmaydp_);
    for (int iyt = 0; iyt < nytrue; ++iyt) {
        if (!edata.isSetObservedData(it, iyt))
            continue;

        if (pythonGenerated) {
            // dJydp = 1.0 * dJydp +  1.0 * dJydy * dydp
            for (int iplist = 0; iplist < nplist(); ++iplist) {
                derived_state_.dJydy_.at(iyt).multiply(
                    gsl::span<realtype>(
                        &derived_state_.dJydp_.at(iplist * nJ), nJ
                    ),
                    gsl::span<realtype const>(
                        &derived_state_.dydp_.at(iplist * ny), ny
                    )
                );
            }
        } else {
            amici_dgemm(
                BLASLayout::colMajor, BLASTranspose::noTrans,
                BLASTranspose::noTrans, nJ, nplist(), ny, 1.0,
                &derived_state_.dJydy_matlab_.at(iyt * nJ * ny), nJ,
                derived_state_.dydp_.data(), ny, 1.0,
                derived_state_.dJydp_.data(), nJ
            );
        }
        // dJydp = 1.0 * dJydp +  1.0 * dJydsigma * dsigmaydp
        amici_dgemm(
            BLASLayout::colMajor, BLASTranspose::noTrans,
            BLASTranspose::noTrans, nJ, nplist(), ny, 1.0,
            &derived_state_.dJydsigma_.at(iyt * nJ * ny), nJ,
            derived_state_.dsigmaydp_.data(), ny, 1.0,
            derived_state_.dJydp_.data(), nJ
        );
    }
}

void Model::fdJydx(int const it, AmiVector const& x, ExpData const& edata) {
    if (!ny)
        return;

    derived_state_.dJydx_.assign(nJ * nx_solver, 0.0);

    fdydx(edata.getTimepoint(it), x);
    fdJydy(it, x, edata);

    // dJydy: nJ, ny x nytrue
    // dydx :     ny x nx_solver
    // dJydx:     nJ x nx_solver x nt
    for (int iyt = 0; iyt < nytrue; ++iyt) {
        if (!edata.isSetObservedData(it, iyt))
            continue;
        // dJydy A[nyt,nJ,ny] * dydx B[ny,nx_solver] = dJydx C[it,nJ,nx_solver]
        //         slice                                       slice
        //          M  K            K  N                       M  N
        //           lda             ldb                        ldc

        if (pythonGenerated) {
            for (int ix = 0; ix < nx_solver; ++ix) {
                derived_state_.dJydy_.at(iyt).multiply(
                    gsl::span<realtype>(&derived_state_.dJydx_.at(ix * nJ), nJ),
                    gsl::span<realtype const>(
                        &derived_state_.dydx_.at(ix * ny), ny
                    )
                );
            }
        } else {
            amici_dgemm(
                BLASLayout::colMajor, BLASTranspose::noTrans,
                BLASTranspose::noTrans, nJ, nx_solver, ny, 1.0,
                &derived_state_.dJydy_matlab_.at(iyt * ny * nJ), nJ,
                derived_state_.dydx_.data(), ny, 1.0,
                derived_state_.dJydx_.data(), nJ
            );
        }
    }

    if (always_check_finite_) {
        checkFinite(derived_state_.dJydx_, ModelQuantity::dJydx, nx_solver);
    }
}

void Model::fz(int const ie, realtype const t, AmiVector const& x) {

    derived_state_.z_.assign(nz, 0.0);

    fz(derived_state_.z_.data(), ie, t, computeX_pos(x),
       state_.unscaledParameters.data(), state_.fixedParameters.data(),
       state_.h.data());
}

void Model::fdzdp(int const ie, realtype const t, AmiVector const& x) {
    if (!nz)
        return;

    derived_state_.dzdp_.assign(nz * nplist(), 0.0);

    for (int ip = 0; ip < nplist(); ip++) {
        fdzdp(
            derived_state_.dzdp_.data(), ie, t, computeX_pos(x),
            state_.unscaledParameters.data(), state_.fixedParameters.data(),
            state_.h.data(), plist(ip)
        );
    }

    if (always_check_finite_) {
        checkFinite(derived_state_.dzdp_, ModelQuantity::dzdp, nplist());
    }
}

void Model::fdzdx(int const ie, realtype const t, AmiVector const& x) {
    if (!nz)
        return;

    derived_state_.dzdx_.assign(nz * nx_solver, 0.0);

    fdzdx(
        derived_state_.dzdx_.data(), ie, t, computeX_pos(x),
        state_.unscaledParameters.data(), state_.fixedParameters.data(),
        state_.h.data()
    );

    if (always_check_finite_) {
        checkFinite(derived_state_.dzdx_, ModelQuantity::dzdx, nx_solver);
    }
}

void Model::frz(int const ie, realtype const t, AmiVector const& x) {

    derived_state_.rz_.assign(nz, 0.0);

    frz(derived_state_.rz_.data(), ie, t, computeX_pos(x),
        state_.unscaledParameters.data(), state_.fixedParameters.data(),
        state_.h.data());
}

void Model::fdrzdp(int const ie, realtype const t, AmiVector const& x) {
    if (!nz)
        return;

    derived_state_.drzdp_.assign(nz * nplist(), 0.0);

    for (int ip = 0; ip < nplist(); ip++) {
        fdrzdp(
            derived_state_.drzdp_.data(), ie, t, computeX_pos(x),
            state_.unscaledParameters.data(), state_.fixedParameters.data(),
            state_.h.data(), plist(ip)
        );
    }

    if (always_check_finite_) {
        checkFinite(derived_state_.drzdp_, ModelQuantity::drzdp, nplist());
    }
}

void Model::fdrzdx(int const ie, realtype const t, AmiVector const& x) {
    if (!nz)
        return;

    derived_state_.drzdx_.assign(nz * nx_solver, 0.0);

    fdrzdx(
        derived_state_.drzdx_.data(), ie, t, computeX_pos(x),
        state_.unscaledParameters.data(), state_.fixedParameters.data(),
        state_.h.data()
    );

    if (always_check_finite_) {
        checkFinite(derived_state_.drzdx_, ModelQuantity::drzdx, nx_solver);
    }
}

void Model::fsigmaz(
    int const ie, int const nroots, realtype const t, ExpData const* edata
) {
    if (!nz)
        return;

    derived_state_.sigmaz_.assign(nz, 0.0);
    fsigmaz(
        derived_state_.sigmaz_.data(), t, state_.unscaledParameters.data(),
        state_.fixedParameters.data()
    );

    if (edata) {
        for (int iztrue = 0; iztrue < nztrue; iztrue++) {
            if (z2event_.at(iztrue) - 1 == ie) {
                if (edata->isSetObservedEventsStdDev(nroots, iztrue)) {
                    auto sigmaz_edata
                        = edata->getObservedEventsStdDevPtr(nroots);
                    derived_state_.sigmaz_.at(iztrue) = sigmaz_edata[iztrue];
                }

                /* TODO: when moving second order code to cpp, verify
                 * that this is actually what we want
                 */
                for (int iJ = 1; iJ < nJ; iJ++)
                    derived_state_.sigmaz_.at(iztrue + iJ * nztrue) = 0;

                if (edata->isSetObservedEvents(nroots, iztrue))
                    checkSigmaPositivity(
                        derived_state_.sigmaz_.at(iztrue), "sigmaz"
                    );
            }
        }
    }
}

void Model::fdsigmazdp(
    int const ie, int const nroots, realtype const t, ExpData const* edata
) {
    if (!nz)
        return;

    derived_state_.dsigmazdp_.assign(nz * nplist(), 0.0);

    for (int ip = 0; ip < nplist(); ip++) {
        // get dsigmazdp slice (nz) for current event and parameter
        fdsigmazdp(
            &derived_state_.dsigmazdp_.at(ip * nz), t,
            state_.unscaledParameters.data(), state_.fixedParameters.data(),
            plist(ip)
        );
    }

    // sigmas in edata override model-sigma -> for those sigmas, set dsigmazdp
    // to zero
    if (edata) {
        for (int iz = 0; iz < nztrue; iz++) {
            if (z2event_.at(iz) - 1 == ie
                && !edata->isSetObservedEventsStdDev(nroots, iz)) {
                for (int ip = 0; ip < nplist(); ip++)
                    derived_state_.dsigmazdp_.at(iz + nz * ip) = 0;
            }
        }
    }

    if (always_check_finite_) {
        checkFinite(
            derived_state_.dsigmazdp_, ModelQuantity::dsigmazdp, nplist()
        );
    }
}

void Model::fdJzdz(
    int const ie, int const nroots, realtype const t, AmiVector const& x,
    ExpData const& edata
) {
    if (!nz)
        return;

    derived_state_.dJzdz_.assign(nztrue * nz * nJ, 0.0);

    fz(ie, t, x);
    fsigmaz(ie, nroots, t, &edata);

    for (int iztrue = 0; iztrue < nztrue; iztrue++) {
        if (edata.isSetObservedEvents(nroots, iztrue)) {
            fdJzdz(
                &derived_state_.dJzdz_.at(iztrue * nz * nJ), iztrue,
                state_.unscaledParameters.data(), state_.fixedParameters.data(),
                derived_state_.z_.data(), derived_state_.sigmaz_.data(),
                edata.getObservedEventsPtr(nroots)
            );
            if (always_check_finite_) {
                checkFinite(
                    gsl::span<realtype>(
                        &derived_state_.dJzdz_.at(iztrue * nz * nJ), nz * nJ
                    ),
                    ModelQuantity::dJzdz, nz
                );
            }
        }
    }
}

void Model::fdJzdsigma(
    int const ie, int const nroots, realtype const t, AmiVector const& x,
    ExpData const& edata
) {
    if (!nz)
        return;

    derived_state_.dJzdsigma_.assign(nztrue * nz * nJ, 0.0);

    fz(ie, t, x);
    fsigmaz(ie, nroots, t, &edata);

    for (int iztrue = 0; iztrue < nztrue; iztrue++) {
        if (edata.isSetObservedEvents(nroots, iztrue)) {
            fdJzdsigma(
                &derived_state_.dJzdsigma_.at(iztrue * nz * nJ), iztrue,
                state_.unscaledParameters.data(), state_.fixedParameters.data(),
                derived_state_.z_.data(), derived_state_.sigmaz_.data(),
                edata.getObservedEventsPtr(nroots)
            );
            if (always_check_finite_) {
                checkFinite(
                    gsl::span<realtype>(
                        &derived_state_.dJzdsigma_.at(iztrue * nz * nJ), nz * nJ
                    ),
                    ModelQuantity::dJzdsigma, nz
                );
            }
        }
    }
}

void Model::fdJzdp(
    int const ie, int const nroots, realtype t, AmiVector const& x,
    ExpData const& edata
) {
    if (!nz)
        return;
    // dJzdz         nJ x nz x nztrue
    // dJzdsigma     nJ x nz x nztrue
    // dzdp          nz x nplist()
    // dJzdp         nJ x nplist()

    derived_state_.dJzdp_.assign(nJ * nplist(), 0.0);

    fdzdp(ie, t, x);
    fdsigmazdp(ie, nroots, t, &edata);
    fdJzdz(ie, nroots, t, x, edata);
    fdJrzdz(ie, nroots, t, x, edata);
    fdJzdsigma(ie, nroots, t, x, edata);
    fdJrzdsigma(ie, nroots, t, x, edata);

    setNaNtoZero(derived_state_.dzdp_);
    setNaNtoZero(derived_state_.dsigmazdp_);
    setNaNtoZero(derived_state_.dJzdz_);
    setNaNtoZero(derived_state_.dJrzdz_);
    setNaNtoZero(derived_state_.dJzdsigma_);
    setNaNtoZero(derived_state_.dJrzdsigma_);
    for (int izt = 0; izt < nztrue; ++izt) {
        if (!edata.isSetObservedEvents(nroots, izt))
            continue;

        if (t < edata.getTimepoint(edata.nt() - 1)) {
            // with z
            amici_dgemm(
                BLASLayout::colMajor, BLASTranspose::noTrans,
                BLASTranspose::noTrans, nJ, nplist(), nz, 1.0,
                &derived_state_.dJzdz_.at(izt * nz * nJ), nJ,
                derived_state_.dzdp_.data(), nz, 1.0,
                derived_state_.dJzdp_.data(), nJ
            );
        } else {
            // with rz
            amici_dgemm(
                BLASLayout::colMajor, BLASTranspose::noTrans,
                BLASTranspose::noTrans, nJ, nplist(), nz, 1.0,
                &derived_state_.dJrzdsigma_.at(izt * nz * nJ), nJ,
                derived_state_.dsigmazdp_.data(), nz, 1.0,
                derived_state_.dJzdp_.data(), nJ
            );

            amici_dgemm(
                BLASLayout::colMajor, BLASTranspose::noTrans,
                BLASTranspose::noTrans, nJ, nplist(), nz, 1.0,
                &derived_state_.dJrzdz_.at(izt * nz * nJ), nJ,
                derived_state_.dzdp_.data(), nz, 1.0,
                derived_state_.dJzdp_.data(), nJ
            );
        }

        amici_dgemm(
            BLASLayout::colMajor, BLASTranspose::noTrans,
            BLASTranspose::noTrans, nJ, nplist(), nz, 1.0,
            &derived_state_.dJzdsigma_.at(izt * nz * nJ), nJ,
            derived_state_.dsigmazdp_.data(), nz, 1.0,
            derived_state_.dJzdp_.data(), nJ
        );
    }
}

void Model::fdJzdx(
    int const ie, int const nroots, realtype const t, AmiVector const& x,
    ExpData const& edata
) {
    // dJzdz         nJ x nz        x nztrue
    // dzdx          nz x nx_solver
    // dJzdx         nJ x nx_solver x nmaxevent
    if (!nz)
        return;

    derived_state_.dJzdx_.assign(nJ * nx_solver, 0.0);

    fdJzdz(ie, nroots, t, x, edata);
    fdJrzdz(ie, nroots, t, x, edata);
    fdzdx(ie, t, x);
    fdrzdx(ie, t, x);

    setNaNtoZero(derived_state_.dJzdz_);
    setNaNtoZero(derived_state_.dJrzdz_);
    setNaNtoZero(derived_state_.dzdx_);
    setNaNtoZero(derived_state_.drzdx_);

    for (int izt = 0; izt < nztrue; ++izt) {
        if (!edata.isSetObservedEvents(nroots, izt))
            continue;

        if (t < edata.getTimepoint(edata.nt() - 1)) {
            // z
            amici_dgemm(
                BLASLayout::colMajor, BLASTranspose::noTrans,
                BLASTranspose::noTrans, nJ, nx_solver, nz, 1.0,
                &derived_state_.dJzdz_.at(izt * nz * nJ), nJ,
                derived_state_.dzdx_.data(), nz, 1.0,
                derived_state_.dJzdx_.data(), nJ
            );
        } else {
            // rz
            amici_dgemm(
                BLASLayout::colMajor, BLASTranspose::noTrans,
                BLASTranspose::noTrans, nJ, nx_solver, nz, 1.0,
                &derived_state_.dJrzdz_.at(izt * nz * nJ), nJ,
                derived_state_.drzdx_.data(), nz, 1.0,
                derived_state_.dJzdx_.data(), nJ
            );
        }
    }
}

void Model::fdJrzdz(
    int const ie, int const nroots, realtype const t, AmiVector const& x,
    ExpData const& edata
) {
    if (!nz)
        return;

    derived_state_.dJrzdz_.assign(nztrue * nz * nJ, 0.0);

    frz(ie, t, x);
    fsigmaz(ie, nroots, t, &edata);

    for (int iztrue = 0; iztrue < nztrue; iztrue++) {
        if (edata.isSetObservedEvents(nroots, iztrue)) {
            fdJrzdz(
                &derived_state_.dJrzdz_.at(iztrue * nz * nJ), iztrue,
                state_.unscaledParameters.data(), state_.fixedParameters.data(),
                derived_state_.rz_.data(), derived_state_.sigmaz_.data()
            );
            if (always_check_finite_) {
                checkFinite(
                    gsl::span<realtype>(
                        &derived_state_.dJrzdz_.at(iztrue * nz * nJ), nz * nJ
                    ),
                    ModelQuantity::dJrzdz, nz
                );
            }
        }
    }
}

void Model::fdJrzdsigma(
    int const ie, int const nroots, realtype const t, AmiVector const& x,
    ExpData const& edata
) {
    if (!nz)
        return;

    derived_state_.dJrzdsigma_.assign(nztrue * nz * nJ, 0.0);

    frz(ie, t, x);
    fsigmaz(ie, nroots, t, &edata);

    for (int iztrue = 0; iztrue < nztrue; iztrue++) {
        if (edata.isSetObservedEvents(nroots, iztrue)) {
            fdJrzdsigma(
                &derived_state_.dJrzdsigma_.at(iztrue * nz * nJ), iztrue,
                state_.unscaledParameters.data(), state_.fixedParameters.data(),
                derived_state_.rz_.data(), derived_state_.sigmaz_.data()
            );
            if (always_check_finite_) {
                checkFinite(
                    gsl::span<realtype>(
                        &derived_state_.dJrzdsigma_.at(iztrue * nz * nJ),
                        nz * nJ
                    ),
                    ModelQuantity::dJrzdsigma, nz
                );
            }
        }
    }
}

void Model::fspl(realtype const t) {
    for (int ispl = 0; ispl < nspl; ispl++)
        derived_state_.spl_[ispl] = splines_[ispl].get_value(t);
}

void Model::fsspl(realtype const t) {
    derived_state_.sspl_.zero();
    realtype* sspl_data = derived_state_.sspl_.data();
    for (int ip = 0; ip < nplist(); ip++) {
        for (int ispl = 0; ispl < nspl; ispl++)
            sspl_data[ispl + nspl * plist(ip)] = splines_[ispl].get_sensitivity(
                t, ip, derived_state_.spl_[ispl]
            );
    }
}

void Model::fw(realtype const t, realtype const* x, bool include_static) {
    if (include_static) {
        std::ranges::fill(derived_state_.w_, 0.0);
    }
    fspl(t);
    fw(derived_state_.w_.data(), t, x, state_.unscaledParameters.data(),
       state_.fixedParameters.data(), state_.h.data(), state_.total_cl.data(),
       derived_state_.spl_.data(), include_static);

    if (always_check_finite_) {
        checkFinite(derived_state_.w_, ModelQuantity::w, t);
    }
}

void Model::fdwdp(realtype const t, realtype const* x, bool include_static) {
    if (!nw)
        return;

    fw(t, x, include_static);
    derived_state_.dwdp_.zero();
    if (pythonGenerated) {
        if (!ndwdp)
            return;
        fsspl(t);
        fdwdw(t, x, include_static);
        if (include_static) {
            derived_state_.dwdp_hierarchical_.at(0).zero();
            fdwdp_colptrs(derived_state_.dwdp_hierarchical_.at(0));
            fdwdp_rowvals(derived_state_.dwdp_hierarchical_.at(0));
        }
        fdwdp(
            derived_state_.dwdp_hierarchical_.at(0).data(), t, x,
            state_.unscaledParameters.data(), state_.fixedParameters.data(),
            state_.h.data(), derived_state_.w_.data(), state_.total_cl.data(),
            state_.stotal_cl.data(), derived_state_.spl_.data(),
            derived_state_.sspl_.data(), include_static
        );

        for (int irecursion = 1; irecursion <= w_recursion_depth;
             irecursion++) {
            derived_state_.dwdw_.sparse_multiply(
                derived_state_.dwdp_hierarchical_.at(irecursion),
                derived_state_.dwdp_hierarchical_.at(irecursion - 1)
            );
        }
        derived_state_.dwdp_.sparse_sum(derived_state_.dwdp_hierarchical_);

    } else {
        if (!derived_state_.dwdp_.capacity())
            return;
        // matlab generated
        fdwdp(
            derived_state_.dwdp_.data(), t, x, state_.unscaledParameters.data(),
            state_.fixedParameters.data(), state_.h.data(),
            derived_state_.w_.data(), state_.total_cl.data(),
            state_.stotal_cl.data(), derived_state_.spl_.data(),
            derived_state_.sspl_.data()
        );
    }

    if (always_check_finite_) {
        checkFinite(derived_state_.dwdp_, ModelQuantity::dwdp, t);
    }
}

void Model::fdwdx(realtype const t, realtype const* x, bool include_static) {
    // NOTE: (at least) Model_{ODE,DAE}::fJSparse rely on `fw` and `fdwdw`
    //  being called from here. They need to be executed even if nx_solver==0.
    if (!nw)
        return;

    fw(t, x, include_static);

    derived_state_.dwdx_.zero();
    if (pythonGenerated) {
        fdwdw(t, x, include_static);

        auto&& dwdx_hierarchical_0 = derived_state_.dwdx_hierarchical_.at(0);
        if (!dwdx_hierarchical_0.data() || !dwdx_hierarchical_0.capacity())
            return;

        if (include_static) {
            dwdx_hierarchical_0.zero();
            fdwdx_colptrs(dwdx_hierarchical_0);
            fdwdx_rowvals(dwdx_hierarchical_0);
        }
        fdwdx(
            dwdx_hierarchical_0.data(), t, x, state_.unscaledParameters.data(),
            state_.fixedParameters.data(), state_.h.data(),
            derived_state_.w_.data(), state_.total_cl.data(),
            derived_state_.spl_.data(), include_static
        );

        for (int irecursion = 1; irecursion <= w_recursion_depth;
             irecursion++) {
            derived_state_.dwdw_.sparse_multiply(
                derived_state_.dwdx_hierarchical_.at(irecursion),
                derived_state_.dwdx_hierarchical_.at(irecursion - 1)
            );
        }
        derived_state_.dwdx_.sparse_sum(derived_state_.dwdx_hierarchical_);

    } else {
        if (!derived_state_.dwdx_.capacity())
            return;
        derived_state_.dwdx_.zero();
        fdwdx(
            derived_state_.dwdx_.data(), t, x, state_.unscaledParameters.data(),
            state_.fixedParameters.data(), state_.h.data(),
            derived_state_.w_.data(), state_.total_cl.data(),
            derived_state_.spl_.data()
        );
    }

    if (always_check_finite_) {
        checkFinite(derived_state_.dwdx_, ModelQuantity::dwdx, t);
    }
}

void Model::fdwdw(realtype const t, realtype const* x, bool include_static) {
    if (!ndwdw)
        return;

    if (include_static) {
        derived_state_.dwdw_.zero();
        fdwdw_colptrs(derived_state_.dwdw_);
        fdwdw_rowvals(derived_state_.dwdw_);
    }

    fdwdw(
        derived_state_.dwdw_.data(), t, x, state_.unscaledParameters.data(),
        state_.fixedParameters.data(), state_.h.data(),
        derived_state_.w_.data(), state_.total_cl.data(), include_static
    );

    if (always_check_finite_) {
        checkFinite(derived_state_.dwdw_, ModelQuantity::dwdw, t);
    }
}

void Model::fx_rdata(
    realtype* x_rdata, realtype const* x_solver, realtype const* /*tcl*/,
    realtype const* /*p*/, realtype const* /*k*/
) {
    if (nx_solver != nx_rdata)
        throw AmiException(
            "A model that has differing nx_solver and nx_rdata needs "
            "to implement its own fx_rdata"
        );
    std::copy_n(x_solver, nx_solver, x_rdata);
}

void Model::fsx_rdata(
    realtype* sx_rdata, realtype const* sx_solver, realtype const* stcl,
    realtype const* p, realtype const* k, realtype const* x_solver,
    realtype const* tcl, int const ip
) {
    if (nx_solver == nx_rdata) {
        std::copy_n(sx_solver, nx_solver, sx_rdata);
        return;
    }

    // sx_rdata = dx_rdata/dx_solver * sx_solver
    //             + dx_rdata/d_tcl * stcl + dxrdata/dp

    // 1) sx_rdata(nx_rdata, 1) = dx_rdatadp
    std::fill_n(sx_rdata, nx_rdata, 0.0);
    fdx_rdatadp(sx_rdata, x_solver, tcl, p, k, ip);

    // the following could be moved to the calling function, as it's independent
    //  of `ip`

    // 2) sx_rdata(nx_rdata, 1) +=
    //          dx_rdata/dx_solver(nx_rdata,nx_solver) * sx_solver(nx_solver, 1)
    derived_state_.dx_rdatadx_solver.zero();
    fdx_rdatadx_solver(
        derived_state_.dx_rdatadx_solver.data(), x_solver, tcl, p, k
    );
    fdx_rdatadx_solver_colptrs(derived_state_.dx_rdatadx_solver);
    fdx_rdatadx_solver_rowvals(derived_state_.dx_rdatadx_solver);
    derived_state_.dx_rdatadx_solver.multiply(
        gsl::make_span(sx_rdata, nx_rdata), gsl::make_span(sx_solver, nx_solver)
    );

    // 3) sx_rdata(nx_rdata, 1) += dx_rdata/d_tcl(nx_rdata,ntcl) * stcl
    derived_state_.dx_rdatadtcl.zero();
    fdx_rdatadtcl(derived_state_.dx_rdatadtcl.data(), x_solver, tcl, p, k);
    fdx_rdatadtcl_colptrs(derived_state_.dx_rdatadtcl);
    fdx_rdatadtcl_rowvals(derived_state_.dx_rdatadtcl);
    derived_state_.dx_rdatadtcl.multiply(
        gsl::make_span(sx_rdata, nx_rdata),
        gsl::make_span(stcl, (nx_rdata - nx_solver))
    );
}

void Model::fx_solver(realtype* x_solver, realtype const* x_rdata) {
    if (nx_solver != nx_rdata)
        throw AmiException(
            "A model that has differing nx_solver and nx_rdata needs "
            "to implement its own fx_solver"
        );
    std::copy_n(x_rdata, nx_rdata, x_solver);
}

void Model::fsx_solver(realtype* sx_solver, realtype const* sx_rdata) {
    /* for the moment we do not need an implementation of fsx_solver as
     * we can simply reuse fx_solver and replace states by their
     * sensitivities */
    fx_solver(sx_solver, sx_rdata);
}

void Model::ftotal_cl(
    realtype* /*total_cl*/, realtype const* /*x_rdata*/, realtype const* /*p*/,
    realtype const* /*k*/
) {
    if (nx_solver != nx_rdata)
        throw AmiException(
            "A model that has differing nx_solver and nx_rdata needs "
            "to implement its own ftotal_cl"
        );
}

void Model::fstotal_cl(
    realtype* stotal_cl, realtype const* sx_rdata, int const ip,
    realtype const* x_rdata, realtype const* p, realtype const* k,
    realtype const* tcl
) {
    if (nx_solver == nx_rdata)
        return;

    // stotal_cl(ncl,1) =
    //            dtotal_cl/dp(ncl,1)
    //          + dtotal_cl/dx_rdata(ncl,nx_rdata) * sx_rdata(nx_rdata,1)

    // 1) stotal_cl = dtotal_cl/dp
    std::fill_n(stotal_cl, ncl(), 0.0);
    fdtotal_cldp(stotal_cl, x_rdata, p, k, ip);

    // 2) stotal_cl += dtotal_cl/dx_rdata(ncl,nx_rdata) * sx_rdata(nx_rdata,1)
    derived_state_.dtotal_cldx_rdata.zero();
    fdtotal_cldx_rdata(
        derived_state_.dtotal_cldx_rdata.data(), x_rdata, p, k, tcl
    );
    fdtotal_cldx_rdata_colptrs(derived_state_.dtotal_cldx_rdata);
    fdtotal_cldx_rdata_rowvals(derived_state_.dtotal_cldx_rdata);
    derived_state_.dtotal_cldx_rdata.multiply(
        gsl::make_span(stotal_cl, ncl()), gsl::make_span(sx_rdata, nx_rdata)
    );
}

std::vector<double> Model::get_trigger_timepoints() const {
    std::vector<double> trigger_timepoints(
        state_independent_events_.size(), 0.0
    );
    // collect keys from state_independent_events_ which are the trigger
    // timepoints
    auto it = trigger_timepoints.begin();
    for (auto const& kv : state_independent_events_) {
        *(it++) = kv.first;
    }
    std::ranges::sort(trigger_timepoints);
    return trigger_timepoints;
}

void Model::set_steadystate_mask(std::vector<realtype> const& mask) {
    if (mask.empty()) {
        steadystate_mask_.clear();
        return;
    }

    if (gsl::narrow<int>(mask.size()) != nx_solver)
        throw AmiException(
            "Steadystate mask has wrong size: %d, expected %d",
            gsl::narrow<int>(mask.size()), nx_solver
        );

    steadystate_mask_ = mask;
}

const_N_Vector Model::computeX_pos(const_N_Vector x) {
    if (any_state_non_negative_) {
        for (int ix = 0; ix < derived_state_.x_pos_tmp_.getLength(); ++ix) {
            derived_state_.x_pos_tmp_.at(ix)
                = (state_is_non_negative_.at(ix) && NV_Ith_S(x, ix) < 0)
                      ? 0
                      : NV_Ith_S(x, ix);
        }
        return derived_state_.x_pos_tmp_.getNVector();
    }

    return x;
}

realtype const* Model::computeX_pos(AmiVector const& x) {
    if (any_state_non_negative_) {
        computeX_pos(x.getNVector());
        return derived_state_.x_pos_tmp_.data();
    }
    return x.data();
}

void Model::setReinitializationStateIdxs(std::vector<int> const& idxs) {
    for (auto idx : idxs) {
        if (idx < 0 || idx >= nx_rdata)
            throw AmiException("Invalid state index given: %d", idx);
    }

    simulation_parameters_.reinitialization_state_idxs_sim = idxs;
}

std::vector<int> const& Model::getReinitializationStateIdxs() const {
    return simulation_parameters_.reinitialization_state_idxs_sim;
}

AmiVectorArray const& Model::get_dxdotdp() const {
    assert(!pythonGenerated);
    return derived_state_.dxdotdp;
}

SUNMatrixWrapper const& Model::get_dxdotdp_full() const {
    assert(pythonGenerated);
    return derived_state_.dxdotdp_full;
}

} // namespace amici<|MERGE_RESOLUTION|>--- conflicted
+++ resolved
@@ -1527,13 +1527,8 @@
 
 void Model::addAdjointQuadratureEventUpdate(
     AmiVector& xQB, int const ie, realtype const t, AmiVector const& x,
-<<<<<<< HEAD
     AmiVector const& xB, AmiVector const& xdot, AmiVector const& xdot_old,
     AmiVector const& x_old, AmiVector const& xBdot
-
-=======
-    AmiVector const& xB, AmiVector const& xdot, AmiVector const& xdot_old
->>>>>>> 77d4e9d7
 ) {
     for (int ip = 0; ip < nplist(); ip++) {
         derived_state_.deltaqB_.assign(nJ, 0.0);
