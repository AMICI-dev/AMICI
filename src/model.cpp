#include <amici/amici.h>
#include <amici/cblas.h>
#include <amici/exception.h>
#include <amici/misc.h>
#include <amici/model.h>
#include <amici/symbolic_functions.h>

#include <algorithm>
#include <cassert>
#include <cmath>
#include <cstring>
#include <numeric>
#include <regex>
#include <utility>

namespace amici {

/**
 * @brief Maps ModelQuantity items to their string value
 */
std::map<ModelQuantity, std::string> const model_quantity_to_str{
    {ModelQuantity::J, "J"},
    {ModelQuantity::JB, "JB"},
    {ModelQuantity::Jv, "Jv"},
    {ModelQuantity::JvB, "JvB"},
    {ModelQuantity::JDiag, "JDiag"},
    {ModelQuantity::sx, "sx"},
    {ModelQuantity::sy, "sy"},
    {ModelQuantity::sz, "sz"},
    {ModelQuantity::srz, "srz"},
    {ModelQuantity::ssigmay, "ssigmay"},
    {ModelQuantity::ssigmaz, "ssigmaz"},
    {ModelQuantity::xdot, "xdot"},
    {ModelQuantity::sxdot, "sxdot"},
    {ModelQuantity::xBdot, "xBdot"},
    {ModelQuantity::x0, "x0"},
    {ModelQuantity::x0_rdata, "x0_rdata"},
    {ModelQuantity::x, "x"},
    {ModelQuantity::x_rdata, "x_rdata"},
    {ModelQuantity::dwdw, "dwdw"},
    {ModelQuantity::dwdx, "dwdx"},
    {ModelQuantity::dwdp, "dwdp"},
    {ModelQuantity::y, "y"},
    {ModelQuantity::dydp, "dydp"},
    {ModelQuantity::dydx, "dydx"},
    {ModelQuantity::w, "w"},
    {ModelQuantity::root, "root"},
    {ModelQuantity::qBdot, "qBdot"},
    {ModelQuantity::qBdot_ss, "qBdot_ss"},
    {ModelQuantity::xBdot_ss, "xBdot_ss"},
    {ModelQuantity::JSparseB_ss, "JSparseB_ss"},
    {ModelQuantity::deltax, "deltax"},
    {ModelQuantity::deltasx, "deltasx"},
    {ModelQuantity::deltaxB, "deltaxB"},
    {ModelQuantity::k, "k"},
    {ModelQuantity::p, "p"},
    {ModelQuantity::ts, "ts"},
    {ModelQuantity::dJydy, "dJydy"},
    {ModelQuantity::dJydy_matlab, "dJydy"},
    {ModelQuantity::deltaqB, "deltaqB"},
    {ModelQuantity::dsigmaydp, "dsigmaydp"},
    {ModelQuantity::dsigmaydy, "dsigmaydy"},
    {ModelQuantity::dsigmazdp, "dsigmazdp"},
    {ModelQuantity::dJydsigma, "dJydsigma"},
    {ModelQuantity::dJydx, "dJydx"},
    {ModelQuantity::dJrzdx, "dJrzdx"},
    {ModelQuantity::dJzdx, "dJzdx"},
    {ModelQuantity::dzdp, "dzdp"},
    {ModelQuantity::dzdx, "dzdx"},
    {ModelQuantity::dJrzdsigma, "dJrzdsigma"},
    {ModelQuantity::dJrzdz, "dJrzdz"},
    {ModelQuantity::dJzdsigma, "dJzdsigma"},
    {ModelQuantity::dJzdz, "dJzdz"},
    {ModelQuantity::drzdp, "drzdp"},
    {ModelQuantity::drzdx, "drzdx"},

};

static void setNaNtoZero(std::vector<realtype>& vec) {
    std::ranges::for_each(vec, [](double& val) {
        if (std::isnan(val)) {
            val = 0.0;
        }
    });
}

/**
 * @brief local helper function to get parameters
 * @param ids vector of name/ids of (fixed)Parameters
 * @param values values of the (fixed)Parameters
 * @param id name/id to look for in the vector
 * @param variable_name string indicating what variable we are looking at
 * @param id_name string indicating whether name or id was specified
 * @return value of the selected parameter
 */
static realtype getValueById(
    std::vector<std::string> const& ids, std::vector<realtype> const& values,
    std::string const& id, char const* variable_name, char const* id_name
) {
    auto it = std::ranges::find(ids, id);
    if (it != ids.end())
        return values.at(it - ids.begin());

    throw AmiException(
        "Could not find %s with specified %s", variable_name, id_name
    );
}

/**
 * @brief local helper function to set parameters
 * @param ids vector of names/ids of (fixed)Parameters
 * @param values values of the (fixed)Parameters
 * @param value for the selected parameter
 * @param id name/id to look for in the vector
 * @param variable_name string indicating what variable we are looking at
 * @param id_name string indicating whether name or id was specified
 */
static void setValueById(
    std::vector<std::string> const& ids, std::vector<realtype>& values,
    realtype const value, std::string const& id, char const* variable_name,
    char const* id_name
) {
    auto it = std::ranges::find(ids, id);
    if (it != ids.end())
        values.at(it - ids.begin()) = value;
    else
        throw AmiException(
            "Could not find %s with specified %s", variable_name, id_name
        );
}

/**
 * @brief local helper function to set parameters via regex
 * @param ids vector of names/ids of (fixed)Parameters
 * @param values values of the (fixed)Parameters
 * @param value for the selected parameter
 * @param regex string according to which names/ids are to be matched
 * @param variable_name string indicating what variable we are looking at
 * @param id_name string indicating whether name or id was specified
 * @return number of matched names/ids
 */

static int setValueByIdRegex(
    std::vector<std::string> const& ids, std::vector<realtype>& values,
    realtype value, std::string const& regex, char const* variable_name,
    char const* id_name
) {
    try {
        std::regex pattern(regex);
        int n_found = 0;
        for (auto const& id : ids) {
            if (std::regex_match(id, pattern)) {
                values.at(&id - &ids[0]) = value;
                ++n_found;
            }
        }

        if (n_found == 0)
            throw AmiException(
                "Could not find %s with specified %s (%s)", variable_name,
                id_name, regex.c_str()
            );

        return n_found;
    } catch (std::regex_error const& e) {
        auto err_string = regexErrorToString(e.code());
        throw AmiException(
            "Specified regex pattern %s could not be compiled:"
            " %s (%s)",
            regex.c_str(), e.what(), err_string.c_str()
        );
    }
}

Model::Model(
    ModelDimensions const& model_dimensions,
    SimulationParameters simulation_parameters, SecondOrderMode const o2mode,
    std::vector<realtype> idlist, std::vector<int> z2event,
    std::vector<Event> events,
    std::map<realtype, std::vector<int>> state_independent_events
)
    : ModelDimensions(model_dimensions)
    , o2mode(o2mode)
    , idlist(std::move(idlist))
    , state_independent_events_(std::move(state_independent_events))
    , state_(*this)
    , derived_state_(*this)
    , z2event_(std::move(z2event))
    , state_is_non_negative_(nx_solver, false)
    , simulation_parameters_(std::move(simulation_parameters))
    , events_(std::move(events)) {
    Expects(
        model_dimensions.np
        == gsl::narrow<int>(simulation_parameters_.parameters.size())
    );
    Expects(
        model_dimensions.nk
        == gsl::narrow<int>(simulation_parameters_.fixedParameters.size())
    );

    Expects(
        (events_.empty() && !pythonGenerated)
        || (events_.size() == (unsigned long)ne)
    );

    if (events_.empty()) {
        // for MATLAB generated models, create event objects here
        for (int ie = 0; ie < ne; ie++) {
            events_.emplace_back(
                // The default for use_values_from_trigger_time used to be
                // `true` in SBML. However, the MATLAB interface always
                // implicitly used `false`, so we keep it that way until it
                // will be removed completely.
                std::string("event_") + std::to_string(ie), false, true, 0
            );
        }
    }

    simulation_parameters_.pscale = std::vector<ParameterScaling>(
        model_dimensions.np, ParameterScaling::none
    );

    unscaleParameters(
        simulation_parameters_.parameters, simulation_parameters_.pscale,
        state_.unscaledParameters
    );
    state_.fixedParameters = simulation_parameters_.fixedParameters;
    state_.plist = simulation_parameters_.plist;

    requireSensitivitiesForAllParameters();
}

bool operator==(Model const& a, Model const& b) {
    if (typeid(a) != typeid(b))
        return false;

    return (static_cast<ModelDimensions const&>(a)
            == static_cast<ModelDimensions const&>(b))
           && (a.o2mode == b.o2mode) && (a.z2event_ == b.z2event_)
           && (a.idlist == b.idlist)
           && (a.simulation_parameters_ == b.simulation_parameters_)
           && (a.x0data_ == b.x0data_) && (a.sx0data_ == b.sx0data_)
           && (a.nmaxevent_ == b.nmaxevent_)
           && (a.state_is_non_negative_ == b.state_is_non_negative_)
           && (a.sigma_res_ == b.sigma_res_) && (a.min_sigma_ == b.min_sigma_)
           && (a.state_ == b.state_)
           && (a.steadystate_mask_ == b.steadystate_mask_);
}

bool operator==(ModelDimensions const& a, ModelDimensions const& b) {
    if (typeid(a) != typeid(b))
        return false;
    return (a.nx_rdata == b.nx_rdata) && (a.nxtrue_rdata == b.nxtrue_rdata)
           && (a.nx_solver == b.nx_solver)
           && (a.nxtrue_solver == b.nxtrue_solver)
           && (a.nx_solver_reinit == b.nx_solver_reinit) && (a.np == b.np)
           && (a.nk == b.nk) && (a.ny == b.ny) && (a.nytrue == b.nytrue)
           && (a.nz == b.nz) && (a.nztrue == b.nztrue) && (a.ne == b.ne)
           && (a.ne_solver == b.ne_solver) && (a.nspl == b.nspl)
           && (a.nw == b.nw) && (a.ndwdx == b.ndwdx) && (a.ndwdp == b.ndwdp)
           && (a.ndwdw == b.ndwdw) && (a.ndxdotdw == b.ndxdotdw)
           && (a.ndJydy == b.ndJydy) && (a.nnz == b.nnz) && (a.nJ == b.nJ)
           && (a.ubw == b.ubw) && (a.lbw == b.lbw);
}

void Model::initialize(
    realtype t, AmiVector& x, AmiVector& dx, AmiVectorArray& sx,
    AmiVectorArray& /*sdx*/, bool const computeSensitivities,
    std::vector<int>& roots_found
) {
    initializeStates(t, x);
    initializeSplines();
    if (computeSensitivities) {
        initializeStateSensitivities(t, sx, x);
        initializeSplineSensitivities();
    }

    fdx0(x, dx);
    if (computeSensitivities)
        fsdx0();

    if (ne)
        initEvents(t, x, dx, roots_found);

    // evaluate static expressions once
    auto x_pos = computeX_pos(x);
    fw(t, x_pos, true);
    fdwdw(t, x_pos, true);
    fdwdx(t, x_pos, true);
    if (computeSensitivities) {
        fdwdp(t, x_pos, true);
    }
}

void Model::reinitialize(
    realtype const t, AmiVector& x, AmiVectorArray& sx,
    bool const computeSensitivities
) {
    fx0_fixedParameters(t, x);

    // re-evaluate static expressions once
    auto x_pos = computeX_pos(x);
    fw(t, x_pos, true);
    fdwdw(t, x_pos, true);
    fdwdx(t, x_pos, true);
    if (computeSensitivities) {
        fsx0_fixedParameters(t, sx, x);
        fdwdp(t, x_pos, true);
    }
}

void Model::initializeB(
    AmiVector& xB, AmiVector& dxB, AmiVector& xQB, bool posteq
) const {
    xB.zero();
    dxB.zero();
    if (!posteq)
        xQB.zero();
}

void Model::initializeStates(realtype t, AmiVector& x) {
    if (x0data_.empty()) {
        fx0(t, x);
    } else {
        std::vector<realtype> x0_solver(nx_solver, 0.0);
        ftotal_cl(
            state_.total_cl.data(), x0data_.data(),
            state_.unscaledParameters.data(), state_.fixedParameters.data()
        );
        fx_solver(x0_solver.data(), x0data_.data());
        std::copy(x0_solver.cbegin(), x0_solver.cend(), x.data());
    }

    checkFinite(x.getVector(), ModelQuantity::x0, t);
}

void Model::initializeSplines() {
    splines_ = fcreate_splines(
        state_.unscaledParameters.data(), state_.fixedParameters.data()
    );
    derived_state_.spl_.resize(splines_.size(), 0.0);
    for (auto& spline : splines_) {
        spline.compute_coefficients();
    }
}

void Model::initializeSplineSensitivities() {
    derived_state_.sspl_
        = SUNMatrixWrapper(splines_.size(), np(), derived_state_.sunctx_);
    int allnodes = 0;
    for (auto const& spline : splines_) {
        allnodes += spline.n_nodes();
    }

    std::vector<realtype> dspline_valuesdp(allnodes * nplist(), 0.0);
    std::vector<realtype> dspline_slopesdp(allnodes * nplist(), 0.0);
    std::vector<realtype> tmp_dvalues(allnodes, 0.0);
    std::vector<realtype> tmp_dslopes(allnodes, 0.0);
    for (int ip = 0; ip < nplist(); ip++) {
        std::ranges::fill(tmp_dvalues, 0.0);
        std::ranges::fill(tmp_dslopes, 0.0);
        fdspline_valuesdp(
            tmp_dvalues.data(), state_.unscaledParameters.data(),
            state_.fixedParameters.data(), plist(ip)
        );
        fdspline_slopesdp(
            tmp_dslopes.data(), state_.unscaledParameters.data(),
            state_.fixedParameters.data(), plist(ip)
        );
        /* NB dspline_valuesdp/dspline_slopesdp must be filled
         * using the following order for the indices
         * (from slower to faster): spline, node, parameter.
         * That is what the current spline implementation expects.
         */
        int k = 0;
        int offset = ip;
        for (auto const& spline : splines_) {
            for (int n = 0; n < spline.n_nodes(); n++) {
                dspline_valuesdp[offset] = tmp_dvalues[k];
                dspline_slopesdp[offset] = tmp_dslopes[k];
                offset += nplist();
                k += 1;
            }
        }
        assert(k == allnodes);
    }

    int spline_offset = 0;
    for (auto& spline : splines_) {
        spline.compute_coefficients_sensi(
            nplist(), spline_offset, dspline_valuesdp, dspline_slopesdp
        );
        spline_offset += spline.n_nodes() * nplist();
    }
}

void Model::initializeStateSensitivities(
    realtype t, AmiVectorArray& sx, AmiVector const& x
) {
    if (sx0data_.empty()) {
        fsx0(t, sx, x);
    } else {
        realtype* stcl = nullptr;
        std::vector<realtype> sx0_solver_slice(nx_solver, 0.0);
        for (int ip = 0; ip < nplist(); ip++) {
            if (ncl() > 0)
                stcl = &state_.stotal_cl.at(plist(ip) * ncl());
            fstotal_cl(
                stcl, &sx0data_.at(ip * nx_rdata), plist(ip),
                derived_state_.x_rdata_.data(),
                state_.unscaledParameters.data(), state_.fixedParameters.data(),
                state_.total_cl.data()
            );
            fsx_solver(sx0_solver_slice.data(), &sx0data_.at(ip * nx_rdata));
            for (int ix = 0; ix < nx_solver; ix++) {
                sx.at(ix, ip) = sx0_solver_slice.at(ix);
            }
        }
    }
}

void Model::initEvents(
    realtype t, AmiVector const& x, AmiVector const& dx,
    std::vector<int>& roots_found
) {
    std::vector<realtype> rootvals(ne, 0.0);
    froot(t, x, dx, rootvals);
    std::ranges::fill(roots_found, 0);
    for (int ie = 0; ie < ne; ie++) {
        if (rootvals.at(ie) < 0) {
            state_.h.at(ie) = 0.0;
        } else {
            state_.h.at(ie) = 1.0;
            if (pythonGenerated && !events_.at(ie).get_initial_value()) {
                // only false->true triggers event
                roots_found.at(ie) = 1;
            }
        }
    }
}

int Model::nplist() const { return gsl::narrow<int>(state_.plist.size()); }

int Model::np() const {
    return gsl::narrow<int>(static_cast<ModelDimensions const&>(*this).np);
}

int Model::nk() const {
    return gsl::narrow<int>(state_.fixedParameters.size());
}

int Model::ncl() const { return nx_rdata - nx_solver; }

int Model::nx_reinit() const { return nx_solver_reinit; }

double const* Model::k() const { return state_.fixedParameters.data(); }

int Model::nMaxEvent() const { return nmaxevent_; }

void Model::setNMaxEvent(int nmaxevent) { nmaxevent_ = nmaxevent; }

int Model::nt() const {
    return gsl::narrow<int>(simulation_parameters_.ts_.size());
}

std::vector<ParameterScaling> const& Model::getParameterScale() const {
    return simulation_parameters_.pscale;
}

void Model::setParameterScale(ParameterScaling pscale) {
    simulation_parameters_.pscale.assign(
        simulation_parameters_.pscale.size(), pscale
    );
    scaleParameters(
        state_.unscaledParameters, simulation_parameters_.pscale,
        simulation_parameters_.parameters
    );
    sx0data_.clear();
}

void Model::setParameterScale(std::vector<ParameterScaling> const& pscaleVec) {
    if (pscaleVec.size() != simulation_parameters_.parameters.size())
        throw AmiException(
            "Dimension mismatch. Size of parameter scaling does "
            "not match number of model parameters."
        );
    simulation_parameters_.pscale = pscaleVec;
    scaleParameters(
        state_.unscaledParameters, simulation_parameters_.pscale,
        simulation_parameters_.parameters
    );
    sx0data_.clear();
}

std::vector<realtype> const& Model::getUnscaledParameters() const {
    return state_.unscaledParameters;
}

std::vector<realtype> const& Model::getParameters() const {
    return simulation_parameters_.parameters;
}

realtype Model::getParameterById(std::string const& par_id) const {
    if (!hasParameterIds())
        throw AmiException(
            "Could not access parameters by id as they are not set"
        );
    return getValueById(
        getParameterIds(), simulation_parameters_.parameters, par_id,
        "parameters", "id"
    );
}

realtype Model::getParameterByName(std::string const& par_name) const {
    if (!hasParameterNames())
        throw AmiException(
            "Could not access parameters by name as they are not set"
        );
    return getValueById(
        getParameterNames(), simulation_parameters_.parameters, par_name,
        "parameters", "name"
    );
}

void Model::setParameters(std::vector<realtype> const& p) {
    if (p.size() != (unsigned)np())
        throw AmiException(
            "Dimension mismatch. Size of parameters does not "
            "match number of model parameters."
        );
    simulation_parameters_.parameters = p;
    state_.unscaledParameters.resize(simulation_parameters_.parameters.size());
    unscaleParameters(
        simulation_parameters_.parameters, simulation_parameters_.pscale,
        state_.unscaledParameters
    );
}

void Model::setParameterById(
    std::map<std::string, realtype> const& p, bool const ignoreErrors
) {
    for (auto const& [parameter_id, value] : p) {
        try {
            setParameterById(parameter_id, value);
        } catch (AmiException const&) {
            if (!ignoreErrors)
                throw;
        }
    }
}

void Model::setParameterById(std::string const& par_id, realtype const value) {
    if (!hasParameterIds())
        throw AmiException(
            "Could not access parameters by id as they are not set"
        );

    setValueById(
        getParameterIds(), simulation_parameters_.parameters, value, par_id,
        "parameter", "id"
    );
    unscaleParameters(
        simulation_parameters_.parameters, simulation_parameters_.pscale,
        state_.unscaledParameters
    );
}

int Model::setParametersByIdRegex(
    std::string const& par_id_regex, realtype const value
) {
    if (!hasParameterIds())
        throw AmiException(
            "Could not access parameters by id as they are not set"
        );
    int n_found = setValueByIdRegex(
        getParameterIds(), simulation_parameters_.parameters, value,
        par_id_regex, "parameter", "id"
    );
    unscaleParameters(
        simulation_parameters_.parameters, simulation_parameters_.pscale,
        state_.unscaledParameters
    );
    return n_found;
}

void Model::setParameterByName(
    std::string const& par_name, realtype const value
) {
    if (!hasParameterNames())
        throw AmiException(
            "Could not access parameters by name as they are not set"
        );

    setValueById(
        getParameterNames(), simulation_parameters_.parameters, value, par_name,
        "parameter", "name"
    );
    unscaleParameters(
        simulation_parameters_.parameters, simulation_parameters_.pscale,
        state_.unscaledParameters
    );
}

void Model::setParameterByName(
    std::map<std::string, realtype> const& p, bool ignoreErrors
) {
    for (auto& kv : p) {
        try {
            setParameterByName(kv.first, kv.second);
        } catch (AmiException const&) {
            if (!ignoreErrors)
                throw;
        }
    }
}

int Model::setParametersByNameRegex(
    std::string const& par_name_regex, realtype value
) {
    if (!hasParameterNames())
        throw AmiException(
            "Could not access parameters by name as they are not set"
        );

    int n_found = setValueByIdRegex(
        getParameterNames(), simulation_parameters_.parameters, value,
        par_name_regex, "parameter", "name"
    );

    unscaleParameters(
        simulation_parameters_.parameters, simulation_parameters_.pscale,
        state_.unscaledParameters
    );
    return n_found;
}

std::vector<realtype> const& Model::getFixedParameters() const {
    return state_.fixedParameters;
}

realtype Model::getFixedParameterById(std::string const& par_id) const {
    if (!hasFixedParameterIds())
        throw AmiException(
            "Could not access fixed parameters by id as they are not set"
        );

    return getValueById(
        getFixedParameterIds(), state_.fixedParameters, par_id,
        "fixedParameters", "id"
    );
}

realtype Model::getFixedParameterByName(std::string const& par_name) const {
    if (!hasFixedParameterNames())
        throw AmiException(
            "Could not access fixed parameters by name as they are not set"
        );

    return getValueById(
        getFixedParameterNames(), state_.fixedParameters, par_name,
        "fixedParameters", "name"
    );
}

void Model::setFixedParameters(std::vector<realtype> const& k) {
    if (k.size() != (unsigned)nk())
        throw AmiException(
            "Dimension mismatch. Size of fixedParameters does "
            "not match number of fixed model parameters."
        );
    state_.fixedParameters = k;
}

void Model::setFixedParameterById(std::string const& par_id, realtype value) {
    if (!hasFixedParameterIds())
        throw AmiException(
            "Could not access fixed parameters by id as they are not set"
        );

    setValueById(
        getFixedParameterIds(), state_.fixedParameters, value, par_id,
        "fixedParameters", "id"
    );
}

int Model::setFixedParametersByIdRegex(
    std::string const& par_id_regex, realtype value
) {
    if (!hasFixedParameterIds())
        throw AmiException(
            "Could not access fixed parameters by id as they are not set"
        );

    return setValueByIdRegex(
        getFixedParameterIds(), state_.fixedParameters, value, par_id_regex,
        "fixedParameters", "id"
    );
}

void Model::setFixedParameterByName(
    std::string const& par_name, realtype value
) {
    if (!hasFixedParameterNames())
        throw AmiException(
            "Could not access fixed parameters by name as they are not set"
        );

    setValueById(
        getFixedParameterNames(), state_.fixedParameters, value, par_name,
        "fixedParameters", "name"
    );
}

int Model::setFixedParametersByNameRegex(
    std::string const& par_name_regex, realtype value
) {
    if (!hasFixedParameterNames())
        throw AmiException(
            "Could not access fixed parameters by name as they are not set"
        );

    return setValueByIdRegex(
        getFixedParameterIds(), state_.fixedParameters, value, par_name_regex,
        "fixedParameters", "name"
    );
}

std::string Model::getName() const { return ""; }

bool Model::hasParameterNames() const {
    return np() == 0 || !getParameterNames().empty();
}

std::vector<std::string> Model::getParameterNames() const { return {}; }

bool Model::hasStateNames() const {
    return nx_rdata == 0 || !getStateNames().empty();
}

std::vector<std::string> Model::getStateNames() const { return {}; }

std::vector<std::string> Model::getStateNamesSolver() const { return {}; }

bool Model::hasFixedParameterNames() const {
    return nk() == 0 || !getFixedParameterNames().empty();
}

std::vector<std::string> Model::getFixedParameterNames() const { return {}; }

bool Model::hasObservableNames() const {
    return ny == 0 || !getObservableNames().empty();
}

std::vector<std::string> Model::getObservableNames() const { return {}; }

bool Model::hasExpressionNames() const {
    return ny == 0 || !getExpressionNames().empty();
}

std::vector<std::string> Model::getExpressionNames() const { return {}; }

bool Model::hasParameterIds() const {
    return np() == 0 || !getParameterIds().empty();
}

std::vector<std::string> Model::getParameterIds() const { return {}; }

bool Model::hasStateIds() const {
    return nx_rdata == 0 || !getStateIds().empty();
}

std::vector<std::string> Model::getStateIds() const { return {}; }

std::vector<std::string> Model::getStateIdsSolver() const { return {}; }

bool Model::hasFixedParameterIds() const {
    return nk() == 0 || !getFixedParameterIds().empty();
}

std::vector<std::string> Model::getFixedParameterIds() const { return {}; }

bool Model::hasObservableIds() const {
    return ny == 0 || !getObservableIds().empty();
}

std::vector<std::string> Model::getObservableIds() const { return {}; }

bool Model::hasExpressionIds() const {
    return ny == 0 || !getExpressionIds().empty();
}

std::vector<std::string> Model::getExpressionIds() const { return {}; }

bool Model::hasQuadraticLLH() const { return true; }

std::vector<realtype> const& Model::getTimepoints() const {
    return simulation_parameters_.ts_;
}

double Model::getTimepoint(int const it) const {
    return simulation_parameters_.ts_.at(it);
}

void Model::setTimepoints(std::vector<realtype> const& ts) {
    if (!std::ranges::is_sorted(ts))
        throw AmiException(
            "Encountered non-monotonic timepoints, please order"
            " timepoints such that they are monotonically"
            " increasing!"
        );
    simulation_parameters_.ts_ = ts;
}

double Model::t0() const { return simulation_parameters_.tstart_; }

void Model::setT0(double t0) { simulation_parameters_.tstart_ = t0; }

std::vector<bool> const& Model::getStateIsNonNegative() const {
    return state_is_non_negative_;
}

void Model::setStateIsNonNegative(std::vector<bool> const& nonNegative) {
    auto any_state_non_negative
        = std::ranges::any_of(nonNegative, [](bool x) { return x; });
    if (nx_solver != nx_rdata) {
        if (any_state_non_negative)
            throw AmiException(
                "Non-negative states are not supported with"
                " conservation laws enabled."
            );
        // nothing to do, as `state_is_non_negative_` will always be all-false
        // in case of conservation laws
        return;
    }
    if (nonNegative.size() != gsl::narrow<unsigned long>(nx_rdata)) {
        throw AmiException(
            "Dimension of input stateIsNonNegative (%u) does "
            "not agree with number of state variables (%d)",
            nonNegative.size(), nx_rdata
        );
    }
    state_is_non_negative_ = nonNegative;
    any_state_non_negative_ = any_state_non_negative;
}

void Model::setAllStatesNonNegative() {
    setStateIsNonNegative(std::vector<bool>(nx_solver, true));
}

std::vector<int> const& Model::getParameterList() const { return state_.plist; }

int Model::plist(int pos) const { return state_.plist.at(pos); }

void Model::setParameterList(std::vector<int> const& plist) {
    int np = this->np(); // cannot capture 'this' in lambda expression
    if (std::ranges::any_of(plist, [&np](int idx) {
            return idx < 0 || idx >= np;
        })) {
        throw AmiException("Indices in plist must be in [0..np]");
    }
    state_.plist = plist;

    initializeVectors();
}

std::vector<realtype> Model::getInitialStates(realtype t0) {
    if (!x0data_.empty()) {
        return x0data_;
    }

    /* Initial states have not been set explicitly on this instance, so we
     * compute it, but don't save it, as this would have to be invalidated upon
     * changing parameters etc.
     */
    std::vector<realtype> x0(nx_rdata, 0.0);
    fx0(x0.data(), t0, state_.unscaledParameters.data(),
        state_.fixedParameters.data());
    return x0;
}

void Model::setInitialStates(std::vector<realtype> const& x0) {
    if (x0.size() != (unsigned)nx_rdata && !x0.empty())
        throw AmiException(
            "Dimension mismatch. Size of x0 does not match "
            "number of model states."
        );

    if (x0.empty()) {
        x0data_.clear();
        return;
    }

    x0data_ = x0;
}

bool Model::hasCustomInitialStates() const { return !x0data_.empty(); }

std::vector<realtype> Model::getInitialStateSensitivities(realtype t0) {
    if (!sx0data_.empty()) {
        return sx0data_;
    }

    /* Initial state sensitivities have not been set explicitly on this
     * instance, so we compute it, but don't save it, as this would have to be
     * invalidated upon changing parameters etc.
     */
    std::vector<realtype> sx0(nx_rdata * nplist(), 0.0);
    auto x0 = getInitialStates(t0);
    for (int ip = 0; ip < nplist(); ip++) {
        fsx0(
            sx0.data(), t0, x0.data(), state_.unscaledParameters.data(),
            state_.fixedParameters.data(), plist(ip)
        );
    }
    return sx0;
}

void Model::setInitialStateSensitivities(std::vector<realtype> const& sx0) {
    if (sx0.size() != (unsigned)nx_rdata * nplist() && !sx0.empty())
        throw AmiException(
            "Dimension mismatch. Size of sx0 does not match "
            "number of model states * number of parameter "
            "selected for sensitivities."
        );

    if (sx0.empty()) {
        sx0data_.clear();
        return;
    }

    realtype chainrulefactor = 1.0;
    std::vector<realtype> sx0_rdata(nx_rdata * nplist(), 0.0);
    for (int ip = 0; ip < nplist(); ip++) {

        // revert chainrule
        switch (simulation_parameters_.pscale.at(plist(ip))) {
        case ParameterScaling::log10:
            chainrulefactor = state_.unscaledParameters.at(plist(ip)) * log(10);
            break;
        case ParameterScaling::ln:
            chainrulefactor = state_.unscaledParameters.at(plist(ip));
            break;
        case ParameterScaling::none:
            chainrulefactor = 1.0;
            break;
        }

        for (int ix = 0; ix < nx_rdata; ++ix) {
            sx0_rdata.at(ip * nx_rdata + ix)
                = sx0.at(ip * nx_rdata + ix) / chainrulefactor;
        }
    }
    setUnscaledInitialStateSensitivities(sx0_rdata);
}

bool Model::hasCustomInitialStateSensitivities() const {
    return !sx0data_.empty();
}

void Model::setUnscaledInitialStateSensitivities(
    std::vector<realtype> const& sx0
) {
    if (sx0.size() != (unsigned)nx_rdata * nplist() && !sx0.empty())
        throw AmiException(
            "Dimension mismatch. Size of sx0 does not match "
            "number of model states * number of parameter "
            "selected for sensitivities."
        );

    if (sx0.empty()) {
        sx0data_.clear();
        return;
    }

    sx0data_ = sx0;
}

void Model::setSteadyStateComputationMode(
    SteadyStateComputationMode const mode
) {
    steadystate_computation_mode_ = mode;
}

SteadyStateComputationMode Model::getSteadyStateComputationMode() const {
    return steadystate_computation_mode_;
}

void Model::setSteadyStateSensitivityMode(
    SteadyStateSensitivityMode const mode
) {
    steadystate_sensitivity_mode_ = mode;
}

SteadyStateSensitivityMode Model::getSteadyStateSensitivityMode() const {
    return steadystate_sensitivity_mode_;
}

void Model::setReinitializeFixedParameterInitialStates(bool flag) {
    if (flag && !isFixedParameterStateReinitializationAllowed())
        throw AmiException(
            "State reinitialization cannot be enabled for this model "
            "as this feature was disabled at compile time. Most likely,"
            " this was because some initial states depending on "
            "fixedParameters also depended on parameters."
        );
    simulation_parameters_.reinitializeFixedParameterInitialStates = flag;

    if (flag) {
        simulation_parameters_
            .reinitializeAllFixedParameterDependentInitialStatesForSimulation(
                nx_rdata
            );
    } else {
        simulation_parameters_.reinitialization_state_idxs_sim.clear();
    }
}

bool Model::getReinitializeFixedParameterInitialStates() const {
    return simulation_parameters_.reinitializeFixedParameterInitialStates
           || !simulation_parameters_.reinitialization_state_idxs_sim.empty();
}

void Model::requireSensitivitiesForAllParameters() {
    state_.plist.resize(np());
    std::iota(state_.plist.begin(), state_.plist.end(), 0);
    initializeVectors();
}

void Model::getExpression(
    gsl::span<realtype> w, realtype const t, AmiVector const& x
) {
    fw(t, computeX_pos(x), false);
    writeSlice(derived_state_.w_, w);
}

void Model::getObservable(
    gsl::span<realtype> y, realtype const t, AmiVector const& x
) {
    fy(t, x);
    writeSlice(derived_state_.y_, y);
}

ObservableScaling Model::getObservableScaling(int /*iy*/) const {
    return ObservableScaling::lin;
}

void Model::getObservableSensitivity(
    gsl::span<realtype> sy, realtype const t, AmiVector const& x,
    AmiVectorArray const& sx
) {
    if (!ny)
        return;

    fdydx(t, x);
    fsspl(t);
    fdydp(t, x);

    derived_state_.sx_.resize(nx_solver * nplist());
    sx.flatten_to_vector(derived_state_.sx_);

    // compute sy = 1.0*dydx*sx + 1.0*dydp
    // dydx A[ny,nx_solver] * sx B[nx_solver,nplist] = sy C[ny,nplist]
    //        M  K                 K  N                     M  N
    //        lda                  ldb                      ldc

    if (nx_solver) {
        setNaNtoZero(derived_state_.dydx_);
        setNaNtoZero(derived_state_.sx_);
        amici_dgemm(
            BLASLayout::colMajor, BLASTranspose::noTrans,
            BLASTranspose::noTrans, ny, nplist(), nx_solver, 1.0,
            derived_state_.dydx_.data(), ny, derived_state_.sx_.data(),
            nx_solver, 1.0, derived_state_.dydp_.data(), ny
        );
    }
    writeSlice(derived_state_.dydp_, sy);

    if (always_check_finite_)
        checkFinite(sy, ModelQuantity::sy, nplist());
}

void Model::getObservableSigma(
    gsl::span<realtype> sigmay, int const it, ExpData const* edata
) {
    fsigmay(it, edata);
    writeSlice(derived_state_.sigmay_, sigmay);
}

void Model::getObservableSigmaSensitivity(
    gsl::span<realtype> ssigmay, gsl::span<realtype const> sy, int const it,
    ExpData const* edata
) {
    fdsigmaydp(it, edata);
    writeSlice(derived_state_.dsigmaydp_, ssigmay);

    if (pythonGenerated) {
        // ssigmay = dsigmaydy*(dydx_solver*sx+dydp)+dsigmaydp
        //         = dsigmaydy*sy+dsigmaydp

        fdsigmaydy(it, edata);

        // compute ssigmay = 1.0 * dsigmaydp + 1.0 * dsigmaydy * sy
        // dsigmaydp C[ny,nplist] += dsigmaydy A[ny,ny] * sy B[ny,nplist]
        //             M  N                      M  K          K  N
        //             ldc                       lda           ldb
        setNaNtoZero(derived_state_.dsigmaydy_);
        derived_state_.sy_.assign(sy.begin(), sy.end());
        setNaNtoZero(derived_state_.sy_);
        amici_dgemm(
            BLASLayout::colMajor, BLASTranspose::noTrans,
            BLASTranspose::noTrans, ny, nplist(), ny, 1.0,
            derived_state_.dsigmaydy_.data(), ny, derived_state_.sy_.data(), ny,
            1.0, ssigmay.data(), ny
        );
    }

    if (always_check_finite_)
        checkFinite(ssigmay, ModelQuantity::ssigmay, nplist());
}

void Model::addObservableObjective(
    realtype& Jy, int const it, AmiVector const& x, ExpData const& edata
) {
    fy(edata.getTimepoint(it), x);
    fsigmay(it, &edata);

    std::vector<realtype> nllh(nJ, 0.0);
    for (int iyt = 0; iyt < nytrue; iyt++) {
        if (edata.isSetObservedData(it, iyt)) {
            std::ranges::fill(nllh, 0.0);
            fJy(nllh.data(), iyt, state_.unscaledParameters.data(),
                state_.fixedParameters.data(), derived_state_.y_.data(),
                derived_state_.sigmay_.data(), edata.getObservedDataPtr(it));
            Jy -= nllh.at(0);
        }
    }
}

void Model::addObservableObjectiveSensitivity(
    std::vector<realtype>& sllh, std::vector<realtype>& s2llh, int const it,
    AmiVector const& x, AmiVectorArray const& sx, ExpData const& edata
) {

    if (!ny)
        return;

    fdJydx(it, x, edata);
    fdJydp(it, x, edata);
    // Compute dJydx*sx for current 'it'
    // dJydx        rdata->nt x nJ        x nx_solver
    // sx           rdata->nt x nx_solver x nplist()
    derived_state_.sx_.resize(nx_solver * nplist());
    sx.flatten_to_vector(derived_state_.sx_);

    // C := alpha*op(A)*op(B) + beta*C,
    setNaNtoZero(derived_state_.dJydx_);
    setNaNtoZero(derived_state_.sx_);
    amici_dgemm(
        BLASLayout::colMajor, BLASTranspose::noTrans, BLASTranspose::noTrans,
        nJ, nplist(), nx_solver, 1.0, derived_state_.dJydx_.data(), nJ,
        derived_state_.sx_.data(), nx_solver, 1.0, derived_state_.dJydp_.data(),
        nJ
    );

    writeLLHSensitivitySlice(derived_state_.dJydp_, sllh, s2llh);
}

void Model::addPartialObservableObjectiveSensitivity(
    std::vector<realtype>& sllh, std::vector<realtype>& s2llh, int const it,
    AmiVector const& x, ExpData const& edata
) {
    if (!ny)
        return;

    fdJydp(it, x, edata);

    writeLLHSensitivitySlice(derived_state_.dJydp_, sllh, s2llh);
}

void Model::getAdjointStateObservableUpdate(
    gsl::span<realtype> dJydx, int const it, AmiVector const& x,
    ExpData const& edata
) {
    fdJydx(it, x, edata);
    writeSlice(derived_state_.dJydx_, dJydx);
}

void Model::getEvent(
    gsl::span<realtype> z, int const ie, realtype const t, AmiVector const& x
) {
    fz(ie, t, x);
    writeSliceEvent(derived_state_.z_, z, ie);
}

void Model::getEventSensitivity(
    gsl::span<realtype> sz, int const ie, realtype const t, AmiVector const& x,
    AmiVectorArray const& sx
) {
    if (pythonGenerated) {
        if (!nz)
            return;

        fdzdx(ie, t, x);
        fdzdp(ie, t, x);

        derived_state_.sx_.resize(nx_solver * nplist());
        sx.flatten_to_vector(derived_state_.sx_);

        // compute sz = 1.0*dzdx*sx + 1.0*dzdp
        // dzdx A[nz,nx_solver] * sx B[nx_solver,nplist] = sz C[nz,nplist]
        //        M  K                 K  N                     M  N
        //        lda                  ldb                      ldc
        setNaNtoZero(derived_state_.dzdx_);
        setNaNtoZero(derived_state_.sx_);
        amici_dgemm(
            BLASLayout::colMajor, BLASTranspose::noTrans,
            BLASTranspose::noTrans, nz, nplist(), nx_solver, 1.0,
            derived_state_.dzdx_.data(), nz, derived_state_.sx_.data(),
            nx_solver, 1.0, derived_state_.dzdp_.data(), nz
        );

        addSlice(derived_state_.dzdp_, sz);

        if (always_check_finite_)
            checkFinite(sz, ModelQuantity::sz, nplist());
    } else {
        for (int ip = 0; ip < nplist(); ip++) {
            fsz(&sz[ip * nz], ie, t, computeX_pos(x),
                state_.unscaledParameters.data(), state_.fixedParameters.data(),
                state_.h.data(), sx.data(ip), plist(ip));
        }
    }
}

void Model::getUnobservedEventSensitivity(
    gsl::span<realtype> sz, int const ie
) {
    checkBufferSize(sz, nz * nplist());

    for (int iz = 0; iz < nz; ++iz)
        if (z2event_.at(iz) - 1 == ie)
            for (int ip = 0; ip < nplist(); ++ip)
                sz[ip * nz + iz] = 0.0;
}

void Model::getEventRegularization(
    gsl::span<realtype> rz, int const ie, realtype const t, AmiVector const& x
) {
    frz(ie, t, x);
    writeSliceEvent(derived_state_.rz_, rz, ie);
}

void Model::getEventRegularizationSensitivity(
    gsl::span<realtype> srz, int const ie, realtype const t, AmiVector const& x,
    AmiVectorArray const& sx
) {
    if (pythonGenerated) {
        if (!nz)
            return;

        fdrzdx(ie, t, x);
        fdrzdp(ie, t, x);

        derived_state_.sx_.resize(nx_solver * nplist());
        sx.flatten_to_vector(derived_state_.sx_);

        // compute srz = 1.0*drzdx*sx + 1.0*drzdp
        // drzdx A[nz,nx_solver] * sx B[nx_solver,nplist] = srz C[nz,nplist]
        //         M  K                 K  N                      M  N
        //         lda                  ldb                       ldc
        setNaNtoZero(derived_state_.drzdx_);
        setNaNtoZero(derived_state_.sx_);
        amici_dgemm(
            BLASLayout::colMajor, BLASTranspose::noTrans,
            BLASTranspose::noTrans, nz, nplist(), nx_solver, 1.0,
            derived_state_.drzdx_.data(), nz, derived_state_.sx_.data(),
            nx_solver, 1.0, derived_state_.drzdp_.data(), nz
        );

        addSlice(derived_state_.drzdp_, srz);

        if (always_check_finite_)
            checkFinite(srz, ModelQuantity::srz, nplist());
    } else {
        for (int ip = 0; ip < nplist(); ip++) {
            fsrz(
                &srz[ip * nz], ie, t, computeX_pos(x),
                state_.unscaledParameters.data(), state_.fixedParameters.data(),
                state_.h.data(), sx.data(ip), plist(ip)
            );
        }
    }
}

void Model::getEventSigma(
    gsl::span<realtype> sigmaz, int const ie, int const nroots,
    realtype const t, ExpData const* edata
) {
    fsigmaz(ie, nroots, t, edata);
    writeSliceEvent(derived_state_.sigmaz_, sigmaz, ie);
}

void Model::getEventSigmaSensitivity(
    gsl::span<realtype> ssigmaz, int const ie, int const nroots,
    realtype const t, ExpData const* edata
) {
    fdsigmazdp(ie, nroots, t, edata);
    writeSensitivitySliceEvent(derived_state_.dsigmazdp_, ssigmaz, ie);
}

void Model::addEventObjective(
    realtype& Jz, int const ie, int const nroots, realtype const t,
    AmiVector const& x, ExpData const& edata
) {
    fz(ie, t, x);
    fsigmaz(ie, nroots, t, &edata);

    std::vector<realtype> nllh(nJ, 0.0);
    for (int iztrue = 0; iztrue < nztrue; iztrue++) {
        if (edata.isSetObservedEvents(nroots, iztrue)) {
            std::ranges::fill(nllh, 0.0);
            fJz(nllh.data(), iztrue, state_.unscaledParameters.data(),
                state_.fixedParameters.data(), derived_state_.z_.data(),
                derived_state_.sigmaz_.data(),
                edata.getObservedEventsPtr(nroots));
            Jz -= nllh.at(0);
        }
    }
}

void Model::addEventObjectiveRegularization(
    realtype& Jrz, int const ie, int const nroots, realtype const t,
    AmiVector const& x, ExpData const& edata
) {
    frz(ie, t, x);
    fsigmaz(ie, nroots, t, &edata);

    std::vector<realtype> nllh(nJ, 0.0);
    for (int iztrue = 0; iztrue < nztrue; iztrue++) {
        if (edata.isSetObservedEvents(nroots, iztrue)) {
            std::ranges::fill(nllh, 0.0);
            fJrz(
                nllh.data(), iztrue, state_.unscaledParameters.data(),
                state_.fixedParameters.data(), derived_state_.rz_.data(),
                derived_state_.sigmaz_.data()
            );
            Jrz -= nllh.at(0);
        }
    }
}

void Model::addEventObjectiveSensitivity(
    std::vector<realtype>& sllh, std::vector<realtype>& s2llh, int const ie,
    int const nroots, realtype const t, AmiVector const& x,
    AmiVectorArray const& sx, ExpData const& edata
) {

    if (!nz)
        return;

    fdJzdx(ie, nroots, t, x, edata);
    fdJzdp(ie, nroots, t, x, edata);

    // sJz           nJ x nplist()
    // dJzdp         nJ x nplist()
    // dJzdx         nmaxevent x nJ        x nx_solver
    // sx            rdata->nt x nx_solver x nplist()

    // Compute dJzdx*sx for current 'ie'
    // dJzdx        rdata->nt x nJ        x nx_solver
    // sx           rdata->nt x nx_solver x nplist()
    sx.flatten_to_vector(derived_state_.sx_);

    // C := alpha*op(A)*op(B) + beta*C,
    setNaNtoZero(derived_state_.dJzdx_);
    setNaNtoZero(derived_state_.sx_);
    amici_dgemm(
        BLASLayout::colMajor, BLASTranspose::noTrans, BLASTranspose::noTrans,
        nJ, nplist(), nx_solver, 1.0, derived_state_.dJzdx_.data(), nJ,
        derived_state_.sx_.data(), nx_solver, 1.0, derived_state_.dJzdp_.data(),
        nJ
    );

    // sJy += multResult + dJydp
    writeLLHSensitivitySlice(derived_state_.dJzdp_, sllh, s2llh);
}

void Model::getAdjointStateEventUpdate(
    gsl::span<realtype> dJzdx, int const ie, int const nroots, realtype const t,
    AmiVector const& x, ExpData const& edata
) {
    fdJzdx(ie, nroots, t, x, edata);
    writeSlice(derived_state_.dJzdx_, dJzdx);
}

void Model::addPartialEventObjectiveSensitivity(
    std::vector<realtype>& sllh, std::vector<realtype>& s2llh, int const ie,
    int const nroots, realtype const t, AmiVector const& x, ExpData const& edata
) {
    if (!nz)
        return;

    fdJzdp(ie, nroots, t, x, edata);

    writeLLHSensitivitySlice(derived_state_.dJzdp_, sllh, s2llh);
}

void Model::getEventTimeSensitivity(
    std::vector<realtype>& stau, realtype const t, int const ie,
    AmiVector const& x, AmiVectorArray const& sx
) {

    std::ranges::fill(stau, 0.0);

    for (int ip = 0; ip < nplist(); ip++) {
        fstau(
            &stau.at(ip), t, computeX_pos(x), state_.unscaledParameters.data(),
            state_.fixedParameters.data(), state_.h.data(),
            state_.total_cl.data(), sx.data(ip), plist(ip), ie
        );
    }
}

void Model::addStateEventUpdate(
    AmiVector& x, int const ie, realtype const t, AmiVector const& xdot,
    AmiVector const& xdot_old, AmiVector const& x_old, ModelState const& state
) {

    derived_state_.deltax_.assign(nx_solver, 0.0);

    std::copy_n(computeX_pos(x), nx_solver, x.data());

    // compute update
    if (pythonGenerated) {
        fdeltax(
            derived_state_.deltax_.data(), t, x.data(),
            state.unscaledParameters.data(), state.fixedParameters.data(),
            state.h.data(), ie, xdot.data(), xdot_old.data(), x_old.data()
        );

    } else {
        // For MATLAB-imported models, use_values_from_trigger_time=true
        // is not supported, and thus, x_old == x, always.
        fdeltax(
            derived_state_.deltax_.data(), t, x_old.data(),
            state.unscaledParameters.data(), state.fixedParameters.data(),
            state.h.data(), ie, xdot.data(), xdot_old.data()
        );
    }

    if (always_check_finite_) {
        checkFinite(derived_state_.deltax_, ModelQuantity::deltax, t);
    }

    // update
    amici_daxpy(nx_solver, 1.0, derived_state_.deltax_.data(), 1, x.data(), 1);
}

void Model::addStateSensitivityEventUpdate(
    AmiVectorArray& sx, int const ie, realtype const t, AmiVector const& x,
    AmiVector const& x_old, AmiVector const& xdot, AmiVector const& xdot_old,
    AmiVectorArray const& sx_old, std::vector<realtype> const& stau
) {
    fw(t, x_old.data(), false);

    for (int ip = 0; ip < nplist(); ip++) {

        derived_state_.deltasx_.assign(nx_solver, 0.0);

        // compute update
        if (pythonGenerated) {
            fdeltasx(
                derived_state_.deltasx_.data(), t, x.data(),
                state_.unscaledParameters.data(), state_.fixedParameters.data(),
                state_.h.data(), derived_state_.w_.data(), plist(ip), ie,
                xdot.data(), xdot_old.data(), sx_old.data(ip), &stau.at(ip),
                state_.total_cl.data(), x_old.data()
            );
        } else {
            // For MATLAB-imported models, use_values_from_trigger_time=true
            // is not supported, and thus, x_old == x, always.
            fdeltasx(
                derived_state_.deltasx_.data(), t, x_old.data(),
                state_.unscaledParameters.data(), state_.fixedParameters.data(),
                state_.h.data(), derived_state_.w_.data(), plist(ip), ie,
                xdot.data(), xdot_old.data(), sx.data(ip), &stau.at(ip),
                state_.total_cl.data()
            );
        }
        if (always_check_finite_) {
            checkFinite(
                derived_state_.deltasx_, ModelQuantity::deltasx, nplist()
            );
        }

        amici_daxpy(
            nx_solver, 1.0, derived_state_.deltasx_.data(), 1, sx.data(ip), 1
        );
    }
}

void Model::addAdjointStateEventUpdate(
    AmiVector& xB, int const ie, realtype const t, AmiVector const& x,
    AmiVector const& xdot, AmiVector const& xdot_old, AmiVector const& x_old,
    AmiVector const& xBdot
) {

    derived_state_.deltaxB_.assign(nx_solver, 0.0);

    // compute update
    fdeltaxB(
        derived_state_.deltaxB_.data(), t, computeX_pos(x),
        state_.unscaledParameters.data(), state_.fixedParameters.data(),
        state_.h.data(), ie, xdot.data(), xdot_old.data(), x_old.data(),
        xB.data(), xBdot.data(), state_.total_cl.data()
    );
    if (always_check_finite_) {
        checkFinite(derived_state_.deltaxB_, ModelQuantity::deltaxB, t);
    }

    // apply update
    for (int ix = 0; ix < nxtrue_solver; ++ix)
        for (int iJ = 0; iJ < nJ; ++iJ)
            xB.at(ix + iJ * nxtrue_solver)
                += derived_state_.deltaxB_.at(ix + iJ * nxtrue_solver);
}

void Model::addAdjointQuadratureEventUpdate(
    AmiVector& xQB, int const ie, realtype const t, AmiVector const& x,
    AmiVector const& xB, AmiVector const& xdot, AmiVector const& xdot_old,
    AmiVector const& x_old, AmiVector const& xBdot
) {
    for (int ip = 0; ip < nplist(); ip++) {
        derived_state_.deltaqB_.assign(nJ, 0.0);

        fdeltaqB(
            derived_state_.deltaqB_.data(), t, computeX_pos(x),
            state_.unscaledParameters.data(), state_.fixedParameters.data(),
            state_.h.data(), plist(ip), ie, xdot.data(), xdot_old.data(),
            x_old.data(), xB.data(), xBdot.data()
        );

        for (int iJ = 0; iJ < nJ; ++iJ)
<<<<<<< HEAD
            xQB.at(iJ * nplist() + ip) += derived_state_.deltaqB_.at(iJ);
=======
            xQB.at(ip * nJ + iJ) += derived_state_.deltaqB_.at(iJ);
>>>>>>> 607c9a1b
    }

    if (always_check_finite_) {
        checkFinite(derived_state_.deltaqB_, ModelQuantity::deltaqB, t);
    }
}

void Model::updateHeaviside(std::vector<int> const& rootsfound) {
    for (int ie = 0; ie < ne; ie++) {
        state_.h.at(ie) += rootsfound.at(ie);
    }
}

void Model::updateHeavisideB(int const* rootsfound) {
    for (int ie = 0; ie < ne; ie++) {
        state_.h.at(ie) -= rootsfound[ie];
    }
}

int Model::checkFinite(
    gsl::span<realtype const> array, ModelQuantity model_quantity, realtype t
) const {
    auto it = std::ranges::find_if(array, [](realtype x) {
        return !std::isfinite(x);
    });
    if (it == array.end()) {
        return AMICI_SUCCESS;
    }

    // there is some issue - produce a meaningful message
    auto flat_index = it - array.begin();

    std::string msg_id;
    std::string non_finite_type;
    if (std::isnan(array[flat_index])) {
        msg_id = "AMICI:NaN";
        non_finite_type = "NaN";
    } else if (std::isinf(array[flat_index])) {
        msg_id = "AMICI:Inf";
        non_finite_type = "Inf";
    }
    std::string element_id = std::to_string(flat_index);

    switch (model_quantity) {
    case ModelQuantity::xdot:
    case ModelQuantity::xBdot:
    case ModelQuantity::x0:
    case ModelQuantity::x:
    case ModelQuantity::x_rdata:
    case ModelQuantity::x0_rdata:
    case ModelQuantity::Jv:
    case ModelQuantity::JvB:
    case ModelQuantity::JDiag:
    case ModelQuantity::deltax:
    case ModelQuantity::deltaxB:
        if (hasStateIds()) {
            element_id = getStateIdsSolver()[flat_index];
        }
        break;
    case ModelQuantity::y:
        if (hasObservableIds()) {
            element_id = getObservableIds()[flat_index];
        }
        break;
    case ModelQuantity::w:
        if (hasExpressionIds()) {
            element_id = getExpressionIds()[flat_index];
        }
        break;
    case ModelQuantity::k:
        if (hasFixedParameterIds()) {
            element_id = getFixedParameterIds()[flat_index];
        }
        break;
    case ModelQuantity::p:
        if (hasParameterIds()) {
            element_id = getParameterIds()[flat_index];
        }
        break;
    default:
        break;
    }

    std::string model_quantity_str;
    try {
        model_quantity_str = model_quantity_to_str.at(model_quantity);
    } catch (std::out_of_range const&) {
        // Missing model quantity string - terminate if this is a debug build,
        // but show the quantity number if non-debug.
        gsl_ExpectsDebug(false);
        model_quantity_str = std::to_string(static_cast<int>(model_quantity));
    }
    if (logger) {
        auto t_msg = std::isfinite(t)
                         ? std::string(" at t=" + std::to_string(t) + " ")
                         : std::string();

        logger->log(
            LogSeverity::warning, msg_id,
            "AMICI encountered a %s value for %s[%i] (%s)%s",
            non_finite_type.c_str(), model_quantity_str.c_str(),
            gsl::narrow<int>(flat_index), element_id.c_str(), t_msg.c_str()
        );
    }
    // check upstream, without infinite recursion
    if (model_quantity != ModelQuantity::k && model_quantity != ModelQuantity::p
        && model_quantity != ModelQuantity::ts) {
        checkFinite(state_.fixedParameters, ModelQuantity::k, t);
        checkFinite(state_.unscaledParameters, ModelQuantity::p, t);
        if (!always_check_finite_ && model_quantity != ModelQuantity::w) {
            // don't check twice if always_check_finite_ is true
            checkFinite(derived_state_.w_, ModelQuantity::w, t);
        }
    }
    return AMICI_RECOVERABLE_ERROR;
}

int Model::checkFinite(
    gsl::span<realtype const> array, ModelQuantity model_quantity,
    size_t num_cols, realtype t
) const {
    auto it = std::ranges::find_if(array, [](realtype x) {
        return !std::isfinite(x);
    });
    if (it == array.end()) {
        return AMICI_SUCCESS;
    }

    // there is some issue - produce a meaningful message
    auto flat_index = it - array.begin();
    sunindextype row, col;
    std::tie(row, col) = unravel_index(flat_index, num_cols);
    std::string msg_id;
    std::string non_finite_type;
    if (std::isnan(array[flat_index])) {
        msg_id = "AMICI:NaN";
        non_finite_type = "NaN";
    } else if (std::isinf(array[flat_index])) {
        msg_id = "AMICI:Inf";
        non_finite_type = "Inf";
    }
    std::string row_id = std::to_string(row);
    std::string col_id = std::to_string(col);

    switch (model_quantity) {
    case ModelQuantity::sy:
    case ModelQuantity::ssigmay:
    case ModelQuantity::dydp:
    case ModelQuantity::dsigmaydp:
        if (hasObservableIds())
            row_id += " " + getObservableIds()[row];
        if (hasParameterIds())
            col_id += " " + getParameterIds()[plist(gsl::narrow<int>(col))];
        break;
    case ModelQuantity::dydx:
        if (hasObservableIds())
            row_id += " " + getObservableIds()[row];
        if (hasStateIds())
            col_id += " " + getStateIdsSolver()[col];
        break;
    case ModelQuantity::deltasx:
        if (hasStateIds())
            row_id += " " + getStateIdsSolver()[row];
        if (hasParameterIds())
            col_id += " " + getParameterIds()[plist(gsl::narrow<int>(col))];
        break;
    case ModelQuantity::dJydy:
    case ModelQuantity::dJydy_matlab:
    case ModelQuantity::dJydsigma:
        if (hasObservableIds())
            col_id += " " + getObservableIds()[col];
        break;
    case ModelQuantity::dJydx:
    case ModelQuantity::dJzdx:
    case ModelQuantity::dJrzdx:
    case ModelQuantity::dzdx:
    case ModelQuantity::drzdx:
        if (hasStateIds())
            col_id += " " + getStateIdsSolver()[col];
        break;
    case ModelQuantity::deltaqB:
    case ModelQuantity::sz:
    case ModelQuantity::dzdp:
    case ModelQuantity::drzdp:
    case ModelQuantity::dsigmazdp:
        if (hasParameterIds())
            col_id += " " + getParameterIds()[plist(gsl::narrow<int>(col))];
        break;
    case ModelQuantity::dsigmaydy:
        if (hasObservableIds()) {
            auto obs_ids = getObservableIds();
            row_id += " " + obs_ids[row];
            col_id += " " + obs_ids[col];
        }
        break;
    default:
        break;
    }

    std::string model_quantity_str;
    try {
        model_quantity_str = model_quantity_to_str.at(model_quantity);
    } catch (std::out_of_range const&) {
        // Missing model quantity string - terminate if this is a debug build,
        // but show the quantity number if non-debug.
        gsl_ExpectsDebug(false);
        model_quantity_str = std::to_string(static_cast<int>(model_quantity));
    }

    if (logger) {
        auto t_msg = std::isfinite(t)
                         ? std::string(" at t=" + std::to_string(t) + " ")
                         : std::string();

        logger->log(
            LogSeverity::warning, msg_id,
            "AMICI encountered a %s value for %s[%i] (%s, %s)%s",
            non_finite_type.c_str(), model_quantity_str.c_str(),
            gsl::narrow<int>(flat_index), row_id.c_str(), col_id.c_str(),
            t_msg.c_str()
        );
    }

    // check upstream
    checkFinite(state_.fixedParameters, ModelQuantity::k, t);
    checkFinite(state_.unscaledParameters, ModelQuantity::p, t);
    checkFinite(derived_state_.w_, ModelQuantity::w, t);

    return AMICI_RECOVERABLE_ERROR;
}

int Model::checkFinite(
    SUNMatrix m, ModelQuantity model_quantity, realtype t
) const {
    // check flat array, to see if there are any issues
    // (faster, in particular for sparse arrays)
    auto m_flat = gsl::make_span(m);
    auto it = std::ranges::find_if(m_flat, [](realtype x) {
        return !std::isfinite(x);
    });
    if (it == m_flat.end()) {
        return AMICI_SUCCESS;
    }

    // there is some issue - produce a meaningful message
    auto flat_index = it - m_flat.begin();
    sunindextype row, col;
    std::tie(row, col) = unravel_index(flat_index, m);
    std::string msg_id;
    std::string non_finite_type;
    if (std::isnan(m_flat[flat_index])) {
        msg_id = "AMICI:NaN";
        non_finite_type = "NaN";
    } else if (std::isinf(m_flat[flat_index])) {
        msg_id = "AMICI:Inf";
        non_finite_type = "Inf";
    } else {
        throw std::runtime_error(
            "Value is not finite, but neither infinite nor NaN."
        );
    }
    std::string row_id = std::to_string(row);
    std::string col_id = std::to_string(col);

    switch (model_quantity) {
    case ModelQuantity::J:
    case ModelQuantity::JB:
        if (hasStateIds()) {
            auto state_ids = getStateIdsSolver();
            row_id += " " + state_ids[row];
            col_id += " " + state_ids[col];
        }
        break;
    case ModelQuantity::dwdx:
        if (hasExpressionIds())
            row_id += " " + getExpressionIds()[row];
        if (hasStateIds())
            col_id += " " + getStateIdsSolver()[col];
        break;
    case ModelQuantity::dwdw:
        if (hasExpressionIds()) {
            auto expr_ids = getExpressionIds();
            row_id += " " + expr_ids[row];
            col_id += " " + expr_ids[col];
        }
        break;
    case ModelQuantity::dwdp:
        if (hasExpressionIds())
            row_id += " " + getExpressionIds()[row];
        if (hasParameterIds())
            col_id += " " + getParameterIds()[col];
        break;
    default:
        break;
    }

    std::string model_quantity_str;
    try {
        model_quantity_str = model_quantity_to_str.at(model_quantity);
    } catch (std::out_of_range const&) {
        // Missing model quantity string - terminate if this is a debug build,
        // but show the quantity number if non-debug.
        gsl_ExpectsDebug(false);
        model_quantity_str = std::to_string(static_cast<int>(model_quantity));
    }

    if (logger)
        logger->log(
            LogSeverity::warning, msg_id,
            "AMICI encountered a %s value for %s[%i] (%s, %s) at t=%g",
            non_finite_type.c_str(), model_quantity_str.c_str(),
            gsl::narrow<int>(flat_index), row_id.c_str(), col_id.c_str(), t
        );

    // check upstream
    checkFinite(state_.fixedParameters, ModelQuantity::k, t);
    checkFinite(state_.unscaledParameters, ModelQuantity::p, t);
    checkFinite(derived_state_.w_, ModelQuantity::w, t);

    return AMICI_RECOVERABLE_ERROR;
}

void Model::setAlwaysCheckFinite(bool alwaysCheck) {
    always_check_finite_ = alwaysCheck;
}

bool Model::getAlwaysCheckFinite() const { return always_check_finite_; }

void Model::fx0(realtype t, AmiVector& x) {
    std::ranges::fill(derived_state_.x_rdata_, 0.0);
    /* this function  also computes initial total abundances */
    fx0(derived_state_.x_rdata_.data(), t, state_.unscaledParameters.data(),
        state_.fixedParameters.data());
    fx_solver(x.data(), derived_state_.x_rdata_.data());
    ftotal_cl(
        state_.total_cl.data(), derived_state_.x_rdata_.data(),
        state_.unscaledParameters.data(), state_.fixedParameters.data()
    );

    checkFinite(derived_state_.x_rdata_, ModelQuantity::x0_rdata, t);
}

void Model::fx0_fixedParameters(realtype t, AmiVector& x) {
    if (!getReinitializeFixedParameterInitialStates())
        return;

    /* we transform to the unreduced states x_rdata and then apply
     x0_fixedparameters to (i) enable updates to states that were removed from
     conservation laws and (ii) be able to correctly compute total abundances
     after updating the state variables */
    fx_rdata(
        derived_state_.x_rdata_.data(), computeX_pos(x), state_.total_cl.data(),
        state_.unscaledParameters.data(), state_.fixedParameters.data()
    );
    fx0_fixedParameters(
        derived_state_.x_rdata_.data(), t, state_.unscaledParameters.data(),
        state_.fixedParameters.data(),
        simulation_parameters_.reinitialization_state_idxs_sim
    );
    fx_solver(x.data(), derived_state_.x_rdata_.data());
    /* update total abundances */
    ftotal_cl(
        state_.total_cl.data(), derived_state_.x_rdata_.data(),
        state_.unscaledParameters.data(), state_.fixedParameters.data()
    );
}

void Model::fsx0(realtype t, AmiVectorArray& sx, AmiVector const& x) {
    /* this function  also computes initial total abundance sensitivities */
    realtype* stcl = nullptr;
    for (int ip = 0; ip < nplist(); ip++) {
        if (ncl() > 0)
            stcl = &state_.stotal_cl.at(plist(ip) * ncl());
        std::ranges::fill(derived_state_.sx_rdata_, 0.0);
        fsx0(
            derived_state_.sx_rdata_.data(), t, computeX_pos(x),
            state_.unscaledParameters.data(), state_.fixedParameters.data(),
            plist(ip)
        );
        fsx_solver(sx.data(ip), derived_state_.sx_rdata_.data());
        fstotal_cl(
            stcl, derived_state_.sx_rdata_.data(), plist(ip),
            derived_state_.x_rdata_.data(), state_.unscaledParameters.data(),
            state_.fixedParameters.data(), state_.total_cl.data()
        );
    }
}

void Model::fsx0_fixedParameters(
    realtype t, AmiVectorArray& sx, AmiVector const& x
) {
    if (!getReinitializeFixedParameterInitialStates())
        return;
    realtype* stcl = nullptr;
    for (int ip = 0; ip < nplist(); ip++) {
        if (ncl() > 0)
            stcl = &state_.stotal_cl.at(plist(ip) * ncl());
        fsx_rdata(
            derived_state_.sx_rdata_.data(), sx.data(ip), stcl,
            state_.unscaledParameters.data(), state_.fixedParameters.data(),
            x.data(), state_.total_cl.data(), plist(ip)
        );
        fsx0_fixedParameters(
            derived_state_.sx_rdata_.data(), t, computeX_pos(x),
            state_.unscaledParameters.data(), state_.fixedParameters.data(),
            plist(ip), simulation_parameters_.reinitialization_state_idxs_sim
        );
        fsx_solver(sx.data(ip), derived_state_.sx_rdata_.data());
        fstotal_cl(
            stcl, derived_state_.sx_rdata_.data(), plist(ip),
            derived_state_.x_rdata_.data(), state_.unscaledParameters.data(),
            state_.fixedParameters.data(), state_.total_cl.data()
        );
    }
}

void Model::fsdx0() {}

void Model::fx_rdata(gsl::span<realtype> x_rdata, AmiVector const& x) {
    fx_rdata(
        x_rdata.data(), computeX_pos(x), state_.total_cl.data(),
        state_.unscaledParameters.data(), state_.fixedParameters.data()
    );
    if (always_check_finite_)
        checkFinite(
            x_rdata, ModelQuantity::x_rdata,
            std::numeric_limits<realtype>::quiet_NaN()
        );
}

void Model::fsx_rdata(
    gsl::span<realtype> sx_rdata, AmiVectorArray const& sx,
    AmiVector const& x_solver
) {
    realtype* stcl = nullptr;
    for (int ip = 0; ip < nplist(); ip++) {
        if (ncl() > 0)
            stcl = &state_.stotal_cl.at(plist(ip) * ncl());
        fsx_rdata(
            &sx_rdata[ip * nx_rdata], sx.data(ip), stcl,
            state_.unscaledParameters.data(), state_.fixedParameters.data(),
            x_solver.data(), state_.total_cl.data(), plist(ip)
        );
    }
}

void Model::writeSliceEvent(
    gsl::span<realtype const> slice, gsl::span<realtype> buffer, int const ie
) {
    checkBufferSize(buffer, slice.size());
    checkBufferSize(buffer, z2event_.size());
    for (unsigned izt = 0; izt < z2event_.size(); ++izt)
        if (z2event_.at(izt) - 1 == ie)
            buffer[izt] = slice[izt];
}

void Model::writeSensitivitySliceEvent(
    gsl::span<realtype const> slice, gsl::span<realtype> buffer, int const ie
) {
    checkBufferSize(buffer, slice.size());
    checkBufferSize(buffer, z2event_.size() * nplist());
    for (int ip = 0; ip < nplist(); ++ip)
        for (unsigned izt = 0; izt < z2event_.size(); ++izt)
            if (z2event_.at(izt) - 1 == ie)
                buffer[ip * nztrue + izt] = slice[ip * nztrue + izt];
}

void Model::writeLLHSensitivitySlice(
    std::vector<realtype> const& dLLhdp, std::vector<realtype>& sllh,
    std::vector<realtype>& s2llh
) {
    checkLLHBufferSize(sllh, s2llh);

    amici_daxpy(nplist(), -1.0, dLLhdp.data(), nJ, sllh.data(), 1);
    for (int iJ = 1; iJ < nJ; ++iJ)
        amici_daxpy(
            nplist(), -1.0, &dLLhdp.at(iJ), nJ, &s2llh.at(iJ - 1), nJ - 1
        );
}

void Model::checkLLHBufferSize(
    std::vector<realtype> const& sllh, std::vector<realtype> const& s2llh
) const {
    if (sllh.size() != gsl::narrow<unsigned>(nplist()))
        throw AmiException(
            "Incorrect sllh buffer size! Was %u, expected %i.", sllh.size(),
            nplist()
        );

    if (s2llh.size() != gsl::narrow<unsigned>((nJ - 1) * nplist()))
        throw AmiException(
            "Incorrect s2llh buffer size! Was %u, expected %i.", s2llh.size(),
            (nJ - 1) * nplist()
        );
}

void Model::initializeVectors() {
    sx0data_.clear();
    if (!pythonGenerated)
        derived_state_.dxdotdp
            = AmiVectorArray(nx_solver, nplist(), derived_state_.sunctx_);
}

void Model::fy(realtype const t, AmiVector const& x) {
    if (!ny)
        return;

    auto x_pos = computeX_pos(x);

    derived_state_.y_.assign(ny, 0.0);

    fw(t, x_pos, false);
    fy(derived_state_.y_.data(), t, x_pos, state_.unscaledParameters.data(),
       state_.fixedParameters.data(), state_.h.data(),
       derived_state_.w_.data());

    if (always_check_finite_) {
        checkFinite(
            gsl::make_span(derived_state_.y_.data(), ny), ModelQuantity::y, t
        );
    }
}

void Model::fdydp(realtype const t, AmiVector const& x) {
    if (!ny)
        return;

    auto x_pos = computeX_pos(x);

    derived_state_.dydp_.assign(ny * nplist(), 0.0);
    fw(t, x_pos, false);
    fdwdp(t, x_pos, false);

    /* get dydp slice (ny) for current time and parameter */
    for (int ip = 0; ip < nplist(); ip++)
        if (pythonGenerated) {
            fdydp(
                &derived_state_.dydp_.at(ip * ny), t, x_pos,
                state_.unscaledParameters.data(), state_.fixedParameters.data(),
                state_.h.data(), plist(ip), derived_state_.w_.data(),
                state_.total_cl.data(), state_.stotal_cl.data(),
                derived_state_.spl_.data(), derived_state_.sspl_.data()
            );
        } else {
            fdydp(
                &derived_state_.dydp_.at(ip * ny), t, x_pos,
                state_.unscaledParameters.data(), state_.fixedParameters.data(),
                state_.h.data(), plist(ip), derived_state_.w_.data(),
                derived_state_.dwdp_.data()
            );
        }

    if (always_check_finite_) {
        checkFinite(derived_state_.dydp_, ModelQuantity::dydp, nplist());
    }
}

void Model::fdydx(realtype const t, AmiVector const& x) {
    if (!ny)
        return;

    auto x_pos = computeX_pos(x);

    derived_state_.dydx_.assign(ny * nx_solver, 0.0);

    fw(t, x_pos, false);
    fdwdx(t, x_pos, false);
    fdydx(
        derived_state_.dydx_.data(), t, x_pos, state_.unscaledParameters.data(),
        state_.fixedParameters.data(), state_.h.data(),
        derived_state_.w_.data(), derived_state_.dwdx_.data()
    );

    if (always_check_finite_) {
        checkFinite(derived_state_.dydx_, ModelQuantity::dydx, ny);
    }
}

void Model::fsigmay(int const it, ExpData const* edata) {
    if (!ny)
        return;

    derived_state_.sigmay_.assign(ny, 0.0);

    fsigmay(
        derived_state_.sigmay_.data(), getTimepoint(it),
        state_.unscaledParameters.data(), state_.fixedParameters.data(),
        derived_state_.y_.data()
    );

    if (edata) {
        auto sigmay_edata = edata->getObservedDataStdDevPtr(it);
        /* extract the value for the standard deviation from ExpData,
         * if the data value is NaN, use the parameter value */
        for (int iytrue = 0; iytrue < nytrue; iytrue++) {
            if (edata->isSetObservedDataStdDev(it, iytrue))
                derived_state_.sigmay_.at(iytrue) = sigmay_edata[iytrue];

            /* TODO: when moving second order code to cpp, verify
             * that this is actually what we want
             */
            for (int iJ = 1; iJ < nJ; iJ++)
                derived_state_.sigmay_.at(iytrue + iJ * nytrue) = 0;

            if (edata->isSetObservedData(it, iytrue))
                checkSigmaPositivity(
                    derived_state_.sigmay_.at(iytrue), "sigmay"
                );
        }
    }
}

void Model::fdsigmaydp(int const it, ExpData const* edata) {
    if (!ny)
        return;

    derived_state_.dsigmaydp_.assign(ny * nplist(), 0.0);

    for (int ip = 0; ip < nplist(); ip++)
        // get dsigmaydp slice (ny) for current timepoint and parameter
        fdsigmaydp(
            &derived_state_.dsigmaydp_.at(ip * ny), getTimepoint(it),
            state_.unscaledParameters.data(), state_.fixedParameters.data(),
            derived_state_.y_.data(), plist(ip)
        );

    // sigmas in edata override model-sigma -> for those sigmas, set dsigmaydp
    // to zero
    if (edata) {
        for (int iy = 0; iy < nytrue; iy++) {
            if (!edata->isSetObservedDataStdDev(it, iy))
                continue;
            for (int ip = 0; ip < nplist(); ip++) {
                derived_state_.dsigmaydp_.at(ip * ny + iy) = 0.0;
            }
        }
    }

    if (always_check_finite_) {
        checkFinite(
            derived_state_.dsigmaydp_, ModelQuantity::dsigmaydp, nplist()
        );
    }
}

void Model::fdsigmaydy(int const it, ExpData const* edata) {
    if (!ny)
        return;

    derived_state_.dsigmaydy_.assign(ny * ny, 0.0);

    // get dsigmaydy slice (ny) for current timepoint
    fdsigmaydy(
        derived_state_.dsigmaydy_.data(), getTimepoint(it),
        state_.unscaledParameters.data(), state_.fixedParameters.data(),
        derived_state_.y_.data()
    );

    // sigmas in edata override model-sigma -> for those sigmas, set dsigmaydy
    // to zero
    if (edata) {
        for (int isigmay = 0; isigmay < nytrue; ++isigmay) {
            if (!edata->isSetObservedDataStdDev(it, isigmay))
                continue;
            for (int iy = 0; iy < nytrue; ++iy) {
                derived_state_.dsigmaydy_.at(isigmay * ny + iy) = 0.0;
            }
        }
    }

    if (always_check_finite_) {
        checkFinite(derived_state_.dsigmaydy_, ModelQuantity::dsigmaydy, ny);
    }
}

void Model::fdJydy(int const it, AmiVector const& x, ExpData const& edata) {
    if (!ny)
        return;

    fy(edata.getTimepoint(it), x);
    fsigmay(it, &edata);

    if (pythonGenerated) {
        fdJydsigma(it, x, edata);
        fdsigmaydy(it, &edata);

        setNaNtoZero(derived_state_.dJydsigma_);
        setNaNtoZero(derived_state_.dsigmaydy_);
        for (int iyt = 0; iyt < nytrue; iyt++) {
            if (!derived_state_.dJydy_.at(iyt).capacity())
                continue;
            derived_state_.dJydy_.at(iyt).zero();
            fdJydy_colptrs(derived_state_.dJydy_.at(iyt), iyt);
            fdJydy_rowvals(derived_state_.dJydy_.at(iyt), iyt);

            if (!edata.isSetObservedData(it, iyt))
                continue;

            // get dJydy slice (ny) for current timepoint and observable
            fdJydy(
                derived_state_.dJydy_.at(iyt).data(), iyt,
                state_.unscaledParameters.data(), state_.fixedParameters.data(),
                derived_state_.y_.data(), derived_state_.sigmay_.data(),
                edata.getObservedDataPtr(it)
            );

            // dJydy += dJydsigma * dsigmaydy
            // C(nJ,ny)  A(nJ,ny)  * B(ny,ny)
            // sparse    dense       dense
            derived_state_.dJydy_dense_.zero();
            amici_dgemm(
                BLASLayout::colMajor, BLASTranspose::noTrans,
                BLASTranspose::noTrans, nJ, ny, ny, 1.0,
                &derived_state_.dJydsigma_.at(iyt * nJ * ny), nJ,
                derived_state_.dsigmaydy_.data(), ny, 1.0,
                derived_state_.dJydy_dense_.data(), nJ
            );

            auto tmp_sparse
                = SUNMatrixWrapper(derived_state_.dJydy_dense_, 0.0, CSC_MAT);
            auto ret = SUNMatScaleAdd(
                1.0, derived_state_.dJydy_.at(iyt), tmp_sparse
            );
            if (ret != SUN_SUCCESS) {
                throw AmiException(
                    "SUNMatScaleAdd failed with status %d in %s", ret, __func__
                );
            }
            derived_state_.dJydy_.at(iyt).refresh();

            if (always_check_finite_) {
                checkFinite(
                    gsl::make_span(derived_state_.dJydy_.at(iyt).get()),
                    ModelQuantity::dJydy, ny
                );
            }
        }
    } else {
        std::ranges::fill(derived_state_.dJydy_matlab_, 0.0);
        for (int iyt = 0; iyt < nytrue; iyt++) {
            if (!edata.isSetObservedData(it, iyt))
                continue;
            fdJydy(
                &derived_state_.dJydy_matlab_.at(iyt * ny * nJ), iyt,
                state_.unscaledParameters.data(), state_.fixedParameters.data(),
                derived_state_.y_.data(), derived_state_.sigmay_.data(),
                edata.getObservedDataPtr(it)
            );
            if (always_check_finite_) {
                // get dJydy slice (ny) for current timepoint and observable
                checkFinite(
                    gsl::span<realtype>(
                        &derived_state_.dJydy_matlab_[iyt * ny * nJ], ny * nJ
                    ),
                    ModelQuantity::dJydy, ny
                );
            }
        }
    }
}

void Model::fdJydsigma(int const it, AmiVector const& x, ExpData const& edata) {
    if (!ny)
        return;

    derived_state_.dJydsigma_.assign(nytrue * ny * nJ, 0.0);

    fy(edata.getTimepoint(it), x);
    fsigmay(it, &edata);

    for (int iyt = 0; iyt < nytrue; iyt++) {
        if (edata.isSetObservedData(it, iyt)) {
            // get dJydsigma slice (ny) for current timepoint and observable
            fdJydsigma(
                &derived_state_.dJydsigma_.at(iyt * ny * nJ), iyt,
                state_.unscaledParameters.data(), state_.fixedParameters.data(),
                derived_state_.y_.data(), derived_state_.sigmay_.data(),
                edata.getObservedDataPtr(it)
            );
            if (always_check_finite_) {
                checkFinite(
                    gsl::span<realtype>(
                        &derived_state_.dJydsigma_.at(iyt * ny * nJ), ny * nJ
                    ),
                    ModelQuantity::dJydsigma, ny
                );
            }
        }
    }
}

void Model::fdJydp(int const it, AmiVector const& x, ExpData const& edata) {
    // dJydy         nJ, nytrue x ny
    // dydp          nplist * ny
    // dJydp         nplist x nJ
    if (!ny)
        return;

    derived_state_.dJydp_.assign(nJ * nplist(), 0.0);

    fdJydy(it, x, edata);
    fdydp(edata.getTimepoint(it), x);

    fdJydsigma(it, x, edata);
    fdsigmaydp(it, &edata);

    setNaNtoZero(derived_state_.dJydsigma_);
    setNaNtoZero(derived_state_.dsigmaydp_);
    for (int iyt = 0; iyt < nytrue; ++iyt) {
        if (!edata.isSetObservedData(it, iyt))
            continue;

        if (pythonGenerated) {
            // dJydp = 1.0 * dJydp +  1.0 * dJydy * dydp
            for (int iplist = 0; iplist < nplist(); ++iplist) {
                derived_state_.dJydy_.at(iyt).multiply(
                    gsl::span<realtype>(
                        &derived_state_.dJydp_.at(iplist * nJ), nJ
                    ),
                    gsl::span<realtype const>(
                        &derived_state_.dydp_.at(iplist * ny), ny
                    )
                );
            }
        } else {
            amici_dgemm(
                BLASLayout::colMajor, BLASTranspose::noTrans,
                BLASTranspose::noTrans, nJ, nplist(), ny, 1.0,
                &derived_state_.dJydy_matlab_.at(iyt * nJ * ny), nJ,
                derived_state_.dydp_.data(), ny, 1.0,
                derived_state_.dJydp_.data(), nJ
            );
        }
        // dJydp = 1.0 * dJydp +  1.0 * dJydsigma * dsigmaydp
        amici_dgemm(
            BLASLayout::colMajor, BLASTranspose::noTrans,
            BLASTranspose::noTrans, nJ, nplist(), ny, 1.0,
            &derived_state_.dJydsigma_.at(iyt * nJ * ny), nJ,
            derived_state_.dsigmaydp_.data(), ny, 1.0,
            derived_state_.dJydp_.data(), nJ
        );
    }
}

void Model::fdJydx(int const it, AmiVector const& x, ExpData const& edata) {
    if (!ny)
        return;

    derived_state_.dJydx_.assign(nJ * nx_solver, 0.0);

    fdydx(edata.getTimepoint(it), x);
    fdJydy(it, x, edata);

    // dJydy: nJ, ny x nytrue
    // dydx :     ny x nx_solver
    // dJydx:     nJ x nx_solver x nt
    for (int iyt = 0; iyt < nytrue; ++iyt) {
        if (!edata.isSetObservedData(it, iyt))
            continue;
        // dJydy A[nyt,nJ,ny] * dydx B[ny,nx_solver] = dJydx C[it,nJ,nx_solver]
        //         slice                                       slice
        //          M  K            K  N                       M  N
        //           lda             ldb                        ldc

        if (pythonGenerated) {
            for (int ix = 0; ix < nx_solver; ++ix) {
                derived_state_.dJydy_.at(iyt).multiply(
                    gsl::span<realtype>(&derived_state_.dJydx_.at(ix * nJ), nJ),
                    gsl::span<realtype const>(
                        &derived_state_.dydx_.at(ix * ny), ny
                    )
                );
            }
        } else {
            amici_dgemm(
                BLASLayout::colMajor, BLASTranspose::noTrans,
                BLASTranspose::noTrans, nJ, nx_solver, ny, 1.0,
                &derived_state_.dJydy_matlab_.at(iyt * ny * nJ), nJ,
                derived_state_.dydx_.data(), ny, 1.0,
                derived_state_.dJydx_.data(), nJ
            );
        }
    }

    if (always_check_finite_) {
        checkFinite(derived_state_.dJydx_, ModelQuantity::dJydx, nx_solver);
    }
}

void Model::fz(int const ie, realtype const t, AmiVector const& x) {

    derived_state_.z_.assign(nz, 0.0);

    fz(derived_state_.z_.data(), ie, t, computeX_pos(x),
       state_.unscaledParameters.data(), state_.fixedParameters.data(),
       state_.h.data());
}

void Model::fdzdp(int const ie, realtype const t, AmiVector const& x) {
    if (!nz)
        return;

    derived_state_.dzdp_.assign(nz * nplist(), 0.0);

    for (int ip = 0; ip < nplist(); ip++) {
        fdzdp(
            derived_state_.dzdp_.data(), ie, t, computeX_pos(x),
            state_.unscaledParameters.data(), state_.fixedParameters.data(),
            state_.h.data(), plist(ip)
        );
    }

    if (always_check_finite_) {
        checkFinite(derived_state_.dzdp_, ModelQuantity::dzdp, nplist());
    }
}

void Model::fdzdx(int const ie, realtype const t, AmiVector const& x) {
    if (!nz)
        return;

    derived_state_.dzdx_.assign(nz * nx_solver, 0.0);

    fdzdx(
        derived_state_.dzdx_.data(), ie, t, computeX_pos(x),
        state_.unscaledParameters.data(), state_.fixedParameters.data(),
        state_.h.data()
    );

    if (always_check_finite_) {
        checkFinite(derived_state_.dzdx_, ModelQuantity::dzdx, nx_solver);
    }
}

void Model::frz(int const ie, realtype const t, AmiVector const& x) {

    derived_state_.rz_.assign(nz, 0.0);

    frz(derived_state_.rz_.data(), ie, t, computeX_pos(x),
        state_.unscaledParameters.data(), state_.fixedParameters.data(),
        state_.h.data());
}

void Model::fdrzdp(int const ie, realtype const t, AmiVector const& x) {
    if (!nz)
        return;

    derived_state_.drzdp_.assign(nz * nplist(), 0.0);

    for (int ip = 0; ip < nplist(); ip++) {
        fdrzdp(
            derived_state_.drzdp_.data(), ie, t, computeX_pos(x),
            state_.unscaledParameters.data(), state_.fixedParameters.data(),
            state_.h.data(), plist(ip)
        );
    }

    if (always_check_finite_) {
        checkFinite(derived_state_.drzdp_, ModelQuantity::drzdp, nplist());
    }
}

void Model::fdrzdx(int const ie, realtype const t, AmiVector const& x) {
    if (!nz)
        return;

    derived_state_.drzdx_.assign(nz * nx_solver, 0.0);

    fdrzdx(
        derived_state_.drzdx_.data(), ie, t, computeX_pos(x),
        state_.unscaledParameters.data(), state_.fixedParameters.data(),
        state_.h.data()
    );

    if (always_check_finite_) {
        checkFinite(derived_state_.drzdx_, ModelQuantity::drzdx, nx_solver);
    }
}

void Model::fsigmaz(
    int const ie, int const nroots, realtype const t, ExpData const* edata
) {
    if (!nz)
        return;

    derived_state_.sigmaz_.assign(nz, 0.0);
    fsigmaz(
        derived_state_.sigmaz_.data(), t, state_.unscaledParameters.data(),
        state_.fixedParameters.data()
    );

    if (edata) {
        for (int iztrue = 0; iztrue < nztrue; iztrue++) {
            if (z2event_.at(iztrue) - 1 == ie) {
                if (edata->isSetObservedEventsStdDev(nroots, iztrue)) {
                    auto sigmaz_edata
                        = edata->getObservedEventsStdDevPtr(nroots);
                    derived_state_.sigmaz_.at(iztrue) = sigmaz_edata[iztrue];
                }

                /* TODO: when moving second order code to cpp, verify
                 * that this is actually what we want
                 */
                for (int iJ = 1; iJ < nJ; iJ++)
                    derived_state_.sigmaz_.at(iztrue + iJ * nztrue) = 0;

                if (edata->isSetObservedEvents(nroots, iztrue))
                    checkSigmaPositivity(
                        derived_state_.sigmaz_.at(iztrue), "sigmaz"
                    );
            }
        }
    }
}

void Model::fdsigmazdp(
    int const ie, int const nroots, realtype const t, ExpData const* edata
) {
    if (!nz)
        return;

    derived_state_.dsigmazdp_.assign(nz * nplist(), 0.0);

    for (int ip = 0; ip < nplist(); ip++) {
        // get dsigmazdp slice (nz) for current event and parameter
        fdsigmazdp(
            &derived_state_.dsigmazdp_.at(ip * nz), t,
            state_.unscaledParameters.data(), state_.fixedParameters.data(),
            plist(ip)
        );
    }

    // sigmas in edata override model-sigma -> for those sigmas, set dsigmazdp
    // to zero
    if (edata) {
        for (int iz = 0; iz < nztrue; iz++) {
            if (z2event_.at(iz) - 1 == ie
                && !edata->isSetObservedEventsStdDev(nroots, iz)) {
                for (int ip = 0; ip < nplist(); ip++)
                    derived_state_.dsigmazdp_.at(iz + nz * ip) = 0;
            }
        }
    }

    if (always_check_finite_) {
        checkFinite(
            derived_state_.dsigmazdp_, ModelQuantity::dsigmazdp, nplist()
        );
    }
}

void Model::fdJzdz(
    int const ie, int const nroots, realtype const t, AmiVector const& x,
    ExpData const& edata
) {
    if (!nz)
        return;

    derived_state_.dJzdz_.assign(nztrue * nz * nJ, 0.0);

    fz(ie, t, x);
    fsigmaz(ie, nroots, t, &edata);

    for (int iztrue = 0; iztrue < nztrue; iztrue++) {
        if (edata.isSetObservedEvents(nroots, iztrue)) {
            fdJzdz(
                &derived_state_.dJzdz_.at(iztrue * nz * nJ), iztrue,
                state_.unscaledParameters.data(), state_.fixedParameters.data(),
                derived_state_.z_.data(), derived_state_.sigmaz_.data(),
                edata.getObservedEventsPtr(nroots)
            );
            if (always_check_finite_) {
                checkFinite(
                    gsl::span<realtype>(
                        &derived_state_.dJzdz_.at(iztrue * nz * nJ), nz * nJ
                    ),
                    ModelQuantity::dJzdz, nz
                );
            }
        }
    }
}

void Model::fdJzdsigma(
    int const ie, int const nroots, realtype const t, AmiVector const& x,
    ExpData const& edata
) {
    if (!nz)
        return;

    derived_state_.dJzdsigma_.assign(nztrue * nz * nJ, 0.0);

    fz(ie, t, x);
    fsigmaz(ie, nroots, t, &edata);

    for (int iztrue = 0; iztrue < nztrue; iztrue++) {
        if (edata.isSetObservedEvents(nroots, iztrue)) {
            fdJzdsigma(
                &derived_state_.dJzdsigma_.at(iztrue * nz * nJ), iztrue,
                state_.unscaledParameters.data(), state_.fixedParameters.data(),
                derived_state_.z_.data(), derived_state_.sigmaz_.data(),
                edata.getObservedEventsPtr(nroots)
            );
            if (always_check_finite_) {
                checkFinite(
                    gsl::span<realtype>(
                        &derived_state_.dJzdsigma_.at(iztrue * nz * nJ), nz * nJ
                    ),
                    ModelQuantity::dJzdsigma, nz
                );
            }
        }
    }
}

void Model::fdJzdp(
    int const ie, int const nroots, realtype t, AmiVector const& x,
    ExpData const& edata
) {
    if (!nz)
        return;
    // dJzdz         nJ x nz x nztrue
    // dJzdsigma     nJ x nz x nztrue
    // dzdp          nz x nplist()
    // dJzdp         nJ x nplist()

    derived_state_.dJzdp_.assign(nJ * nplist(), 0.0);

    fdzdp(ie, t, x);
    fdsigmazdp(ie, nroots, t, &edata);
    fdJzdz(ie, nroots, t, x, edata);
    fdJrzdz(ie, nroots, t, x, edata);
    fdJzdsigma(ie, nroots, t, x, edata);
    fdJrzdsigma(ie, nroots, t, x, edata);

    setNaNtoZero(derived_state_.dzdp_);
    setNaNtoZero(derived_state_.dsigmazdp_);
    setNaNtoZero(derived_state_.dJzdz_);
    setNaNtoZero(derived_state_.dJrzdz_);
    setNaNtoZero(derived_state_.dJzdsigma_);
    setNaNtoZero(derived_state_.dJrzdsigma_);
    for (int izt = 0; izt < nztrue; ++izt) {
        if (!edata.isSetObservedEvents(nroots, izt))
            continue;

        if (t < edata.getTimepoint(edata.nt() - 1)) {
            // with z
            amici_dgemm(
                BLASLayout::colMajor, BLASTranspose::noTrans,
                BLASTranspose::noTrans, nJ, nplist(), nz, 1.0,
                &derived_state_.dJzdz_.at(izt * nz * nJ), nJ,
                derived_state_.dzdp_.data(), nz, 1.0,
                derived_state_.dJzdp_.data(), nJ
            );
        } else {
            // with rz
            amici_dgemm(
                BLASLayout::colMajor, BLASTranspose::noTrans,
                BLASTranspose::noTrans, nJ, nplist(), nz, 1.0,
                &derived_state_.dJrzdsigma_.at(izt * nz * nJ), nJ,
                derived_state_.dsigmazdp_.data(), nz, 1.0,
                derived_state_.dJzdp_.data(), nJ
            );

            amici_dgemm(
                BLASLayout::colMajor, BLASTranspose::noTrans,
                BLASTranspose::noTrans, nJ, nplist(), nz, 1.0,
                &derived_state_.dJrzdz_.at(izt * nz * nJ), nJ,
                derived_state_.dzdp_.data(), nz, 1.0,
                derived_state_.dJzdp_.data(), nJ
            );
        }

        amici_dgemm(
            BLASLayout::colMajor, BLASTranspose::noTrans,
            BLASTranspose::noTrans, nJ, nplist(), nz, 1.0,
            &derived_state_.dJzdsigma_.at(izt * nz * nJ), nJ,
            derived_state_.dsigmazdp_.data(), nz, 1.0,
            derived_state_.dJzdp_.data(), nJ
        );
    }
}

void Model::fdJzdx(
    int const ie, int const nroots, realtype const t, AmiVector const& x,
    ExpData const& edata
) {
    // dJzdz         nJ x nz        x nztrue
    // dzdx          nz x nx_solver
    // dJzdx         nJ x nx_solver x nmaxevent
    if (!nz)
        return;

    derived_state_.dJzdx_.assign(nJ * nx_solver, 0.0);

    fdJzdz(ie, nroots, t, x, edata);
    fdJrzdz(ie, nroots, t, x, edata);
    fdzdx(ie, t, x);
    fdrzdx(ie, t, x);

    setNaNtoZero(derived_state_.dJzdz_);
    setNaNtoZero(derived_state_.dJrzdz_);
    setNaNtoZero(derived_state_.dzdx_);
    setNaNtoZero(derived_state_.drzdx_);

    for (int izt = 0; izt < nztrue; ++izt) {
        if (!edata.isSetObservedEvents(nroots, izt))
            continue;

        if (t < edata.getTimepoint(edata.nt() - 1)) {
            // z
            amici_dgemm(
                BLASLayout::colMajor, BLASTranspose::noTrans,
                BLASTranspose::noTrans, nJ, nx_solver, nz, 1.0,
                &derived_state_.dJzdz_.at(izt * nz * nJ), nJ,
                derived_state_.dzdx_.data(), nz, 1.0,
                derived_state_.dJzdx_.data(), nJ
            );
        } else {
            // rz
            amici_dgemm(
                BLASLayout::colMajor, BLASTranspose::noTrans,
                BLASTranspose::noTrans, nJ, nx_solver, nz, 1.0,
                &derived_state_.dJrzdz_.at(izt * nz * nJ), nJ,
                derived_state_.drzdx_.data(), nz, 1.0,
                derived_state_.dJzdx_.data(), nJ
            );
        }
    }
}

void Model::fdJrzdz(
    int const ie, int const nroots, realtype const t, AmiVector const& x,
    ExpData const& edata
) {
    if (!nz)
        return;

    derived_state_.dJrzdz_.assign(nztrue * nz * nJ, 0.0);

    frz(ie, t, x);
    fsigmaz(ie, nroots, t, &edata);

    for (int iztrue = 0; iztrue < nztrue; iztrue++) {
        if (edata.isSetObservedEvents(nroots, iztrue)) {
            fdJrzdz(
                &derived_state_.dJrzdz_.at(iztrue * nz * nJ), iztrue,
                state_.unscaledParameters.data(), state_.fixedParameters.data(),
                derived_state_.rz_.data(), derived_state_.sigmaz_.data()
            );
            if (always_check_finite_) {
                checkFinite(
                    gsl::span<realtype>(
                        &derived_state_.dJrzdz_.at(iztrue * nz * nJ), nz * nJ
                    ),
                    ModelQuantity::dJrzdz, nz
                );
            }
        }
    }
}

void Model::fdJrzdsigma(
    int const ie, int const nroots, realtype const t, AmiVector const& x,
    ExpData const& edata
) {
    if (!nz)
        return;

    derived_state_.dJrzdsigma_.assign(nztrue * nz * nJ, 0.0);

    frz(ie, t, x);
    fsigmaz(ie, nroots, t, &edata);

    for (int iztrue = 0; iztrue < nztrue; iztrue++) {
        if (edata.isSetObservedEvents(nroots, iztrue)) {
            fdJrzdsigma(
                &derived_state_.dJrzdsigma_.at(iztrue * nz * nJ), iztrue,
                state_.unscaledParameters.data(), state_.fixedParameters.data(),
                derived_state_.rz_.data(), derived_state_.sigmaz_.data()
            );
            if (always_check_finite_) {
                checkFinite(
                    gsl::span<realtype>(
                        &derived_state_.dJrzdsigma_.at(iztrue * nz * nJ),
                        nz * nJ
                    ),
                    ModelQuantity::dJrzdsigma, nz
                );
            }
        }
    }
}

void Model::fspl(realtype const t) {
    for (int ispl = 0; ispl < nspl; ispl++)
        derived_state_.spl_[ispl] = splines_[ispl].get_value(t);
}

void Model::fsspl(realtype const t) {
    derived_state_.sspl_.zero();
    realtype* sspl_data = derived_state_.sspl_.data();
    for (int ip = 0; ip < nplist(); ip++) {
        for (int ispl = 0; ispl < nspl; ispl++)
            sspl_data[ispl + nspl * plist(ip)] = splines_[ispl].get_sensitivity(
                t, ip, derived_state_.spl_[ispl]
            );
    }
}

void Model::fw(realtype const t, realtype const* x, bool include_static) {
    if (include_static) {
        std::ranges::fill(derived_state_.w_, 0.0);
    }
    fspl(t);
    fw(derived_state_.w_.data(), t, x, state_.unscaledParameters.data(),
       state_.fixedParameters.data(), state_.h.data(), state_.total_cl.data(),
       derived_state_.spl_.data(), include_static);

    if (always_check_finite_) {
        checkFinite(derived_state_.w_, ModelQuantity::w, t);
    }
}

void Model::fdwdp(realtype const t, realtype const* x, bool include_static) {
    if (!nw)
        return;

    fw(t, x, include_static);
    derived_state_.dwdp_.zero();
    if (pythonGenerated) {
        if (!ndwdp)
            return;
        fsspl(t);
        fdwdw(t, x, include_static);
        if (include_static) {
            derived_state_.dwdp_hierarchical_.at(0).zero();
            fdwdp_colptrs(derived_state_.dwdp_hierarchical_.at(0));
            fdwdp_rowvals(derived_state_.dwdp_hierarchical_.at(0));
        }
        fdwdp(
            derived_state_.dwdp_hierarchical_.at(0).data(), t, x,
            state_.unscaledParameters.data(), state_.fixedParameters.data(),
            state_.h.data(), derived_state_.w_.data(), state_.total_cl.data(),
            state_.stotal_cl.data(), derived_state_.spl_.data(),
            derived_state_.sspl_.data(), include_static
        );

        for (int irecursion = 1; irecursion <= w_recursion_depth;
             irecursion++) {
            derived_state_.dwdw_.sparse_multiply(
                derived_state_.dwdp_hierarchical_.at(irecursion),
                derived_state_.dwdp_hierarchical_.at(irecursion - 1)
            );
        }
        derived_state_.dwdp_.sparse_sum(derived_state_.dwdp_hierarchical_);

    } else {
        if (!derived_state_.dwdp_.capacity())
            return;
        // matlab generated
        fdwdp(
            derived_state_.dwdp_.data(), t, x, state_.unscaledParameters.data(),
            state_.fixedParameters.data(), state_.h.data(),
            derived_state_.w_.data(), state_.total_cl.data(),
            state_.stotal_cl.data(), derived_state_.spl_.data(),
            derived_state_.sspl_.data()
        );
    }

    if (always_check_finite_) {
        checkFinite(derived_state_.dwdp_, ModelQuantity::dwdp, t);
    }
}

void Model::fdwdx(realtype const t, realtype const* x, bool include_static) {
    // NOTE: (at least) Model_{ODE,DAE}::fJSparse rely on `fw` and `fdwdw`
    //  being called from here. They need to be executed even if nx_solver==0.
    if (!nw)
        return;

    fw(t, x, include_static);

    derived_state_.dwdx_.zero();
    if (pythonGenerated) {
        fdwdw(t, x, include_static);

        auto&& dwdx_hierarchical_0 = derived_state_.dwdx_hierarchical_.at(0);
        if (!dwdx_hierarchical_0.data() || !dwdx_hierarchical_0.capacity())
            return;

        if (include_static) {
            dwdx_hierarchical_0.zero();
            fdwdx_colptrs(dwdx_hierarchical_0);
            fdwdx_rowvals(dwdx_hierarchical_0);
        }
        fdwdx(
            dwdx_hierarchical_0.data(), t, x, state_.unscaledParameters.data(),
            state_.fixedParameters.data(), state_.h.data(),
            derived_state_.w_.data(), state_.total_cl.data(),
            derived_state_.spl_.data(), include_static
        );

        for (int irecursion = 1; irecursion <= w_recursion_depth;
             irecursion++) {
            derived_state_.dwdw_.sparse_multiply(
                derived_state_.dwdx_hierarchical_.at(irecursion),
                derived_state_.dwdx_hierarchical_.at(irecursion - 1)
            );
        }
        derived_state_.dwdx_.sparse_sum(derived_state_.dwdx_hierarchical_);

    } else {
        if (!derived_state_.dwdx_.capacity())
            return;
        derived_state_.dwdx_.zero();
        fdwdx(
            derived_state_.dwdx_.data(), t, x, state_.unscaledParameters.data(),
            state_.fixedParameters.data(), state_.h.data(),
            derived_state_.w_.data(), state_.total_cl.data(),
            derived_state_.spl_.data()
        );
    }

    if (always_check_finite_) {
        checkFinite(derived_state_.dwdx_, ModelQuantity::dwdx, t);
    }
}

void Model::fdwdw(realtype const t, realtype const* x, bool include_static) {
    if (!ndwdw)
        return;

    if (include_static) {
        derived_state_.dwdw_.zero();
        fdwdw_colptrs(derived_state_.dwdw_);
        fdwdw_rowvals(derived_state_.dwdw_);
    }

    fdwdw(
        derived_state_.dwdw_.data(), t, x, state_.unscaledParameters.data(),
        state_.fixedParameters.data(), state_.h.data(),
        derived_state_.w_.data(), state_.total_cl.data(), include_static
    );

    if (always_check_finite_) {
        checkFinite(derived_state_.dwdw_, ModelQuantity::dwdw, t);
    }
}

void Model::fx_rdata(
    realtype* x_rdata, realtype const* x_solver, realtype const* /*tcl*/,
    realtype const* /*p*/, realtype const* /*k*/
) {
    if (nx_solver != nx_rdata)
        throw AmiException(
            "A model that has differing nx_solver and nx_rdata needs "
            "to implement its own fx_rdata"
        );
    std::copy_n(x_solver, nx_solver, x_rdata);
}

void Model::fsx_rdata(
    realtype* sx_rdata, realtype const* sx_solver, realtype const* stcl,
    realtype const* p, realtype const* k, realtype const* x_solver,
    realtype const* tcl, int const ip
) {
    if (nx_solver == nx_rdata) {
        std::copy_n(sx_solver, nx_solver, sx_rdata);
        return;
    }

    // sx_rdata = dx_rdata/dx_solver * sx_solver
    //             + dx_rdata/d_tcl * stcl + dxrdata/dp

    // 1) sx_rdata(nx_rdata, 1) = dx_rdatadp
    std::fill_n(sx_rdata, nx_rdata, 0.0);
    fdx_rdatadp(sx_rdata, x_solver, tcl, p, k, ip);

    // the following could be moved to the calling function, as it's independent
    //  of `ip`

    // 2) sx_rdata(nx_rdata, 1) +=
    //          dx_rdata/dx_solver(nx_rdata,nx_solver) * sx_solver(nx_solver, 1)
    derived_state_.dx_rdatadx_solver.zero();
    fdx_rdatadx_solver(
        derived_state_.dx_rdatadx_solver.data(), x_solver, tcl, p, k
    );
    fdx_rdatadx_solver_colptrs(derived_state_.dx_rdatadx_solver);
    fdx_rdatadx_solver_rowvals(derived_state_.dx_rdatadx_solver);
    derived_state_.dx_rdatadx_solver.multiply(
        gsl::make_span(sx_rdata, nx_rdata), gsl::make_span(sx_solver, nx_solver)
    );

    // 3) sx_rdata(nx_rdata, 1) += dx_rdata/d_tcl(nx_rdata,ntcl) * stcl
    derived_state_.dx_rdatadtcl.zero();
    fdx_rdatadtcl(derived_state_.dx_rdatadtcl.data(), x_solver, tcl, p, k);
    fdx_rdatadtcl_colptrs(derived_state_.dx_rdatadtcl);
    fdx_rdatadtcl_rowvals(derived_state_.dx_rdatadtcl);
    derived_state_.dx_rdatadtcl.multiply(
        gsl::make_span(sx_rdata, nx_rdata),
        gsl::make_span(stcl, (nx_rdata - nx_solver))
    );
}

void Model::fx_solver(realtype* x_solver, realtype const* x_rdata) {
    if (nx_solver != nx_rdata)
        throw AmiException(
            "A model that has differing nx_solver and nx_rdata needs "
            "to implement its own fx_solver"
        );
    std::copy_n(x_rdata, nx_rdata, x_solver);
}

void Model::fsx_solver(realtype* sx_solver, realtype const* sx_rdata) {
    /* for the moment we do not need an implementation of fsx_solver as
     * we can simply reuse fx_solver and replace states by their
     * sensitivities */
    fx_solver(sx_solver, sx_rdata);
}

void Model::ftotal_cl(
    realtype* /*total_cl*/, realtype const* /*x_rdata*/, realtype const* /*p*/,
    realtype const* /*k*/
) {
    if (nx_solver != nx_rdata)
        throw AmiException(
            "A model that has differing nx_solver and nx_rdata needs "
            "to implement its own ftotal_cl"
        );
}

void Model::fstotal_cl(
    realtype* stotal_cl, realtype const* sx_rdata, int const ip,
    realtype const* x_rdata, realtype const* p, realtype const* k,
    realtype const* tcl
) {
    if (nx_solver == nx_rdata)
        return;

    // stotal_cl(ncl,1) =
    //            dtotal_cl/dp(ncl,1)
    //          + dtotal_cl/dx_rdata(ncl,nx_rdata) * sx_rdata(nx_rdata,1)

    // 1) stotal_cl = dtotal_cl/dp
    std::fill_n(stotal_cl, ncl(), 0.0);
    fdtotal_cldp(stotal_cl, x_rdata, p, k, ip);

    // 2) stotal_cl += dtotal_cl/dx_rdata(ncl,nx_rdata) * sx_rdata(nx_rdata,1)
    derived_state_.dtotal_cldx_rdata.zero();
    fdtotal_cldx_rdata(
        derived_state_.dtotal_cldx_rdata.data(), x_rdata, p, k, tcl
    );
    fdtotal_cldx_rdata_colptrs(derived_state_.dtotal_cldx_rdata);
    fdtotal_cldx_rdata_rowvals(derived_state_.dtotal_cldx_rdata);
    derived_state_.dtotal_cldx_rdata.multiply(
        gsl::make_span(stotal_cl, ncl()), gsl::make_span(sx_rdata, nx_rdata)
    );
}

std::vector<double> Model::get_trigger_timepoints() const {
    std::vector<double> trigger_timepoints(
        state_independent_events_.size(), 0.0
    );
    // collect keys from state_independent_events_ which are the trigger
    // timepoints
    auto it = trigger_timepoints.begin();
    for (auto const& kv : state_independent_events_) {
        *(it++) = kv.first;
    }
    std::ranges::sort(trigger_timepoints);
    return trigger_timepoints;
}

void Model::set_steadystate_mask(std::vector<realtype> const& mask) {
    if (mask.empty()) {
        steadystate_mask_.clear();
        return;
    }

    if (gsl::narrow<int>(mask.size()) != nx_solver)
        throw AmiException(
            "Steadystate mask has wrong size: %d, expected %d",
            gsl::narrow<int>(mask.size()), nx_solver
        );

    steadystate_mask_ = mask;
}

const_N_Vector Model::computeX_pos(const_N_Vector x) {
    if (any_state_non_negative_) {
        for (int ix = 0; ix < derived_state_.x_pos_tmp_.getLength(); ++ix) {
            derived_state_.x_pos_tmp_.at(ix)
                = (state_is_non_negative_.at(ix) && NV_Ith_S(x, ix) < 0)
                      ? 0
                      : NV_Ith_S(x, ix);
        }
        return derived_state_.x_pos_tmp_.getNVector();
    }

    return x;
}

realtype const* Model::computeX_pos(AmiVector const& x) {
    if (any_state_non_negative_) {
        computeX_pos(x.getNVector());
        return derived_state_.x_pos_tmp_.data();
    }
    return x.data();
}

void Model::setReinitializationStateIdxs(std::vector<int> const& idxs) {
    for (auto idx : idxs) {
        if (idx < 0 || idx >= nx_rdata)
            throw AmiException("Invalid state index given: %d", idx);
    }

    simulation_parameters_.reinitialization_state_idxs_sim = idxs;
}

std::vector<int> const& Model::getReinitializationStateIdxs() const {
    return simulation_parameters_.reinitialization_state_idxs_sim;
}

AmiVectorArray const& Model::get_dxdotdp() const {
    assert(!pythonGenerated);
    return derived_state_.dxdotdp;
}

SUNMatrixWrapper const& Model::get_dxdotdp_full() const {
    assert(pythonGenerated);
    return derived_state_.dxdotdp_full;
}

} // namespace amici<|MERGE_RESOLUTION|>--- conflicted
+++ resolved
@@ -1541,11 +1541,7 @@
         );
 
         for (int iJ = 0; iJ < nJ; ++iJ)
-<<<<<<< HEAD
-            xQB.at(iJ * nplist() + ip) += derived_state_.deltaqB_.at(iJ);
-=======
             xQB.at(ip * nJ + iJ) += derived_state_.deltaqB_.at(iJ);
->>>>>>> 607c9a1b
     }
 
     if (always_check_finite_) {
