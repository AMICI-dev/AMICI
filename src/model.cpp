--- conflicted
+++ resolved
@@ -1826,11 +1826,7 @@
     }
     
     if (alwaysCheckFinite) {
-<<<<<<< HEAD
-        amici::checkFinite(gsl::make_span(dwdp.get()), "dwdp");
-=======
-        app->checkFinite(dwdp, "dwdp");
->>>>>>> d4a50b3c
+        app->checkFinite(dwdp.get(), "dwdp");
     }
 }
 
