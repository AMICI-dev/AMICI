--- conflicted
+++ resolved
@@ -44,12 +44,8 @@
           tags: true
 
     - os: osx
-<<<<<<< HEAD
-      osx_image: xcode9.3
+      osx_image: xcode10.1
       language: minimal
-=======
-      osx_image: xcode10.1
->>>>>>> e7e7d271
       compiler: clang
       env:
         - CI_MODE=test
@@ -63,12 +59,8 @@
         - cd $BASE_DIR # cd to base dir for correct relative path in deploy
 
     - os: osx
-<<<<<<< HEAD
-      osx_image: xcode9.3
+      osx_image: xcode10.1
       language: minimal
-=======
-      osx_image: xcode10.1
->>>>>>> e7e7d271
       compiler: clang
       env:
         - CI_MODE=deploy
@@ -89,16 +81,11 @@
           branch: master
 
 install:
-<<<<<<< HEAD
     - export BASE_DIR=`pwd` # Python distutils only looks for `swig` and does not find `swig3.0`
     - if [[ "$TRAVIS_OS_NAME" == "linux" ]]; then mkdir -p ~/bin/ && ln -s /usr/bin/swig3.0 ~/bin/swig && export PATH=~/bin/:$PATH; fi # cmake wont be able to find python3 on its own ...
     - if [[ "$TRAVIS_OS_NAME" == "linux" ]]; then export PYTHON_EXECUTABLE=$(which python3); fi
-    - if [[ "$CI_MODE" == "test" ]]; then pip3 install --upgrade pip==9.0.3 setuptools wheel pkgconfig doxypypy scipy; fi # pinning pip because of https://github.com/pypa/pip/issues/5240
-=======
-    - export BASE_DIR=`pwd`
     - if [[ "$CI_MODE" == "test" ]]; then pip3 install --user --upgrade pip==9.0.3 setuptools wheel pkgconfig scipy; fi
     - if [[ "$CI_MODE" == "deploy" ]]; then pip3 install --user --upgrade pip==9.0.3 doxypypy; fi # pinning pip because of https://github.com/pypa/pip/issues/5240
->>>>>>> e7e7d271
     - if [[ "$CI_MODE" == "test" ]]; then ./scripts/buildSuiteSparse.sh; fi
     - if [[ "$CI_MODE" == "test" ]]; then ./scripts/buildSundials.sh; fi
     - if [[ "$CI_MODE" == "test" ]]; then ./scripts/buildCpputest.sh; fi
