--- conflicted
+++ resolved
@@ -69,12 +69,8 @@
     - ./scripts/run-cppcheck.sh
     - cd $BASE_DIR/build && make python-tests && cd $BASE_DIR
     - if [[ "$TRAVIS_OS_NAME" == "linux" ]]; then ./scripts/run-valgrind.sh; fi
-<<<<<<< HEAD
-    - if [[ "$TRAVIS_OS_NAME" == "linux" ]]; then ./scripts/run-doxygen.sh; fi
+    - if [[ "$TRAVIS_OS_NAME" == "osx" ]]; then ./scripts/run-doxygen.sh; fi
     - if [[ "$TRAVIS_OS_NAME" == "linux" ]] && [[ "$TRAVIS_EVENT_TYPE" == "cron" ]]; then ./scripts/run-SBMLTestsuite.sh; fi
-=======
-    - if [[ "$TRAVIS_OS_NAME" == "osx" ]]; then ./scripts/run-doxygen.sh; fi
->>>>>>> f69faf00
 
 after_failure:
     - ls -alR
