%module model_neuron
%import amici.i
// Add necessary symbols to generated header

%{
#include "wrapfunctions.h"
#include "amici/model_ode.h"
#include "amici/model_dae.h"
using namespace amici;
%}


// Make model module accessible from the model
%feature("pythonappend") amici::generic_model::getModel %{
<<<<<<< HEAD
    import sys
    val.module = sys.modules['.'.join(__name__.split('.')[:-1])]
=======
    if '.' in __name__:
        import sys
        val.module = sys.modules['.'.join(__name__.split('.')[:-1])]
>>>>>>> a43ae7f8
%}


// Process symbols in header
%include "wrapfunctions.h"<|MERGE_RESOLUTION|>--- conflicted
+++ resolved
@@ -12,14 +12,9 @@
 
 // Make model module accessible from the model
 %feature("pythonappend") amici::generic_model::getModel %{
-<<<<<<< HEAD
-    import sys
-    val.module = sys.modules['.'.join(__name__.split('.')[:-1])]
-=======
     if '.' in __name__:
         import sys
         val.module = sys.modules['.'.join(__name__.split('.')[:-1])]
->>>>>>> a43ae7f8
 %}
 
 
