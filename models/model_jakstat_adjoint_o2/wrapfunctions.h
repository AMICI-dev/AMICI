--- conflicted
+++ resolved
@@ -106,7 +106,7 @@
     }
 
     int fxdot(realtype t, N_Vector x, N_Vector dx, N_Vector xdot, void *user_data) override {
-        return xdot_model_jakstat_adjoint_o2(t, x, xdot, user_data);
+        return xdot_model_jakstat_adjoint_o2(t, x, dx, xdot, user_data);
     }
 
     int fw(realtype t, N_Vector x, N_Vector dx, void *user_data) override {
@@ -121,72 +121,44 @@
         return J_model_jakstat_adjoint_o2(N, t, cj, x, dx, xdot, J, user_data, tmp1, tmp2, tmp3);
     }
 
-<<<<<<< HEAD
     int fx0(N_Vector x0, void *user_data) override {
         return x0_model_jakstat_adjoint_o2(x0, user_data);
     }
 
-    int fJv(N_Vector v, N_Vector Jv, realtype t, N_Vector x, N_Vector xdot, void *user_data, N_Vector tmp) override {
-        return Jv_model_jakstat_adjoint_o2(v, Jv, t, x, xdot, user_data, tmp);
-=======
-    int fJB(long int NeqBdot, realtype t, realtype cj, N_Vector x, N_Vector dx, N_Vector xB, N_Vector dxB, N_Vector xBdot, DlsMat JB, void *user_data, N_Vector tmp1B, N_Vector tmp2B, N_Vector tmp3B) override {
-        return JB_model_jakstat_adjoint_o2(NeqBdot, t, cj, x, dx, xB, dxB, xBdot, JB, user_data, tmp1B, tmp2B, tmp3B);
->>>>>>> 6a3b5aec
+    int fJv(realtype t, N_Vector x, N_Vector dx, N_Vector xdot, N_Vector v, N_Vector Jv, realtype cj, void *user_data, N_Vector tmp1, N_Vector tmp2) override {
+        return Jv_model_jakstat_adjoint_o2(t, x, dx, xdot, v, Jv, cj, user_data, tmp1, tmp2);
     }
 
     int fJBand(long int N, long int mupper, long int mlower, realtype t, realtype cj, N_Vector x, N_Vector dx, N_Vector xdot, DlsMat J, void *user_data, N_Vector tmp1, N_Vector tmp2, N_Vector tmp3) override {
         return JBand_model_jakstat_adjoint_o2(N, mupper, mlower, t, cj, x, dx, xdot, J, user_data, tmp1, tmp2, tmp3);
     }
 
-<<<<<<< HEAD
-    int fJSparse(realtype t, N_Vector x, N_Vector xdot, SlsMat J, void *user_data, N_Vector tmp1, N_Vector tmp2, N_Vector tmp3) override {
-        return JSparse_model_jakstat_adjoint_o2(t, x, xdot, J, user_data, tmp1, tmp2, tmp3);
-=======
-    int fJBandB(long int NeqBdot, long int mupper, long int mlower, realtype t, realtype cj, N_Vector x, N_Vector dx, N_Vector xB, N_Vector dxB, N_Vector xBdot, DlsMat JB, void *user_data, N_Vector tmp1B, N_Vector tmp2B, N_Vector tmp3B) override {
-        return JBandB_model_jakstat_adjoint_o2(NeqBdot, mupper, mlower, t, cj, x, dx, xB, dxB, xBdot, JB, user_data, tmp1B, tmp2B, tmp3B);
->>>>>>> 6a3b5aec
+    int fJSparse(realtype t, realtype cj, N_Vector x, N_Vector dx, N_Vector xdot, SlsMat J, void *user_data, N_Vector tmp1, N_Vector tmp2, N_Vector tmp3) override {
+        return JSparse_model_jakstat_adjoint_o2(t, cj, x, dx, xdot, J, user_data, tmp1, tmp2, tmp3);
     }
 
     int fJDiag(realtype t, N_Vector JDiag, realtype cj, N_Vector x, N_Vector dx, void *user_data) override {
         return JDiag_model_jakstat_adjoint_o2(t, JDiag, cj, x, dx, user_data);
     }
 
-<<<<<<< HEAD
     int fy(realtype t, int it, N_Vector x, void *user_data, ReturnData *rdata) override {
         return y_model_jakstat_adjoint_o2(t, it, x, user_data, rdata);
     }
 
     int fz(realtype t, int ie, N_Vector x, TempData *tdata, ReturnData *rdata) override {
         return z_model_jakstat_adjoint_o2(t, ie, x, tdata, rdata);
-=======
-    int fJSparse(realtype t, realtype cj, N_Vector x, N_Vector dx, N_Vector xdot, SlsMat J, void *user_data, N_Vector tmp1, N_Vector tmp2, N_Vector tmp3) override {
-        return JSparse_model_jakstat_adjoint_o2(t, cj, x, dx, xdot, J, user_data, tmp1, tmp2, tmp3);
-    }
-
-    int fJSparseB(realtype t, realtype cj, N_Vector x, N_Vector dx, N_Vector xB, N_Vector dxB, N_Vector xBdot, SlsMat JB, void *user_data, N_Vector tmp1B, N_Vector tmp2B, N_Vector tmp3B) override {
-        return JSparseB_model_jakstat_adjoint_o2(t, cj, x, dx, xB, dxB, xBdot, JB, user_data, tmp1B, tmp2B, tmp3B);
->>>>>>> 6a3b5aec
     }
 
     int frz(realtype t, int ie, N_Vector x, TempData *tdata, ReturnData *rdata) override {
         return rz_model_jakstat_adjoint_o2(t, ie, x, tdata, rdata);
     }
 
-<<<<<<< HEAD
     int fdeltax(realtype t, int ie, N_Vector x, N_Vector xdot, N_Vector xdot_old, TempData *tdata) override {
         return deltax_model_jakstat_adjoint_o2(t, ie, x, xdot, xdot_old, tdata);
     }
 
     int froot(realtype t, N_Vector x, N_Vector dx, realtype *root, void *user_data) override {
-        return root_model_jakstat_adjoint_o2(t, x, root, user_data);
-=======
-    int fJv(realtype t, N_Vector x, N_Vector dx, N_Vector xdot, N_Vector v, N_Vector Jv, realtype cj, void *user_data, N_Vector tmp1, N_Vector tmp2) override {
-        return Jv_model_jakstat_adjoint_o2(t, x, dx, xdot, v, Jv, cj, user_data, tmp1, tmp2);
-    }
-
-    int fJvB(realtype t, N_Vector x, N_Vector dx, N_Vector xB, N_Vector dxB, N_Vector xBdot, N_Vector vB, N_Vector JvB, realtype cj, void *user_data, N_Vector tmpB1, N_Vector tmpB2) override {
-        return JvB_model_jakstat_adjoint_o2(t, x, dx, xB, dxB, xBdot, vB, JvB, cj, user_data, tmpB1, tmpB2);
->>>>>>> 6a3b5aec
+        return root_model_jakstat_adjoint_o2(t, x, dx, root, user_data);
     }
 
     int fJy(realtype t, int it, N_Vector x, TempData *tdata, const ExpData *edata, ReturnData *rdata) override {
@@ -209,8 +181,8 @@
         return sigma_z_model_jakstat_adjoint_o2(t, ie, tdata);
     }
 
-    int fsxdot(int Ns, realtype t, N_Vector x, N_Vector xdot,int ip,  N_Vector sx, N_Vector sxdot, void *user_data, N_Vector tmp1, N_Vector tmp2) override {
-        return sxdot_model_jakstat_adjoint_o2(Ns, t, x, xdot, ip, sx, sxdot, user_data, tmp1, tmp2);
+    int fsxdot(int Ns, realtype t, N_Vector x, N_Vector dx, N_Vector xdot,int ip,  N_Vector sx, N_Vector sdx, N_Vector sxdot, void *user_data, N_Vector tmp1, N_Vector tmp2, N_Vector tmp3) override {
+        return sxdot_model_jakstat_adjoint_o2(Ns, t, x, dx, xdot, ip, sx, sdx, sxdot, user_data, tmp1, tmp2, tmp3);
     }
 
     int fsx0(N_Vector *sx0, N_Vector x, N_Vector dx, void *user_data) override {
@@ -269,47 +241,26 @@
         return dydp_model_jakstat_adjoint_o2(t, it, x, tdata);
     }
 
-<<<<<<< HEAD
     int fdsigma_ydp(realtype t, TempData *tdata) override {
         return dsigma_ydp_model_jakstat_adjoint_o2(t, tdata);
-=======
+    }
+
+    int fdsigma_zdp(realtype t, int ie, TempData *tdata) override {
+        return dsigma_zdp_model_jakstat_adjoint_o2(t, ie, tdata);
+    }
+
     int fdydx(realtype t, int it, N_Vector x, TempData *tdata) override {
         return dydx_model_jakstat_adjoint_o2(t, it, x, tdata);
     }
 
+    int fdzdx(realtype t, int ie, N_Vector x, TempData *tdata) override {
+        return dzdx_model_jakstat_adjoint_o2(t, ie, x, tdata);
+    }
+
     int fdzdp(realtype t, int ie, N_Vector x, TempData *tdata) override {
         return dzdp_model_jakstat_adjoint_o2(t, ie, x, tdata);
     }
 
-    int fdzdx(realtype t, int ie, N_Vector x, TempData *tdata) override {
-        return dzdx_model_jakstat_adjoint_o2(t, ie, x, tdata);
-    }
-
-    int fqBdot(realtype t, N_Vector x, N_Vector dx, N_Vector xB, N_Vector dxB, N_Vector qBdot, void *user_data) override {
-        return qBdot_model_jakstat_adjoint_o2(t, x, dx, xB, dxB, qBdot, user_data);
-    }
-
-    int froot(realtype t, N_Vector x, N_Vector dx, realtype *root, void *user_data) override {
-        return root_model_jakstat_adjoint_o2(t, x, dx, root, user_data);
->>>>>>> 6a3b5aec
-    }
-
-    int fdsigma_zdp(realtype t, int ie, TempData *tdata) override {
-        return dsigma_zdp_model_jakstat_adjoint_o2(t, ie, tdata);
-    }
-
-    int fdydx(realtype t, int it, N_Vector x, TempData *tdata) override {
-        return dydx_model_jakstat_adjoint_o2(t, it, x, tdata);
-    }
-
-    int fdzdx(realtype t, int ie, N_Vector x, TempData *tdata) override {
-        return dzdx_model_jakstat_adjoint_o2(t, ie, x, tdata);
-    }
-
-    int fdzdp(realtype t, int ie, N_Vector x, TempData *tdata) override {
-        return dzdp_model_jakstat_adjoint_o2(t, ie, x, tdata);
-    }
-
     int fdrzdx(realtype t, int ie, N_Vector x, TempData *tdata) override {
         return drzdx_model_jakstat_adjoint_o2(t, ie, x, tdata);
     }
@@ -318,52 +269,6 @@
         return drzdp_model_jakstat_adjoint_o2(t, ie, x, tdata);
     }
 
-<<<<<<< HEAD
-    int fxBdot(realtype t, N_Vector x, N_Vector dx, N_Vector xB, N_Vector dxB, N_Vector xBdot, void *user_data) override {
-        return xBdot_model_jakstat_adjoint_o2(t, x, xB, xBdot, user_data);
-=======
-    int fsxdot(int Ns, realtype t, N_Vector x, N_Vector dx, N_Vector xdot,int ip,  N_Vector sx, N_Vector sdx, N_Vector sxdot, void *user_data, N_Vector tmp1, N_Vector tmp2, N_Vector tmp3) override {
-        return sxdot_model_jakstat_adjoint_o2(Ns, t, x, dx, xdot, ip, sx, sdx, sxdot, user_data, tmp1, tmp2, tmp3);
->>>>>>> 6a3b5aec
-    }
-
-    int fqBdot(realtype t, N_Vector x, N_Vector xB, N_Vector qBdot, void *user_data) override {
-        return qBdot_model_jakstat_adjoint_o2(t, x, xB, qBdot, user_data);
-    }
-
-    int fJB(long int NeqBdot, realtype t, N_Vector x, N_Vector xB, N_Vector xBdot, DlsMat JB, void *user_data, N_Vector tmp1B, N_Vector tmp2B, N_Vector tmp3B) override {
-        return JB_model_jakstat_adjoint_o2(NeqBdot, t, x, xB, xBdot, JB, user_data, tmp1B, tmp2B, tmp3B);
-    }
-
-    int fJvB(N_Vector vB, N_Vector JvB, realtype t, N_Vector x, N_Vector xB, N_Vector xBdot, void *user_data, N_Vector tmpB) override {
-        return JvB_model_jakstat_adjoint_o2(vB, JvB, t, x, xB, xBdot, user_data, tmpB);
-    }
-
-<<<<<<< HEAD
-    int fJBandB(long int NeqBdot, long int mupper, long int mlower, realtype t, N_Vector x, N_Vector xB, N_Vector xBdot, DlsMat JB, void *user_data, N_Vector tmp1B, N_Vector tmp2B, N_Vector tmp3B) override {
-        return JBandB_model_jakstat_adjoint_o2(NeqBdot, mupper, mlower, t, x, xB, xBdot, JB, user_data, tmp1B, tmp2B, tmp3B);
-    }
-
-    int fJSparseB(realtype t, N_Vector x, N_Vector xB, N_Vector xBdot, SlsMat JB, void *user_data, N_Vector tmp1B, N_Vector tmp2B, N_Vector tmp3B) override {
-        return JSparseB_model_jakstat_adjoint_o2(t, x, xB, xBdot, JB, user_data, tmp1B, tmp2B, tmp3B);
-=======
-    int fxBdot(realtype t, N_Vector x, N_Vector dx, N_Vector xB, N_Vector dxB, N_Vector xBdot, void *user_data) override {
-        return xBdot_model_jakstat_adjoint_o2(t, x, dx, xB, dxB, xBdot, user_data);
-    }
-
-    int fxdot(realtype t, N_Vector x, N_Vector dx, N_Vector xdot, void *user_data) override {
-        return xdot_model_jakstat_adjoint_o2(t, x, dx, xdot, user_data);
->>>>>>> 6a3b5aec
-    }
-
-    int fdeltaxB(realtype t, int ie, N_Vector x, N_Vector xB, N_Vector xdot, N_Vector xdot_old, TempData *tdata) override {
-        return deltaxB_model_jakstat_adjoint_o2(t, ie, x, xB, xdot, xdot_old, tdata);
-    }
-
-    int fdeltaqB(realtype t, int ie, N_Vector x, N_Vector xB, N_Vector qBdot, N_Vector xdot, N_Vector xdot_old, TempData *tdata) override {
-        return deltaqB_model_jakstat_adjoint_o2(t, ie, x, xB, qBdot, xdot, xdot_old, tdata);
-    }
-
 };
 
 #endif /* _amici_wrapfunctions_h */