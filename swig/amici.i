%module amici

%include <exception.i>
%exception {
    try {
        $action
    } catch(std::exception const& ex) {
        SWIG_exception_fail(SWIG_RuntimeError, ex.what());
    } catch(...) {
        SWIG_exception_fail(SWIG_RuntimeError, "Unknown exception occurred");
    }
}

%{
#define SWIG_FILE_WITH_INIT
#define NPY_NO_DEPRECATED_API NPY_1_7_API_VERSION
#include <numpy/arrayobject.h>
#include <vector>
#include <stdexcept>
%}

// numpy
%init %{
import_array();
%}

// Expose vectors
%include <stl.i>
%template(DoubleVector) std::vector<double>;
%template(IntVector) std::vector<int>;
%template(BoolVector) std::vector<bool>;
%template(StringVector) std::vector<std::string>;
%template(StringDoubleMap) std::map<std::string, double>;

// Let numpy access std::vector
%{
static_assert (sizeof(double) == sizeof (npy_double), "Numpy double size mismatch");
static_assert (sizeof(int) == sizeof (npy_int), "Numpy integer size mismatch");

#include "../swig/stdvec2numpy.h"
using namespace amici;
%}
%include "stdvec2numpy.h"

typedef double realtype;

%include std_unique_ptr.i
wrap_unique_ptr(SolverPtr, amici::Solver)
wrap_unique_ptr(ReturnDataPtr, amici::ReturnData)
wrap_unique_ptr(ModelPtr, amici::Model)
wrap_unique_ptr(ExpDataPtr, amici::ExpData)

%naturalvar amici::SimulationParameters::x0;
%naturalvar amici::SimulationParameters::sx0;
%naturalvar amici::SimulationParameters::parameters;
%naturalvar amici::SimulationParameters::pscale;
%naturalvar amici::SimulationParameters::plist;
%naturalvar amici::SimulationParameters::fixedParameters;
%naturalvar amici::SimulationParameters::fixedParametersPreequilibration;
%naturalvar amici::SimulationParameters::fixedParametersPresimulation;
%naturalvar amici::SimulationParameters::reinitialization_state_idxs_sim;
%naturalvar amici::SimulationParameters::reinitialization_state_idxs_presim;

%ignore amici::ModelContext;
%ignore amici::ContextManager;
%ignore amici::ModelState;
%ignore amici::ModelStateDerived;

// Include before any other header which uses enums defined there
%include "amici/defines.h"

%include "amici/model_dimensions.h"
%include "amici/model_state.h"
%include "amici/simulation_parameters.h"

%include abstract_model.i
%include misc.i
%include edata.i
%include solver.i
%include solver_idas.i
%include solver_cvodes.i
%include model.i
%include model_ode.i
%include model_dae.i
%include rdata.i

#ifndef AMICI_SWIG_WITHOUT_HDF5
%include hdf5.i
#endif

// Return Python list of raw pointers instead of std::vector<std::unique_ptr> which is a huge pain
%typemap(out) std::vector<std::unique_ptr<amici::ReturnData>> %{
    $result = PyList_New($1.size());
    for (int i = 0; i < (int) $1.size(); i++) {
        PyObject *o = SWIG_NewPointerObj($1.at(i).release(), $descriptor(amici::ReturnData*), SWIG_POINTER_OWN);
        PyList_SetItem($result, i, o);
    }
%}

// Add necessary symbols to generated header
// Ignore due to https://github.com/swig/swig/issues/1643
%ignore amici::AmiciApplication::warningF;
%ignore amici::AmiciApplication::errorF;
%{
#include "amici/amici.h"
using namespace amici;
%}

// Prevent using ValueWrapper, but don't expose unique_ptr vector
%ignore std::vector<std::unique_ptr<amici::ReturnData>>;
%template(ReturnDataPtrVector) std::vector<std::unique_ptr<amici::ReturnData>>;

// Process symbols in header
%include "amici/amici.h"

// Expose vectors
%template(ExpDataPtrVector) std::vector<amici::ExpData*>;


// Convert integer values to enum class
// defeats the purpose of enum class, but didn't find a better way to allow for
// vectors of enum class types in python
%{
namespace amici {
std::vector<amici::ParameterScaling> parameterScalingFromIntVector(std::vector<int> const& intVec) {
    std::vector<amici::ParameterScaling> result(intVec.size());
    for (int i = 0; i < (int) result.size(); ++i) {
        result[i] = static_cast<amici::ParameterScaling>(intVec[i]);
    }
    return result;
}
}; // namespace amici
%}
%extend amici::Model {
    void setParameterScale(std::vector<int> const& intVec) {
        std::vector<amici::ParameterScaling> result(intVec.size());
        for (int i = 0; i < (int) result.size(); ++i) {
            result[i] = static_cast<amici::ParameterScaling>(intVec[i]);
        }
        $self->setParameterScale(result);
    }
}
namespace amici {
    std::vector<amici::ParameterScaling> parameterScalingFromIntVector(std::vector<int> const& intVec);
    void Model::setParameterScale(std::vector<int> const& intVec);
}
%template(ParameterScalingVector) std::vector<amici::ParameterScaling>;


// Add function to check if amici was compiled with OpenMP
%{
namespace amici {
/** AMICI extension was compiled with OpenMP? */
bool compiledWithOpenMP() {
#if defined(_OPENMP)
    return true;
#else
    return false;
#endif
}
};
%}
namespace amici {
bool compiledWithOpenMP();
}

%pythoncode %{
from enum import IntEnum
def enum(prefix):
    values = {k:v for k,v in globals().items() if k.startswith(prefix + '_')}
    values = {k[len(prefix)+1:]:v for k,v in values.items()}
    return IntEnum(prefix, values)
ParameterScaling = enum('ParameterScaling')
ObservableScaling = enum('ObservableScaling')
SecondOrderMode = enum('SecondOrderMode')
SensitivityOrder = enum('SensitivityOrder')
SensitivityMethod = enum('SensitivityMethod')
LinearSolver = enum('LinearSolver')
InternalSensitivityMethod = enum('InternalSensitivityMethod')
InterpolationType = enum('InterpolationType')
LinearMultistepMethod = enum('LinearMultistepMethod')
NonlinearSolverIteration = enum('NonlinearSolverIteration')
SteadyStateSensitivityMode = enum('SteadyStateSensitivityMode')
SteadyStateStatus = enum('SteadyStateStatus')
NewtonDampingFactorMode = enum('NewtonDampingFactorMode')
FixedParameterContext = enum('FixedParameterContext')
RDataReporting = enum('RDataReporting')
%}

%template(SteadyStateStatusVector) std::vector<amici::SteadyStateStatus>;

%pythonbegin %{
import sys
import os

if sys.platform == 'win32':
<<<<<<< HEAD
    def add_dll_directory(x):
        if os.path.isdir(x):
            print("Adding", x)
            os.add_dll_directory(x)
        else:
            print("Skipping", x)
    for dll_dir in os.environ.get("AMICI_DLL_DIRS", "").split(os.pathsep):
        add_dll_directory(dll_dir)
=======
    for dll_dir in os.environ.get("AMICI_DLL_DIRS", "").split(os.pathsep):
        os.add_dll_directory(dll_dir)
>>>>>>> a4f6610e

%}


// add module docstring and import additional types for typehints
%pythonbegin %{
"""
Core C++ bindings
-----------------
This module encompasses the complete public C++ API of AMICI, which was
exposed via swig. All functions listed here are directly accessible in the
main amici package, i.e., :py:class:`amici.amici.ExpData` is available as
``amici.ExpData``.
Usage of functions and classes from the base ``amici`` package is
generally recommended as they often include convenience wrappers that avoid
common pitfalls when accessing C++ types from python and implement some
nonstandard type conversions.
"""

from typing import Iterable
%}<|MERGE_RESOLUTION|>--- conflicted
+++ resolved
@@ -194,19 +194,8 @@
 import os
 
 if sys.platform == 'win32':
-<<<<<<< HEAD
-    def add_dll_directory(x):
-        if os.path.isdir(x):
-            print("Adding", x)
-            os.add_dll_directory(x)
-        else:
-            print("Skipping", x)
-    for dll_dir in os.environ.get("AMICI_DLL_DIRS", "").split(os.pathsep):
-        add_dll_directory(dll_dir)
-=======
     for dll_dir in os.environ.get("AMICI_DLL_DIRS", "").split(os.pathsep):
         os.add_dll_directory(dll_dir)
->>>>>>> a4f6610e
 
 %}
 
