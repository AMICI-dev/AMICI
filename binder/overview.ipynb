--- conflicted
+++ resolved
@@ -32,7 +32,9 @@
     "\n",
     "  Demonstrates common simulation failures and gives some hints for interpreting, debugging, and fixing them.\n",
     "\n",
-<<<<<<< HEAD
+    "* [Interfacing JAX](../python/examples/example_jax/ExampleJax.ipynb)\n",
+    "\n",
+    "  Provides guidance on how to combine AMICI with differential programming frameworks such as JAX.\n"
     "* [Efficient spline interpolation](../python/examples/example_splines/ExampleSplines.ipynb)\n",
     "\n",
     "  Shows how to add annotated spline formulas to existing SBML models in order to speed up AMICI's model import.\n",
@@ -40,11 +42,6 @@
     "* [A real-world application of splines](../python/examples/example_splines_swameye/ExampleSplinesSwameye2003.ipynb)\n",
     "\n",
     "  An illustration of how to apply AMICI's spline functionalities to parameter estimation for a reaction network.\n"
-=======
-    "* [Interfacing JAX](../python/examples/example_jax/ExampleJax.ipynb)\n",
-    "\n",
-    "  Provides guidance on how to combine AMICI with differential programming frameworks such as JAX.\n"
->>>>>>> ba70f543
    ]
   }
  ],
