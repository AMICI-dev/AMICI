#!/bin/bash
#
# Build libamici
#
set -eou pipefail

cmake=${CMAKE:-cmake}
make=${MAKE:-make}

script_path=$(dirname "$BASH_SOURCE")
amici_path=$(cd "$script_path/.." && pwd)
amici_build_dir="${amici_path}/build"
mkdir -p "${amici_build_dir}"
cd "${amici_build_dir}"

if [ "${TRAVIS:-}" = true ] ||
  [ "${GITHUB_ACTIONS:-}" = true ] ||
  [ "${ENABLE_AMICI_DEBUGGING:-}" = TRUE ]; then
  # Running on CI server
  build_type="Debug"
else
  build_type="RelWithDebInfo"
fi

${cmake} \
<<<<<<< HEAD
=======
  -DAMICI_CXX_OPTIONS="-Wall;-Wextra;-Werror" \
>>>>>>> 067826d4
  -DCMAKE_BUILD_TYPE=$build_type \
  -DPython3_EXECUTABLE="$(command -v python3)" ..

# build, with or without sonarcloud wrapper
if [ "${CI_SONARCLOUD:-}" = "TRUE" ]; then
  build-wrapper-linux-x86-64 \
    --out-dir "${amici_path}/bw-output" \
    cmake --build . --parallel
elif [ "${TRAVIS:-}" = "true" ]; then
  cmake --build .
  ${make} python-sdist
else
  cmake --build . --parallel
  ${make} python-sdist
fi<|MERGE_RESOLUTION|>--- conflicted
+++ resolved
@@ -23,10 +23,7 @@
 fi
 
 ${cmake} \
-<<<<<<< HEAD
-=======
   -DAMICI_CXX_OPTIONS="-Wall;-Wextra;-Werror" \
->>>>>>> 067826d4
   -DCMAKE_BUILD_TYPE=$build_type \
   -DPython3_EXECUTABLE="$(command -v python3)" ..
 
