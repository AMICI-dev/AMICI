--- conflicted
+++ resolved
@@ -5,10 +5,6 @@
 SCRIPT_PATH=$(dirname $BASH_SOURCE)
 AMICI_PATH=$(cd "$SCRIPT_PATH/.." && pwd)
 
-<<<<<<< HEAD
-venv_dir="${AMICI_PATH}/venv"
-=======
->>>>>>> ddffa93f
 # Disabled until cmake package is made compatible with updated setup.py
 #make python-wheel
 #pip3 install --user --prefix= `ls -t ${AMICI_PATH}/build/python/amici-*.whl | head -1`
