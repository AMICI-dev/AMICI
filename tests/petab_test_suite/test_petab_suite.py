--- conflicted
+++ resolved
@@ -14,18 +14,12 @@
 from amici import SteadyStateSensitivityMode
 from amici.gradient_check import check_derivatives as amici_check_derivatives
 from amici.logging import get_logger, set_log_level
-<<<<<<< HEAD
 from amici.petab_import import import_petab_problem
-from amici.petab_objective import (create_parameterized_edatas,
-                                   rdatas_to_measurement_df, simulate_petab)
-=======
-from amici.petab_import import PysbPetabProblem, import_petab_problem
 from amici.petab_objective import (
     create_parameterized_edatas,
     rdatas_to_measurement_df,
     simulate_petab,
 )
->>>>>>> fe1874c2
 
 logger = get_logger(__name__, logging.DEBUG)
 set_log_level(get_logger("amici.petab_import"), logging.DEBUG)
@@ -62,11 +56,7 @@
     problem = petab.Problem.from_yaml(yaml_file)
 
     # compile amici model
-<<<<<<< HEAD
-    if case.startswith('0006'):
-=======
-    if case.startswith("0006") and model_type != "pysb":
->>>>>>> fe1874c2
+    if case.startswith("0006"):
         petab.flatten_timepoint_specific_output_overrides(problem)
     model_name = f"petab_{model_type}_test_case_{case}" f"_{version.replace('.', '_')}"
     model_output_dir = f"amici_models/{model_name}"
@@ -185,13 +175,8 @@
     n_success = 0
     n_skipped = 0
     n_total = 0
-<<<<<<< HEAD
     for version in ("v1.0.0", "v2.0.0"):
-        cases = petabtests.get_cases('sbml', version=version)
-=======
-    for version in ("v1.0.0",):
         cases = petabtests.get_cases("sbml", version=version)
->>>>>>> fe1874c2
         n_total += len(cases)
         for case in cases:
             try:
