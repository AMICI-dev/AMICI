--- conflicted
+++ resolved
@@ -164,11 +164,7 @@
     n_success = 0
     n_skipped = 0
     n_total = 0
-<<<<<<< HEAD
     for version in ("v1.0.0", "v2.0.0"):
-=======
-    for version in ("v1.0.0",):
->>>>>>> 519adc62
         cases = petabtests.get_cases('sbml', version=version)
         n_total += len(cases)
         for case in cases:
