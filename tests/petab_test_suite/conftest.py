"""Pytest configuration for PEtab test suite"""

from typing import List
import re
import sys
from petabtests.core import get_cases


def parse_selection(selection_str: str) -> List[int]:
    """
    Parse comma-separated list of integer ranges, return selected indices as
    integer list

    Valid input e.g.: "1", "1,3", "-3,4,6-7"
    """
    indices = []
    for group in selection_str.split(","):
        if not re.match(r"^(?:-?\d+)|(?:\d+(?:-\d+))$", group):
            print("Invalid selection", group)
            sys.exit()
        spl = group.split("-")
        if len(spl) == 1:
            indices.append(int(spl[0]))
        elif len(spl) == 2:
            begin = int(spl[0]) if spl[0] else 0
            end = int(spl[1])
            indices.extend(range(begin, end + 1))
    return indices


def pytest_addoption(parser):
    """Add pytest CLI options"""
    parser.addoption("--petab-cases", help="Test cases to run")
<<<<<<< HEAD
    parser.addoption("--only-pysb", help="Run only PySB tests",
                     action="store_true")
    parser.addoption("--only-sbml", help="Run only SBML tests",
                     action="store_true", )
=======
    # TODO: re-enable in #1800
    # parser.addoption("--only-pysb", help="Run only PySB tests",
    #                  action="store_true")
    parser.addoption(
        "--only-sbml",
        help="Run only SBML tests",
        action="store_true",
    )
>>>>>>> fe1874c2


def pytest_generate_tests(metafunc):
    """Parameterize tests"""

    # Run for all PEtab test suite cases
    if "case" in metafunc.fixturenames and "model_type" in metafunc.fixturenames:
        # Get CLI option
        cases = metafunc.config.getoption("--petab-cases")
        if cases:
            # Run selected tests
            test_numbers = parse_selection(cases)
        else:
            # Run all tests
            test_numbers = None

        if metafunc.config.getoption("--only-sbml"):
            argvalues = [
<<<<<<< HEAD
                (case, 'sbml', version)
                for version in ('v1.0.0', "v2.0.0")
                for case in (test_numbers if test_numbers
                             else get_cases("sbml", version=version))
=======
                (case, "sbml", version)
                for version in ("v1.0.0",)
                for case in (
                    test_numbers if test_numbers else get_cases("sbml", version=version)
                )
>>>>>>> fe1874c2
            ]
        elif metafunc.config.getoption("--only-pysb"):
            argvalues = [
                (case, 'pysb', "v2.0.0")
                for case in (test_numbers if test_numbers
                             else get_cases("pysb", version="v2.0.0"))
            ]
        else:
            argvalues = []
<<<<<<< HEAD
            for version in ('v1.0.0', "v2.0.0"):
                for format in ('sbml', 'pysb'):
=======
            for version in ("v1.0.0",):
                for format in ("sbml",):
>>>>>>> fe1874c2
                    argvalues.extend(
                        (case, format, version)
                        for case in test_numbers or get_cases(format, version)
                    )
        metafunc.parametrize("case,model_type,version", argvalues)<|MERGE_RESOLUTION|>--- conflicted
+++ resolved
@@ -31,21 +31,12 @@
 def pytest_addoption(parser):
     """Add pytest CLI options"""
     parser.addoption("--petab-cases", help="Test cases to run")
-<<<<<<< HEAD
-    parser.addoption("--only-pysb", help="Run only PySB tests",
-                     action="store_true")
-    parser.addoption("--only-sbml", help="Run only SBML tests",
-                     action="store_true", )
-=======
-    # TODO: re-enable in #1800
-    # parser.addoption("--only-pysb", help="Run only PySB tests",
-    #                  action="store_true")
+    parser.addoption("--only-pysb", help="Run only PySB tests", action="store_true")
     parser.addoption(
         "--only-sbml",
         help="Run only SBML tests",
         action="store_true",
     )
->>>>>>> fe1874c2
 
 
 def pytest_generate_tests(metafunc):
@@ -64,34 +55,25 @@
 
         if metafunc.config.getoption("--only-sbml"):
             argvalues = [
-<<<<<<< HEAD
-                (case, 'sbml', version)
-                for version in ('v1.0.0', "v2.0.0")
-                for case in (test_numbers if test_numbers
-                             else get_cases("sbml", version=version))
-=======
                 (case, "sbml", version)
-                for version in ("v1.0.0",)
+                for version in ("v1.0.0", "v2.0.0")
                 for case in (
                     test_numbers if test_numbers else get_cases("sbml", version=version)
                 )
->>>>>>> fe1874c2
             ]
         elif metafunc.config.getoption("--only-pysb"):
             argvalues = [
-                (case, 'pysb', "v2.0.0")
-                for case in (test_numbers if test_numbers
-                             else get_cases("pysb", version="v2.0.0"))
+                (case, "pysb", "v2.0.0")
+                for case in (
+                    test_numbers
+                    if test_numbers
+                    else get_cases("pysb", version="v2.0.0")
+                )
             ]
         else:
             argvalues = []
-<<<<<<< HEAD
-            for version in ('v1.0.0', "v2.0.0"):
-                for format in ('sbml', 'pysb'):
-=======
-            for version in ("v1.0.0",):
-                for format in ("sbml",):
->>>>>>> fe1874c2
+            for version in ("v1.0.0", "v2.0.0"):
+                for format in ("sbml", "pysb"):
                     argvalues.extend(
                         (case, format, version)
                         for case in test_numbers or get_cases(format, version)
