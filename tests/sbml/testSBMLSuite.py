--- conflicted
+++ resolved
@@ -77,14 +77,11 @@
 
         atol, rtol = apply_settings(settings, solver, model, test_id)
 
-<<<<<<< HEAD
-=======
         if test_id != "00885":
             # 00885: root-after-reinitialization with FSA
             solver.setSensitivityOrder(amici.SensitivityOrder.first)
             solver.setSensitivityMethod(amici.SensitivityMethod.forward)
 
->>>>>>> 167864b3
         # simulate model
         rdata = amici.runAmiciSimulation(model, solver)
         if rdata["status"] != amici.AMICI_SUCCESS:
