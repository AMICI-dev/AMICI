# Reference wall times (seconds) with some buffer
create_sdist: 25
<<<<<<< HEAD
install_sdist: 140
petab_import: 4500 # TODO reduce to 1560 after #862  ^= 26'
=======
install_sdist: 120
petab_import: 1680 # ^= 28'
>>>>>>> 6360bfe1
install_model: 400
forward_simulation: 2
forward_sensitivities: 6
adjoint_sensitivities: 120 # TODO reduce when #849 fixed<|MERGE_RESOLUTION|>--- conflicted
+++ resolved
@@ -1,12 +1,7 @@
 # Reference wall times (seconds) with some buffer
 create_sdist: 25
-<<<<<<< HEAD
 install_sdist: 140
-petab_import: 4500 # TODO reduce to 1560 after #862  ^= 26'
-=======
-install_sdist: 120
 petab_import: 1680 # ^= 28'
->>>>>>> 6360bfe1
 install_model: 400
 forward_simulation: 2
 forward_sensitivities: 6
