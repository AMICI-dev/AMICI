#!/usr/bin/env python3

"""
Simulate a PEtab problem and compare results to reference values
"""

import argparse
import contextlib
import logging
import os
import sys
from pathlib import Path

import amici
import numpy as np
import pandas as pd
import petab.v1 as petab
import yaml
from amici.logging import get_logger
from amici.petab.simulations import (
    LLH,
    RDATAS,
    rdatas_to_measurement_df,
    simulate_petab,
    create_edatas,
    fill_in_parameters,
    create_parameter_mapping,
)
from timeit import default_timer as timer
from petab.v1.visualize import plot_problem
<<<<<<< HEAD
import benchmark_models_petab
=======
from petab.v1.lint import measurement_table_has_timepoint_specific_mappings
>>>>>>> 56e69568

logger = get_logger(f"amici.{__name__}", logging.WARNING)


def parse_cli_args():
    """Parse command line arguments

    Returns:
        Parsed CLI arguments from ``argparse``.
    """

    parser = argparse.ArgumentParser(
        description="Simulate PEtab-format model using AMICI."
    )

    # General options:
    parser.add_argument(
        "-v",
        "--verbose",
        dest="verbose",
        action="store_true",
        help="More verbose output",
    )
    parser.add_argument(
        "-c",
        "--check",
        dest="check",
        action="store_true",
        help="Compare to reference value",
    )
    parser.add_argument(
        "-p",
        "--plot",
        dest="plot",
        action="store_true",
        help="Plot measurement and simulation results",
    )

    # Corresponding AMICI model
    parser.add_argument(
        "-m",
        "--model-name",
        dest="model_name",
        help="Name of the AMICI module of the model to " "simulate.",
        required=True,
    )
    parser.add_argument(
        "-d",
        "--model-dir",
        dest="model_directory",
        help="Parent directory containing the AMICI module of the "
        "model to simulate. Required if model is not "
        "in python path.",
    )

    parser.add_argument(
        "-o",
        "--simulation-file",
        dest="simulation_file",
        help="File to write simulation result to, in PEtab"
        "measurement table format.",
    )

    return parser.parse_args()


def main():
    """Simulate the model specified on the command line"""
    script_dir = Path(__file__).parent.absolute()
    args = parse_cli_args()
    loglevel = logging.DEBUG if args.verbose else logging.INFO
    logger.setLevel(loglevel)

    logger.info(
        f"Simulating '{args.model_name}' "
        f"({args.model_directory}) with AMICI"
    )

    # load PEtab files
<<<<<<< HEAD
    problem = benchmark_models_petab.get_problem(args.model_name)
    petab.flatten_timepoint_specific_output_overrides(problem)
=======
    problem = petab.Problem.from_yaml(args.yaml_file_name)

    if measurement_table_has_timepoint_specific_mappings(
        problem.measurement_df
    ):
        petab.flatten_timepoint_specific_output_overrides(problem)
>>>>>>> 56e69568

    # load model
    from amici.petab.petab_import import import_petab_problem

    amici_model = import_petab_problem(
        problem,
        model_output_dir=Path(args.model_directory) / args.model_name,
    )
    amici_solver = amici_model.getSolver()

    amici_solver.setAbsoluteTolerance(1e-8)
    amici_solver.setRelativeTolerance(1e-8)
    amici_solver.setMaxSteps(int(1e4))
    if args.model_name in ("Brannmark_JBC2010", "Isensee_JCB2018"):
        amici_model.setSteadyStateSensitivityMode(
            amici.SteadyStateSensitivityMode.integrationOnly
        )

    res = simulate_petab(
        petab_problem=problem,
        amici_model=amici_model,
        solver=amici_solver,
        log_level=logging.INFO,
    )
    rdatas = res[RDATAS]
    llh = res[LLH]

    jax_model = import_petab_problem(
        problem,
        model_output_dir=Path(args.model_directory) / args.model_name,
        jax=True,
    )
    simulation_conditions = (
        problem.get_simulation_conditions_from_measurement_df()
    )
    edatas = create_edatas(
        amici_model=amici_model,
        petab_problem=problem,
        simulation_conditions=simulation_conditions,
    )
    problem_parameters = {
        t.Index: getattr(t, petab.NOMINAL_VALUE)
        for t in problem.parameter_df.itertuples()
    }
    parameter_mapping = create_parameter_mapping(
        petab_problem=problem,
        simulation_conditions=simulation_conditions,
        scaled_parameters=False,
        amici_model=amici_model,
    )
    fill_in_parameters(
        edatas=edatas,
        problem_parameters=problem_parameters,
        scaled_parameters=False,
        parameter_mapping=parameter_mapping,
        amici_model=amici_model,
    )
    # run once to JIT
    jax_model.run_simulations(edatas)
    start_jax = timer()
    rdatas_jax = jax_model.run_simulations(edatas)
    end_jax = timer()

    t_jax = end_jax - start_jax
    t_amici = sum(r.cpu_time for r in rdatas) / 1e3

    llh_jax = sum(r.llh for r in rdatas_jax)

    print(
        f'amici (llh={res["llh"]} after {t_amici}s) vs '
        f'jax (llh={llh_jax} after {t_jax}s)'
    )
    assert np.isclose(
        llh, llh_jax, rtol=1e-3, atol=1e-3
    ), "LLH mismatch {llh} (amici) vs {llh_jax} (jax)"

    times = dict()

    for label, sensi_mode in {
        "t_sim": amici.SensitivityMethod.none,
        "t_fwd": amici.SensitivityMethod.forward,
        "t_adj": amici.SensitivityMethod.adjoint,
    }.items():
        amici_solver.setSensitivityMethod(sensi_mode)
        if sensi_mode == amici.SensitivityMethod.none:
            amici_solver.setSensitivityOrder(amici.SensitivityOrder.none)
        else:
            amici_solver.setSensitivityOrder(amici.SensitivityOrder.first)

        res_repeats = [
            simulate_petab(
                petab_problem=problem,
                amici_model=amici_model,
                solver=amici_solver,
                log_level=loglevel,
            )
            for _ in range(3)  # repeat to get more stable timings
        ]
        res = res_repeats[0]

        times[label] = np.min(
            [
                sum(r.cpu_time + r.cpu_timeB for r in res[RDATAS]) / 1000
                # only forwards/backwards simulation
                for res in res_repeats
            ]
        )

        if sensi_mode == amici.SensitivityMethod.none:
            rdatas = res[RDATAS]
            llh = res[LLH]

    times["np"] = sum(problem.parameter_df[petab.ESTIMATE])

    pd.Series(times).to_csv(script_dir / f"{args.model_name}_benchmark.csv")

    for rdata in rdatas:
        assert (
            rdata.status == amici.AMICI_SUCCESS
        ), f"Simulation failed for {rdata.id}"

    # create simulation PEtab table
    sim_df = rdatas_to_measurement_df(
        rdatas=rdatas, model=amici_model, measurement_df=problem.measurement_df
    )
    sim_df.rename(columns={petab.MEASUREMENT: petab.SIMULATION}, inplace=True)

    if args.simulation_file:
        sim_df.to_csv(args.simulation_file, index=False, sep="\t")

    if args.plot:
        with contextlib.suppress(NotImplementedError):
            # visualize fit
            axs = plot_problem(petab_problem=problem, simulations_df=sim_df)

            # save figure
            for plot_id, ax in axs.items():
                fig_path = os.path.join(
                    args.model_directory,
                    f"{args.model_name}_{plot_id}_vis.png",
                )
                logger.info(f"Saving figure to {fig_path}")
                ax.get_figure().savefig(fig_path, dpi=150)

    if args.check:
        references_yaml = script_dir / "benchmark_models.yaml"
        with open(references_yaml) as f:
            refs = yaml.full_load(f)

        try:
            ref_llh = refs[args.model_name]["llh"]

            rdiff = np.abs((llh - ref_llh) / ref_llh)
            rtol = 1e-3
            adiff = np.abs(llh - ref_llh)
            atol = 1e-3
            tolstr = (
                f" Absolute difference is {adiff:.2e} "
                f"(tol {atol:.2e}) and relative difference is "
                f"{rdiff:.2e} (tol {rtol:.2e})."
            )

            if np.isclose(llh, ref_llh, rtol=rtol, atol=atol):
                logger.info(
                    f"Computed llh {llh:.4e} matches reference {ref_llh:.4e}."
                    + tolstr
                )
            else:
                logger.error(
                    f"Computed llh {llh:.4e} does not match reference "
                    f"{ref_llh:.4e}." + tolstr
                )
                sys.exit(1)
        except KeyError:
            logger.error(
                "No reference likelihood found for "
                f"{args.model_name} in {references_yaml}"
            )

        for label, key in {
            "simulation": "t_sim",
            "adjoint sensitivity": "t_adj",
            "forward sensitivity": "t_fwd",
        }.items():
            try:
                ref = refs[args.model_name][key]
                if times[key] > ref:
                    logger.error(
                        f"Computation time for {label} ({times[key]:.2e}) "
                        f"exceeds reference ({ref:.2e})."
                    )
                    sys.exit(1)
                else:
                    logger.info(
                        f"Computation time for {label} ({times[key]:.2e}) "
                        f"within reference ({ref:.2e})."
                    )
            except KeyError:
                logger.error(
                    f"No reference time for {label} found for "
                    f"{args.model_name} in {references_yaml}"
                )


if __name__ == "__main__":
    main()<|MERGE_RESOLUTION|>--- conflicted
+++ resolved
@@ -28,11 +28,8 @@
 )
 from timeit import default_timer as timer
 from petab.v1.visualize import plot_problem
-<<<<<<< HEAD
+from petab.v1.lint import measurement_table_has_timepoint_specific_mappings
 import benchmark_models_petab
-=======
-from petab.v1.lint import measurement_table_has_timepoint_specific_mappings
->>>>>>> 56e69568
 
 logger = get_logger(f"amici.{__name__}", logging.WARNING)
 
@@ -112,17 +109,12 @@
     )
 
     # load PEtab files
-<<<<<<< HEAD
     problem = benchmark_models_petab.get_problem(args.model_name)
-    petab.flatten_timepoint_specific_output_overrides(problem)
-=======
-    problem = petab.Problem.from_yaml(args.yaml_file_name)
 
     if measurement_table_has_timepoint_specific_mappings(
         problem.measurement_df
     ):
         petab.flatten_timepoint_specific_output_overrides(problem)
->>>>>>> 56e69568
 
     # load model
     from amici.petab.petab_import import import_petab_problem
