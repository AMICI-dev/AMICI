--- conflicted
+++ resolved
@@ -27,12 +27,8 @@
     fill_in_parameters,
     create_parameter_mapping,
 )
-<<<<<<< HEAD
 from timeit import default_timer as timer
-from petab.visualize import plot_problem
-=======
 from petab.v1.visualize import plot_problem
->>>>>>> 8f0c8fbd
 
 logger = get_logger(f"amici.{__name__}", logging.WARNING)
 
