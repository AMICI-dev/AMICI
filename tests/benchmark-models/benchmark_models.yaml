--- conflicted
+++ resolved
@@ -64,16 +64,10 @@
   t_adj: 0.15
 
 Fujita_SciSignal2010:
-<<<<<<< HEAD
-  llh: 53.08748642432372
-
-# Hass_PONE2017    None
-=======
   llh: 53.08377736998929
   t_sim: 0.01
   t_fwd: 0.5
   t_adj: 1.0
->>>>>>> d9933622
 
 Isensee_JCB2018:
   llh: -3949.375966548649
