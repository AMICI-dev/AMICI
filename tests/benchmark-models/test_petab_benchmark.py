--- conflicted
+++ resolved
@@ -341,13 +341,8 @@
             ),
         )
     if problem_id in problems_for_gradient_check:
-<<<<<<< HEAD
         (llh_jax, _), sllh_jax = eqx.filter_value_and_grad(
             run_simulations, has_aux=True
-=======
-        (llh_jax, _), sllh_jax = eqx.filter_jit(
-            eqx.filter_value_and_grad(run_simulations, has_aux=True)
->>>>>>> 449041d8
         )(jax_problem)
     else:
         llh_jax, _ = beartype(run_simulations)(jax_problem)
