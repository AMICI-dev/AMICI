name: Benchmark Collection
on:
  push:
    branches:
      - develop
      - master
  pull_request:
    branches:
      - master
      - develop
  merge_group:
  workflow_dispatch:
  schedule:
    - cron:  '48 4 * * *'

jobs:
  build:
    name: Benchmark Collection

    runs-on: ubuntu-22.04

    strategy:
      fail-fast: false
      matrix:
        python-version: [ "3.11" ]
        extract_subexpressions: ["true", "false"]
    env:
      AMICI_EXTRACT_CSE: ${{ matrix.extract_subexpressions }}

    steps:
    - name: Set up Python ${{ matrix.python-version }}
      uses: actions/setup-python@v5
      with:
        python-version: ${{ matrix.python-version }}

    - uses: actions/checkout@v4
      with:
        fetch-depth: 20

    - name: Install apt dependencies
      uses: ./.github/actions/install-apt-dependencies

    - run: echo "${HOME}/.local/bin/" >> $GITHUB_PATH

    # install AMICI
    - name: Create AMICI sdist
      run: pip3 install build && cd python/sdist && python3 -m build --sdist

    - name: Install AMICI sdist
      run: |
        pip3 install --user petab[vis] && \
        AMICI_PARALLEL_COMPILE="" pip3 install -v --user \
            $(ls -t python/sdist/dist/amici-*.tar.gz | head -1)[petab,test,vis,jax]

    - name: Install test dependencies
      run: |
        python3 -m pip uninstall -y petab && python3 -m pip install git+https://github.com/petab-dev/libpetab-python.git@develop \
        &&  python3 -m pip install -U sympy \
        &&  python3 -m pip install git+https://github.com/ICB-DCM/fiddy.git

    - name: Download benchmark collection
      run: |
<<<<<<< HEAD
        pip install git+https://github.com/Benchmarking-Initiative/Benchmark-Models-PEtab.git@master#subdirectory=src/python \
          && AMICI_PARALLEL_COMPILE="" tests/benchmark-models/test_benchmark_collection.sh
=======
        git clone --depth 1 https://github.com/benchmarking-initiative/Benchmark-Models-PEtab.git \
          && python3 -m pip install -e Benchmark-Models-PEtab/src/python

    - name: Run tests
      env:
        AMICI_PARALLEL_COMPILE: ""
      run: |
          cd tests/benchmark-models && pytest --durations=10
>>>>>>> f5fa6cdf

    # collect & upload results
    - name: Aggregate results
      run: |
          cd tests/benchmark-models && python3 evaluate_benchmark.py

    - uses: actions/upload-artifact@v4
      with:
        name: computation-times-${{ matrix.python-version }}-${{ matrix.extract_subexpressions }}
        path: |
          tests/benchmark-models/computation_times.csv
          tests/benchmark-models/computation_times.png<|MERGE_RESOLUTION|>--- conflicted
+++ resolved
@@ -60,19 +60,14 @@
 
     - name: Download benchmark collection
       run: |
-<<<<<<< HEAD
         pip install git+https://github.com/Benchmarking-Initiative/Benchmark-Models-PEtab.git@master#subdirectory=src/python \
           && AMICI_PARALLEL_COMPILE="" tests/benchmark-models/test_benchmark_collection.sh
-=======
-        git clone --depth 1 https://github.com/benchmarking-initiative/Benchmark-Models-PEtab.git \
-          && python3 -m pip install -e Benchmark-Models-PEtab/src/python
 
     - name: Run tests
       env:
         AMICI_PARALLEL_COMPILE: ""
       run: |
           cd tests/benchmark-models && pytest --durations=10
->>>>>>> f5fa6cdf
 
     # collect & upload results
     - name: Aggregate results
