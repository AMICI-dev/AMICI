name: PEtab
on:
  push:
    branches:
      - develop
      - master
  pull_request:
    branches:
      - master
      - develop
  merge_group:
  workflow_dispatch:

jobs:
  build:
    name: PEtab Testsuite

    runs-on: ubuntu-22.04

    env:
      ENABLE_GCOV_COVERAGE: TRUE

    strategy:
      matrix:
        python-version: [3.8]

    steps:
      - name: Set up Python ${{ matrix.python-version }}
        uses: actions/setup-python@v4
        with:
          python-version: ${{ matrix.python-version }}

      - uses: actions/checkout@v3
        with:
          fetch-depth: 20

      # install dependencies
      - name: apt
        run: |
          sudo apt-get update \
            && sudo apt-get install -y \
            swig \
            libatlas-base-dev \
            python3-venv

      - name: Build BNGL
        run: |
          scripts/buildBNGL.sh

      - run: |
          echo "${HOME}/.local/bin/" >> $GITHUB_PATH
          echo "${GITHUB_WORKSPACE}/tests/performance/" >> $GITHUB_PATH
          echo "BNGPATH=${GITHUB_WORKSPACE}/ThirdParty/BioNetGen-2.7.0" >> $GITHUB_ENV

      # install AMICI
      - name: Install python package
        run: |
          scripts/installAmiciSource.sh

      - name: Install petab
        run: |
          source ./build/venv/bin/activate \
            && pip3 install wheel pytest shyaml pytest-cov pysb

      # retrieve test models
      - name: Download and install PEtab test suite
        run: |
<<<<<<< HEAD
          git clone --depth 1 --branch petab_v2 \
=======
          git clone --depth 1 --branch main \
>>>>>>> 519adc62
            https://github.com/PEtab-dev/petab_test_suite \
            && source ./build/venv/bin/activate \
            && cd petab_test_suite && pip3 install -e .

      - name: Run PEtab-related unit tests
        run: |
          source ./build/venv/bin/activate \
           && pip install --force-reinstall -v git+https://github.com/PEtab-dev/libpetab-python.git@model_pysb \
          &&  cat /home/runner/work/AMICI/AMICI/build/venv/lib/python3.8/site-packages/petab/models/__init__.py \
            && pytest --cov-report=xml:coverage.xml \
              --cov=./ python/tests/test_*petab*.py

      # run test models
      - name: Run PEtab test suite
        run: |
          source ./build/venv/bin/activate \
          && AMICI_PARALLEL_COMPILE=2 pytest -v \
            --cov-report=xml:coverage.xml \
            --cov-append \
            --cov=amici \
            tests/petab_test_suite/

      - name: Codecov
        uses: codecov/codecov-action@v3.1.0
        with:
          token: ${{ secrets.CODECOV_TOKEN }}
          file: coverage.xml
          flags: petab
          fail_ci_if_error: true<|MERGE_RESOLUTION|>--- conflicted
+++ resolved
@@ -65,11 +65,7 @@
       # retrieve test models
       - name: Download and install PEtab test suite
         run: |
-<<<<<<< HEAD
-          git clone --depth 1 --branch petab_v2 \
-=======
           git clone --depth 1 --branch main \
->>>>>>> 519adc62
             https://github.com/PEtab-dev/petab_test_suite \
             && source ./build/venv/bin/activate \
             && cd petab_test_suite && pip3 install -e .
