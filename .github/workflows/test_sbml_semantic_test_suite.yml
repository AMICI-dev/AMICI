name: SBML
on:
  push:
    branches:
      - develop
      - master
      - release**
  pull_request:
    paths:
      - .github/workflows/test_sbml_semantic_test_suite.yml
      - python/sdist/amici/de_export.py
      - python/sdist/amici/de_model.py
      - python/sdist/amici/sbml_import.py
      - python/sdist/amici/import_utils.py
      - scripts/run-SBMLTestsuite.sh
      - tests/testSBMLSuite.py
      - tests/conftest.py
  check_suite:
   types: [requested]
  workflow_dispatch:

jobs:
  build:
    name: SBML Semantic Test Suite
    runs-on: ubuntu-22.04

    strategy:
      fail-fast: false
      matrix:
        cases: ["1-250", "251-500", "501-750", "751-1000",
                "1000-1250", "1251-"]
<<<<<<< HEAD
        python-version: [ 3.9 ]
=======
        python-version: [ "3.9" ]
>>>>>>> 05a3cb7e

    steps:
    - name: Set up Python ${{ matrix.python-version }}
      uses: actions/setup-python@v4
      with:
        python-version: ${{ matrix.python-version }}

    - uses: actions/checkout@v3
      with:
        fetch-depth: 1
    - name: apt
      run: |
        sudo apt-get update \
          && sudo apt-get install -y swig4.0 libatlas-base-dev
    - run: AMICI_PARALLEL_COMPILE=2 ./scripts/installAmiciSource.sh
    - run: AMICI_PARALLEL_COMPILE=2 ./scripts/run-SBMLTestsuite.sh ${{ matrix.cases }}

    - name: "Upload artifact: SBML semantic test suite results"
      uses: actions/upload-artifact@v3
      with:
        name: amici-semantic-results
        path: tests/amici-semantic-results

    - name: Codecov SBMLSuite
      uses: codecov/codecov-action@v3.1.0
      with:
        token: ${{ secrets.CODECOV_TOKEN }}
        file: coverage_SBMLSuite.xml
        flags: sbmlsuite
        fail_ci_if_error: true<|MERGE_RESOLUTION|>--- conflicted
+++ resolved
@@ -29,11 +29,7 @@
       matrix:
         cases: ["1-250", "251-500", "501-750", "751-1000",
                 "1000-1250", "1251-"]
-<<<<<<< HEAD
-        python-version: [ 3.9 ]
-=======
         python-version: [ "3.9" ]
->>>>>>> 05a3cb7e
 
     steps:
     - name: Set up Python ${{ matrix.python-version }}
